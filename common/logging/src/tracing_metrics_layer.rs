//! Exposes [`MetricsLayer`]: A tracing layer that registers metrics of logging events.

<<<<<<< HEAD
use metrics;
=======
>>>>>>> 6e1945fc
use std::sync::LazyLock;
use tracing_log::NormalizeEvent;

/// Count of `INFO` logs registered per enabled dependency.
pub static DEP_INFOS_TOTAL: LazyLock<metrics::Result<metrics::IntCounterVec>> =
    LazyLock::new(|| {
        metrics::try_create_int_counter_vec(
            "dep_info_total",
            "Count of infos logged per enabled dependency",
            &["target"],
        )
    });
/// Count of `WARN` logs registered per enabled dependency.
pub static DEP_WARNS_TOTAL: LazyLock<metrics::Result<metrics::IntCounterVec>> =
    LazyLock::new(|| {
        metrics::try_create_int_counter_vec(
            "dep_warn_total",
            "Count of warns logged per enabled dependency",
            &["target"],
        )
    });
/// Count of `ERROR` logs registered per enabled dependency.
pub static DEP_ERRORS_TOTAL: LazyLock<metrics::Result<metrics::IntCounterVec>> =
    LazyLock::new(|| {
        metrics::try_create_int_counter_vec(
            "dep_error_total",
            "Count of errors logged per enabled dependency",
            &["target"],
        )
    });

/// Layer that registers Prometheus metrics for `INFO`, `WARN` and `ERROR` logs emitted per dependency.
/// Dependencies are enabled via the `RUST_LOG` env flag.
pub struct MetricsLayer;

impl<S: tracing_core::Subscriber> tracing_subscriber::layer::Layer<S> for MetricsLayer {
    fn on_event(
        &self,
        event: &tracing_core::Event<'_>,
        _ctx: tracing_subscriber::layer::Context<'_, S>,
    ) {
        // get the event's normalized metadata
        // this is necessary to get the correct module path for libp2p events
        let normalized_meta = event.normalized_metadata();
        let meta = normalized_meta.as_ref().unwrap_or_else(|| event.metadata());

        if !meta.is_event() {
            // ignore tracing span events
            return;
        }

        let full_target = meta.module_path().unwrap_or_else(|| meta.target());
        let target = full_target
            .split_once("::")
            .map(|(name, _rest)| name)
            .unwrap_or(full_target);
        let target = &[target];
        match *meta.level() {
            tracing_core::Level::INFO => metrics::inc_counter_vec(&DEP_INFOS_TOTAL, target),
            tracing_core::Level::WARN => metrics::inc_counter_vec(&DEP_WARNS_TOTAL, target),
            tracing_core::Level::ERROR => metrics::inc_counter_vec(&DEP_ERRORS_TOTAL, target),
            _ => {}
        }
    }
}<|MERGE_RESOLUTION|>--- conflicted
+++ resolved
@@ -1,9 +1,5 @@
 //! Exposes [`MetricsLayer`]: A tracing layer that registers metrics of logging events.
 
-<<<<<<< HEAD
-use metrics;
-=======
->>>>>>> 6e1945fc
 use std::sync::LazyLock;
 use tracing_log::NormalizeEvent;
 
