--- conflicted
+++ resolved
@@ -1026,13 +1026,6 @@
             ForkName::Merge => serde_json::from_value(value)
                 .map(Self::V1)
                 .map_err(serde::de::Error::custom),
-<<<<<<< HEAD
-            ForkName::Capella | ForkName::Deneb | ForkName::Eip6110 => {
-                serde_json::from_value(value)
-                    .map(Self::V2)
-                    .map_err(serde::de::Error::custom)
-            }
-=======
             ForkName::Capella => serde_json::from_value(value)
                 .map(Self::V2)
                 .map_err(serde::de::Error::custom),
@@ -1042,7 +1035,6 @@
             ForkName::Electra => serde_json::from_value(value)
                 .map(Self::V3)
                 .map_err(serde::de::Error::custom),
->>>>>>> b65daac9
             ForkName::Base | ForkName::Altair => Err(serde::de::Error::custom(format!(
                 "SsePayloadAttributes deserialization for {fork_name} not implemented"
             ))),
@@ -1671,13 +1663,8 @@
                     BeaconBlock::deserialize_by_fork::<'de, D>(value, fork_name)?,
                 ))
             }
-<<<<<<< HEAD
-            ForkName::Deneb | ForkName::Eip6110 => Ok(BlockContents::BlockAndBlobSidecars(
-                BeaconBlockAndBlobSidecars::deserialize_by_fork::<'de, D>(value, fork_name)?,
-=======
             ForkName::Deneb | ForkName::Electra => Ok(FullBlockContents::BlockContents(
                 BlockContents::deserialize_by_fork::<'de, D>(value, fork_name)?,
->>>>>>> b65daac9
             )),
         }
     }
@@ -1858,17 +1845,10 @@
             SignedBeaconBlock::Base(_)
             | SignedBeaconBlock::Altair(_)
             | SignedBeaconBlock::Merge(_)
-<<<<<<< HEAD
-            | SignedBeaconBlock::Capella(_) => SignedBlockContents::Block(block),
-            //TODO: error handling, this should be try from
-            SignedBeaconBlock::Deneb(_block) => todo!(),
-            SignedBeaconBlock::Eip6110(_block) => todo!(),
-=======
             | SignedBeaconBlock::Capella(_) => Ok(PublishBlockRequest::Block(block)),
             SignedBeaconBlock::Deneb(_) | SignedBeaconBlock::Electra(_) => Err(
                 "post-Deneb block contents cannot be fully constructed from just the signed block",
             ),
->>>>>>> b65daac9
         }
     }
 }
