use super::*;
use crate::case_result::compare_beacon_state_results_without_caches;
use crate::cases::common::previous_fork;
use crate::decode::{ssz_decode_state, yaml_decode_file};
use serde_derive::Deserialize;
use state_processing::upgrade::{
<<<<<<< HEAD
    upgrade_to_altair, upgrade_to_bellatrix, upgrade_to_capella, upgrade_to_eip4844,
    upgrade_to_eip6110,
=======
    upgrade_to_altair, upgrade_to_bellatrix, upgrade_to_capella, upgrade_to_deneb,
>>>>>>> 9b55d74c
};
use types::{BeaconState, ForkName};

#[derive(Debug, Clone, Default, Deserialize)]
pub struct Metadata {
    pub fork: String,
}

impl Metadata {
    fn fork_name(&self) -> ForkName {
        self.fork.parse().unwrap()
    }
}

#[derive(Debug)]
pub struct ForkTest<E: EthSpec> {
    pub metadata: Metadata,
    pub pre: BeaconState<E>,
    pub post: BeaconState<E>,
}

impl<E: EthSpec> LoadCase for ForkTest<E> {
    fn load_from_dir(path: &Path, fork_name: ForkName) -> Result<Self, Error> {
        let metadata: Metadata = yaml_decode_file(&path.join("meta.yaml"))?;
        assert_eq!(metadata.fork_name(), fork_name);

        // Decode pre-state with previous fork.
        let pre_spec = &previous_fork(fork_name).make_genesis_spec(E::default_spec());
        let pre = ssz_decode_state(&path.join("pre.ssz_snappy"), pre_spec)?;

        // Decode post-state with target fork.
        let post_spec = &fork_name.make_genesis_spec(E::default_spec());
        let post = ssz_decode_state(&path.join("post.ssz_snappy"), post_spec)?;

        Ok(Self {
            metadata,
            pre,
            post,
        })
    }
}

impl<E: EthSpec> Case for ForkTest<E> {
    fn is_enabled_for_fork(fork_name: ForkName) -> bool {
        // Upgrades exist targeting all forks except phase0/base.
        // Fork tests also need BLS.
        cfg!(not(feature = "fake_crypto")) && fork_name != ForkName::Base
    }

    fn result(&self, _case_index: usize, fork_name: ForkName) -> Result<(), Error> {
        let mut result_state = self.pre.clone();
        let mut expected = Some(self.post.clone());
        let spec = &E::default_spec();

        let mut result = match fork_name {
            ForkName::Base => panic!("phase0 not supported"),
            ForkName::Altair => upgrade_to_altair(&mut result_state, spec).map(|_| result_state),
            ForkName::Merge => upgrade_to_bellatrix(&mut result_state, spec).map(|_| result_state),
            ForkName::Capella => upgrade_to_capella(&mut result_state, spec).map(|_| result_state),
<<<<<<< HEAD
            ForkName::Eip4844 => upgrade_to_eip4844(&mut result_state, spec).map(|_| result_state),
            ForkName::Eip6110 => upgrade_to_eip6110(&mut result_state, spec).map(|_| result_state),
=======
            ForkName::Deneb => upgrade_to_deneb(&mut result_state, spec).map(|_| result_state),
>>>>>>> 9b55d74c
        };

        compare_beacon_state_results_without_caches(&mut result, &mut expected)
    }
}<|MERGE_RESOLUTION|>--- conflicted
+++ resolved
@@ -4,12 +4,8 @@
 use crate::decode::{ssz_decode_state, yaml_decode_file};
 use serde_derive::Deserialize;
 use state_processing::upgrade::{
-<<<<<<< HEAD
-    upgrade_to_altair, upgrade_to_bellatrix, upgrade_to_capella, upgrade_to_eip4844,
+    upgrade_to_altair, upgrade_to_bellatrix, upgrade_to_capella, upgrade_to_deneb,
     upgrade_to_eip6110,
-=======
-    upgrade_to_altair, upgrade_to_bellatrix, upgrade_to_capella, upgrade_to_deneb,
->>>>>>> 9b55d74c
 };
 use types::{BeaconState, ForkName};
 
@@ -69,12 +65,8 @@
             ForkName::Altair => upgrade_to_altair(&mut result_state, spec).map(|_| result_state),
             ForkName::Merge => upgrade_to_bellatrix(&mut result_state, spec).map(|_| result_state),
             ForkName::Capella => upgrade_to_capella(&mut result_state, spec).map(|_| result_state),
-<<<<<<< HEAD
-            ForkName::Eip4844 => upgrade_to_eip4844(&mut result_state, spec).map(|_| result_state),
+            ForkName::Deneb => upgrade_to_deneb(&mut result_state, spec).map(|_| result_state),
             ForkName::Eip6110 => upgrade_to_eip6110(&mut result_state, spec).map(|_| result_state),
-=======
-            ForkName::Deneb => upgrade_to_deneb(&mut result_state, spec).map(|_| result_state),
->>>>>>> 9b55d74c
         };
 
         compare_beacon_state_results_without_caches(&mut result, &mut expected)
