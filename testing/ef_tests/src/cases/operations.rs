use super::*;
use crate::bls_setting::BlsSetting;
use crate::case_result::{check_state_diff, compare_beacon_state_results_without_caches};
use crate::decode::{ssz_decode_file, ssz_decode_file_with, ssz_decode_state, yaml_decode_file};
use serde::Deserialize;
use ssz::Decode;
use state_processing::common::update_progressive_balances_cache::initialize_progressive_balances_cache;
use state_processing::epoch_cache::initialize_epoch_cache;
use state_processing::{
    per_block_processing::{
        errors::BlockProcessingError,
        process_block_header, process_execution_payload,
        process_operations::{
            altair_deneb, base, process_attester_slashings, process_bls_to_execution_changes,
            process_deposits, process_exits, process_proposer_slashings,
        },
        process_sync_aggregate, process_withdrawals, VerifyBlockRoot, VerifySignatures,
    },
    ConsensusContext,
};
use std::fmt::Debug;
use types::{
    Attestation, AttesterSlashing, BeaconBlock, BeaconBlockBody, BeaconBlockBodyCapella,
    BeaconBlockBodyDeneb, BeaconBlockBodyMerge, BeaconState, BlindedPayload, Deposit,
    ExecutionPayload, FullPayload, ProposerSlashing, SignedBlsToExecutionChange,
    SignedVoluntaryExit, SyncAggregate,
};

#[derive(Debug, Clone, Default, Deserialize)]
struct Metadata {
    description: Option<String>,
    bls_setting: Option<BlsSetting>,
}

#[derive(Debug, Clone, Deserialize)]
struct ExecutionMetadata {
    execution_valid: bool,
}

/// Newtype for testing withdrawals.
#[derive(Debug, Clone, Deserialize)]
pub struct WithdrawalsPayload<E: EthSpec> {
    payload: FullPayload<E>,
}

#[derive(Debug, Clone)]
pub struct Operations<E: EthSpec, O: Operation<E>> {
    metadata: Metadata,
    execution_metadata: Option<ExecutionMetadata>,
    pub pre: BeaconState<E>,
    pub operation: Option<O>,
    pub post: Option<BeaconState<E>>,
}

pub trait Operation<E: EthSpec>: Debug + Sync + Sized {
    fn handler_name() -> String;

    fn filename() -> String {
        format!("{}.ssz_snappy", Self::handler_name())
    }

    fn is_enabled_for_fork(_fork_name: ForkName) -> bool {
        true
    }

    fn decode(path: &Path, fork_name: ForkName, spec: &ChainSpec) -> Result<Self, Error>;

    fn apply_to(
        &self,
        state: &mut BeaconState<E>,
        spec: &ChainSpec,
        _: &Operations<E, Self>,
    ) -> Result<(), BlockProcessingError>;
}

impl<E: EthSpec> Operation<E> for Attestation<E> {
    fn handler_name() -> String {
        "attestation".into()
    }

    fn decode(path: &Path, _fork_name: ForkName, _spec: &ChainSpec) -> Result<Self, Error> {
        ssz_decode_file(path)
    }

    fn apply_to(
        &self,
        state: &mut BeaconState<E>,
        spec: &ChainSpec,
        _: &Operations<E, Self>,
    ) -> Result<(), BlockProcessingError> {
        initialize_epoch_cache(state, spec)?;
        let mut ctxt = ConsensusContext::new(state.slot());
        match state {
            BeaconState::Base(_) => base::process_attestations(
                state,
                &[self.clone()],
                VerifySignatures::True,
                &mut ctxt,
                spec,
            ),
            BeaconState::Altair(_)
            | BeaconState::Merge(_)
            | BeaconState::Capella(_)
<<<<<<< HEAD
            | BeaconState::Deneb(_) => {
=======
            | BeaconState::Deneb(_)
            | BeaconState::Electra(_) => {
>>>>>>> b65daac9
                initialize_progressive_balances_cache(state, spec)?;
                altair_deneb::process_attestation(
                    state,
                    self,
                    0,
                    &mut ctxt,
                    VerifySignatures::True,
                    spec,
                )
            }
        }
    }
}

impl<E: EthSpec> Operation<E> for AttesterSlashing<E> {
    fn handler_name() -> String {
        "attester_slashing".into()
    }

    fn decode(path: &Path, _fork_name: ForkName, _spec: &ChainSpec) -> Result<Self, Error> {
        ssz_decode_file(path)
    }

    fn apply_to(
        &self,
        state: &mut BeaconState<E>,
        spec: &ChainSpec,
        _: &Operations<E, Self>,
    ) -> Result<(), BlockProcessingError> {
        let mut ctxt = ConsensusContext::new(state.slot());
        initialize_progressive_balances_cache(state, spec)?;
        process_attester_slashings(
            state,
            &[self.clone()],
            VerifySignatures::True,
            &mut ctxt,
            spec,
        )
    }
}

impl<E: EthSpec> Operation<E> for Deposit {
    fn handler_name() -> String {
        "deposit".into()
    }

    fn decode(path: &Path, _fork_name: ForkName, _spec: &ChainSpec) -> Result<Self, Error> {
        ssz_decode_file(path)
    }

    fn is_enabled_for_fork(_: ForkName) -> bool {
        // Some deposit tests require signature verification but are not marked as such.
        cfg!(not(feature = "fake_crypto"))
    }

    fn apply_to(
        &self,
        state: &mut BeaconState<E>,
        spec: &ChainSpec,
        _: &Operations<E, Self>,
    ) -> Result<(), BlockProcessingError> {
        process_deposits(state, &[self.clone()], spec)
    }
}

impl<E: EthSpec> Operation<E> for ProposerSlashing {
    fn handler_name() -> String {
        "proposer_slashing".into()
    }

    fn decode(path: &Path, _fork_name: ForkName, _spec: &ChainSpec) -> Result<Self, Error> {
        ssz_decode_file(path)
    }

    fn apply_to(
        &self,
        state: &mut BeaconState<E>,
        spec: &ChainSpec,
        _: &Operations<E, Self>,
    ) -> Result<(), BlockProcessingError> {
        let mut ctxt = ConsensusContext::new(state.slot());
        initialize_progressive_balances_cache(state, spec)?;
        process_proposer_slashings(
            state,
            &[self.clone()],
            VerifySignatures::True,
            &mut ctxt,
            spec,
        )
    }
}

impl<E: EthSpec> Operation<E> for SignedVoluntaryExit {
    fn handler_name() -> String {
        "voluntary_exit".into()
    }

    fn decode(path: &Path, _fork_name: ForkName, _spec: &ChainSpec) -> Result<Self, Error> {
        ssz_decode_file(path)
    }

    fn apply_to(
        &self,
        state: &mut BeaconState<E>,
        spec: &ChainSpec,
        _: &Operations<E, Self>,
    ) -> Result<(), BlockProcessingError> {
        process_exits(state, &[self.clone()], VerifySignatures::True, spec)
    }
}

impl<E: EthSpec> Operation<E> for BeaconBlock<E> {
    fn handler_name() -> String {
        "block_header".into()
    }

    fn filename() -> String {
        "block.ssz_snappy".into()
    }

    fn decode(path: &Path, _fork_name: ForkName, spec: &ChainSpec) -> Result<Self, Error> {
        ssz_decode_file_with(path, |bytes| BeaconBlock::from_ssz_bytes(bytes, spec))
    }

    fn apply_to(
        &self,
        state: &mut BeaconState<E>,
        spec: &ChainSpec,
        _: &Operations<E, Self>,
    ) -> Result<(), BlockProcessingError> {
        let mut ctxt = ConsensusContext::new(state.slot());
        process_block_header(
            state,
            self.to_ref().temporary_block_header(),
            VerifyBlockRoot::True,
            &mut ctxt,
            spec,
        )?;
        Ok(())
    }
}

impl<E: EthSpec> Operation<E> for SyncAggregate<E> {
    fn handler_name() -> String {
        "sync_aggregate".into()
    }

    fn filename() -> String {
        "sync_aggregate.ssz_snappy".into()
    }

    fn is_enabled_for_fork(fork_name: ForkName) -> bool {
        fork_name != ForkName::Base
    }

    fn decode(path: &Path, _fork_name: ForkName, _spec: &ChainSpec) -> Result<Self, Error> {
        ssz_decode_file(path)
    }

    fn apply_to(
        &self,
        state: &mut BeaconState<E>,
        spec: &ChainSpec,
        _: &Operations<E, Self>,
    ) -> Result<(), BlockProcessingError> {
        let proposer_index = state.get_beacon_proposer_index(state.slot(), spec)? as u64;
        process_sync_aggregate(state, self, proposer_index, VerifySignatures::True, spec)
    }
}

impl<E: EthSpec> Operation<E> for BeaconBlockBody<E, FullPayload<E>> {
    fn handler_name() -> String {
        "execution_payload".into()
    }

    fn filename() -> String {
        "body.ssz_snappy".into()
    }

    fn is_enabled_for_fork(fork_name: ForkName) -> bool {
        fork_name != ForkName::Base && fork_name != ForkName::Altair
    }

    fn decode(path: &Path, fork_name: ForkName, _spec: &ChainSpec) -> Result<Self, Error> {
        ssz_decode_file_with(path, |bytes| {
            Ok(match fork_name {
                ForkName::Merge => BeaconBlockBody::Merge(<_>::from_ssz_bytes(bytes)?),
                ForkName::Capella => BeaconBlockBody::Capella(<_>::from_ssz_bytes(bytes)?),
                ForkName::Deneb => BeaconBlockBody::Deneb(<_>::from_ssz_bytes(bytes)?),
                _ => panic!(),
            })
        })
    }

    fn apply_to(
        &self,
        state: &mut BeaconState<E>,
        spec: &ChainSpec,
        extra: &Operations<E, Self>,
    ) -> Result<(), BlockProcessingError> {
        let valid = extra
            .execution_metadata
            .as_ref()
            .map_or(false, |e| e.execution_valid);
        if valid {
            process_execution_payload::<E, FullPayload<E>>(state, self.to_ref(), spec)
        } else {
            Err(BlockProcessingError::ExecutionInvalid)
        }
    }
}
impl<E: EthSpec> Operation<E> for BeaconBlockBody<E, BlindedPayload<E>> {
    fn handler_name() -> String {
        "execution_payload".into()
    }

    fn filename() -> String {
        "body.ssz_snappy".into()
    }

    fn is_enabled_for_fork(fork_name: ForkName) -> bool {
        fork_name != ForkName::Base && fork_name != ForkName::Altair
    }

    fn decode(path: &Path, fork_name: ForkName, _spec: &ChainSpec) -> Result<Self, Error> {
        ssz_decode_file_with(path, |bytes| {
            Ok(match fork_name {
                ForkName::Merge => {
                    let inner = <BeaconBlockBodyMerge<E, FullPayload<E>>>::from_ssz_bytes(bytes)?;
                    BeaconBlockBody::Merge(inner.clone_as_blinded())
                }
                ForkName::Capella => {
                    let inner = <BeaconBlockBodyCapella<E, FullPayload<E>>>::from_ssz_bytes(bytes)?;
                    BeaconBlockBody::Capella(inner.clone_as_blinded())
                }
                ForkName::Deneb => {
                    let inner = <BeaconBlockBodyDeneb<E, FullPayload<E>>>::from_ssz_bytes(bytes)?;
                    BeaconBlockBody::Deneb(inner.clone_as_blinded())
                }
                _ => panic!(),
            })
        })
    }

    fn apply_to(
        &self,
        state: &mut BeaconState<E>,
        spec: &ChainSpec,
        extra: &Operations<E, Self>,
    ) -> Result<(), BlockProcessingError> {
        let valid = extra
            .execution_metadata
            .as_ref()
            .map_or(false, |e| e.execution_valid);
        if valid {
            process_execution_payload::<E, BlindedPayload<E>>(state, self.to_ref(), spec)
        } else {
            Err(BlockProcessingError::ExecutionInvalid)
        }
    }
}

impl<E: EthSpec> Operation<E> for WithdrawalsPayload<E> {
    fn handler_name() -> String {
        "withdrawals".into()
    }

    fn filename() -> String {
        "execution_payload.ssz_snappy".into()
    }

    fn is_enabled_for_fork(fork_name: ForkName) -> bool {
        fork_name != ForkName::Base && fork_name != ForkName::Altair && fork_name != ForkName::Merge
    }

    fn decode(path: &Path, fork_name: ForkName, _spec: &ChainSpec) -> Result<Self, Error> {
        ssz_decode_file_with(path, |bytes| {
            ExecutionPayload::from_ssz_bytes(bytes, fork_name)
        })
        .map(|payload| WithdrawalsPayload {
            payload: payload.into(),
        })
    }

    fn apply_to(
        &self,
        state: &mut BeaconState<E>,
        spec: &ChainSpec,
        _: &Operations<E, Self>,
    ) -> Result<(), BlockProcessingError> {
        process_withdrawals::<_, FullPayload<_>>(state, self.payload.to_ref(), spec)
    }
}

impl<E: EthSpec> Operation<E> for SignedBlsToExecutionChange {
    fn handler_name() -> String {
        "bls_to_execution_change".into()
    }

    fn filename() -> String {
        "address_change.ssz_snappy".into()
    }

    fn is_enabled_for_fork(fork_name: ForkName) -> bool {
        fork_name != ForkName::Base && fork_name != ForkName::Altair && fork_name != ForkName::Merge
    }

    fn decode(path: &Path, _fork_name: ForkName, _spec: &ChainSpec) -> Result<Self, Error> {
        ssz_decode_file(path)
    }

    fn apply_to(
        &self,
        state: &mut BeaconState<E>,
        spec: &ChainSpec,
        _extra: &Operations<E, Self>,
    ) -> Result<(), BlockProcessingError> {
        process_bls_to_execution_changes(state, &[self.clone()], VerifySignatures::True, spec)
    }
}

impl<E: EthSpec, O: Operation<E>> LoadCase for Operations<E, O> {
    fn load_from_dir(path: &Path, fork_name: ForkName) -> Result<Self, Error> {
        let spec = &testing_spec::<E>(fork_name);
        let metadata_path = path.join("meta.yaml");
        let metadata: Metadata = if metadata_path.is_file() {
            yaml_decode_file(&metadata_path)?
        } else {
            Metadata::default()
        };

        // For execution payloads only.
        let execution_yaml_path = path.join("execution.yaml");
        let execution_metadata = if execution_yaml_path.is_file() {
            Some(yaml_decode_file(&execution_yaml_path)?)
        } else {
            None
        };

        let pre = ssz_decode_state(&path.join("pre.ssz_snappy"), spec)?;

        // Check BLS setting here before SSZ deserialization, as most types require signatures
        // to be valid.
        let (operation, bls_error) = if metadata.bls_setting.unwrap_or_default().check().is_ok() {
            match O::decode(&path.join(O::filename()), fork_name, spec) {
                Ok(op) => (Some(op), None),
                Err(Error::InvalidBLSInput(error)) => (None, Some(error)),
                Err(e) => return Err(e),
            }
        } else {
            (None, None)
        };
        let post_filename = path.join("post.ssz_snappy");
        let post = if post_filename.is_file() {
            if let Some(bls_error) = bls_error {
                panic!("input is unexpectedly invalid: {}", bls_error);
            }
            Some(ssz_decode_state(&post_filename, spec)?)
        } else {
            None
        };

        Ok(Self {
            metadata,
            execution_metadata,
            pre,
            operation,
            post,
        })
    }
}

impl<E: EthSpec, O: Operation<E>> Case for Operations<E, O> {
    fn description(&self) -> String {
        self.metadata.description.clone().unwrap_or_default()
    }

    fn is_enabled_for_fork(fork_name: ForkName) -> bool {
        O::is_enabled_for_fork(fork_name)
    }

    fn result(&self, _case_index: usize, fork_name: ForkName) -> Result<(), Error> {
        let spec = &testing_spec::<E>(fork_name);

        let mut pre_state = self.pre.clone();
        // Processing requires the committee caches.
        // NOTE: some of the withdrawals tests have 0 active validators, do not try
        // to build the commitee cache in this case.
        if O::handler_name() != "withdrawals" {
            pre_state.build_all_committee_caches(spec).unwrap();
        }

        let mut state = pre_state.clone();
        let mut expected = self.post.clone();

        if O::handler_name() != "withdrawals" {
            if let Some(post_state) = expected.as_mut() {
                post_state.build_all_committee_caches(spec).unwrap();
            }
        }

        let mut result = self
            .operation
            .as_ref()
            .ok_or(Error::SkippedBls)?
            .apply_to(&mut state, spec, self)
            .map(|()| state);

        check_state_diff(&pre_state, &expected, spec)?;
        compare_beacon_state_results_without_caches(&mut result, &mut expected)
    }
}<|MERGE_RESOLUTION|>--- conflicted
+++ resolved
@@ -101,12 +101,8 @@
             BeaconState::Altair(_)
             | BeaconState::Merge(_)
             | BeaconState::Capella(_)
-<<<<<<< HEAD
-            | BeaconState::Deneb(_) => {
-=======
             | BeaconState::Deneb(_)
             | BeaconState::Electra(_) => {
->>>>>>> b65daac9
                 initialize_progressive_balances_cache(state, spec)?;
                 altair_deneb::process_attestation(
                     state,
