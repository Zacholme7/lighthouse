--- conflicted
+++ resolved
@@ -344,18 +344,7 @@
         _ => unreachable!("guarded by clap"),
     };
 
-<<<<<<< HEAD
-    let drain = match matches.occurrences_of("verbosity") {
-        0 => drain.filter_level(Level::Info),
-        1 => drain.filter_level(Level::Debug),
-        2 => drain.filter_level(Level::Trace),
-        _ => drain.filter_level(Level::Trace),
-    };
-
-    let log = slog::Logger::root(drain.fuse(), o!());
-=======
     let mut log = slog::Logger::root(drain.fuse(), o!());
->>>>>>> 192380cb
 
     warn!(
         log,
