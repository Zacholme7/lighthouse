use clap::{App, Arg};
use strum::VariantNames;
use types::ProgressiveBalancesMode;

pub fn cli_app<'a, 'b>() -> App<'a, 'b> {
    App::new("beacon_node")
        .visible_aliases(&["b", "bn", "beacon"])
        .version(crate_version!())
        .author("Sigma Prime <contact@sigmaprime.io>")
        .setting(clap::AppSettings::ColoredHelp)
        .about("The primary component which connects to the Ethereum 2.0 P2P network and \
                downloads, verifies and stores blocks. Provides a HTTP API for querying \
                the beacon chain and publishing messages to the network.")
        /*
         * Configuration directory locations.
         */
        .arg(
            Arg::with_name("network-dir")
                .long("network-dir")
                .value_name("DIR")
                .help("Data directory for network keys. Defaults to network/ inside the beacon node \
                       dir.")
                .takes_value(true)
        )
        .arg(
            Arg::with_name("freezer-dir")
                .long("freezer-dir")
                .value_name("DIR")
                .help("Data directory for the freezer database.")
                .takes_value(true)
        )
        /*
         * Network parameters.
         */
        .arg(
            Arg::with_name("subscribe-all-subnets")
                .long("subscribe-all-subnets")
                .help("Subscribe to all subnets regardless of validator count. \
                       This will also advertise the beacon node as being long-lived subscribed to all subnets.")
                .takes_value(false),
        )
        .arg(
            Arg::with_name("import-all-attestations")
                .long("import-all-attestations")
                .help("Import and aggregate all attestations, regardless of validator subscriptions. \
                       This will only import attestations from already-subscribed subnets, use with \
                       --subscribe-all-subnets to ensure all attestations are received for import.")
                .takes_value(false),
        )
        .arg(
            Arg::with_name("disable-packet-filter")
                .long("disable-packet-filter")
                .help("Disables the discovery packet filter. Useful for testing in smaller networks")
                .takes_value(false),
        )
        .arg(
            Arg::with_name("shutdown-after-sync")
                .long("shutdown-after-sync")
                .help("Shutdown beacon node as soon as sync is completed. Backfill sync will \
                       not be performed before shutdown.")
                .takes_value(false),
        )
        .arg(
            Arg::with_name("zero-ports")
                .long("zero-ports")
                .short("z")
                .help("Sets all listening TCP/UDP ports to 0, allowing the OS to choose some \
                       arbitrary free ports.")
                .takes_value(false),
        )
        .arg(
            Arg::with_name("listen-address")
                .long("listen-address")
                .value_name("ADDRESS")
                .help("The address lighthouse will listen for UDP and TCP connections. To listen \
                      over IpV4 and IpV6 set this flag twice with the different values.\n\
                      Examples:\n\
                      - --listen-address '0.0.0.0' will listen over Ipv4.\n\
                      - --listen-address '::' will listen over Ipv6.\n\
                      - --listen-address '0.0.0.0' --listen-address '::' will listen over both \
                      Ipv4 and Ipv6. The order of the given addresses is not relevant. However, \
                      multiple Ipv4, or multiple Ipv6 addresses will not be accepted.")
                .multiple(true)
                .max_values(2)
                .default_value("0.0.0.0")
                .takes_value(true)
        )
        .arg(
            Arg::with_name("port")
                .long("port")
                .value_name("PORT")
                .help("The TCP/UDP port to listen on. The UDP port can be modified by the \
                      --discovery-port flag. If listening over both Ipv4 and Ipv6 the --port flag \
                      will apply to the Ipv4 address and --port6 to the Ipv6 address.")
                .default_value("9000")
                .takes_value(true),
        )
        .arg(
            Arg::with_name("port6")
                .long("port6")
                .value_name("PORT")
                .help("The TCP/UDP port to listen on over IpV6 when listening over both Ipv4 and \
                      Ipv6. Defaults to 9090 when required.")
                .default_value("9090")
                .takes_value(true),
        )
        .arg(
            Arg::with_name("discovery-port")
                .long("discovery-port")
                .value_name("PORT")
                .help("The UDP port that discovery will listen on. Defaults to `port`")
                .takes_value(true),
        )
        .arg(
            Arg::with_name("discovery-port6")
                .long("discovery-port6")
                .value_name("PORT")
                .help("The UDP port that discovery will listen on over IpV6 if listening over \
                      both Ipv4 and IpV6. Defaults to `port6`")
                .takes_value(true),
        )
        .arg(
            Arg::with_name("target-peers")
                .long("target-peers")
                .help("The target number of peers.")
                .takes_value(true),
        )
        .arg(
            Arg::with_name("boot-nodes")
                .long("boot-nodes")
                .allow_hyphen_values(true)
                .value_name("ENR/MULTIADDR LIST")
                .help("One or more comma-delimited base64-encoded ENR's to bootstrap the p2p network. Multiaddr is also supported.")
                .takes_value(true),
        )
        .arg(
            Arg::with_name("network-load")
                .long("network-load")
                .value_name("INTEGER")
                .help("Lighthouse's network can be tuned for bandwidth/performance. Setting this to a high value, will increase the bandwidth lighthouse uses, increasing the likelihood of redundant information in exchange for faster communication. This can increase profit of validators marginally by receiving messages faster on the network. Lower values decrease bandwidth usage, but makes communication slower which can lead to validator performance reduction. Values are in the range [1,5].")
                .default_value("3")
                .set(clap::ArgSettings::Hidden)
                .takes_value(true),
        )
        .arg(
            Arg::with_name("disable-upnp")
                .long("disable-upnp")
                .help("Disables UPnP support. Setting this will prevent Lighthouse from attempting to automatically establish external port mappings.")
                .takes_value(false),
        )
        .arg(
            Arg::with_name("private")
                .long("private")
                .help("Prevents sending various client identification information.")
                .takes_value(false),
        )
        .arg(
            Arg::with_name("enr-udp-port")
                .long("enr-udp-port")
                .value_name("PORT")
                .help("The UDP4 port of the local ENR. Set this only if you are sure other nodes \
                      can connect to your local node on this port over IpV4.")
                .takes_value(true),
        )
        .arg(
            Arg::with_name("enr-udp6-port")
                .long("enr-udp6-port")
                .value_name("PORT")
                .help("The UDP6 port of the local ENR. Set this only if you are sure other nodes \
                      can connect to your local node on this port over IpV6.")
                .takes_value(true),
        )
        .arg(
            Arg::with_name("enr-tcp-port")
                .long("enr-tcp-port")
                .value_name("PORT")
                .help("The TCP4 port of the local ENR. Set this only if you are sure other nodes \
                      can connect to your local node on this port over IpV4. The --port flag is \
                      used if this is not set.")
                .takes_value(true),
        )
        .arg(
            Arg::with_name("enr-tcp6-port")
                .long("enr-tcp6-port")
                .value_name("PORT")
                .help("The TCP6 port of the local ENR. Set this only if you are sure other nodes \
                      can connect to your local node on this port over IpV6. The --port6 flag is \
                      used if this is not set.")
                .takes_value(true),
        )
        .arg(
            Arg::with_name("enr-address")
                .long("enr-address")
                .value_name("ADDRESS")
                .help("The IP address/ DNS address to broadcast to other peers on how to reach \
                      this node. If a DNS address is provided, the enr-address is set to the IP \
                      address it resolves to and does not auto-update based on PONG responses in \
                      discovery. Set this only if you are sure other nodes can connect to your \
                      local node on this address. This will update the `ip4` or `ip6` ENR fields \
                      accordingly. To update both, set this flag twice with the different values.")
                .multiple(true)
                .max_values(2)
                .takes_value(true),
        )
        .arg(
            Arg::with_name("enr-match")
                .short("e")
                .long("enr-match")
                .help("Sets the local ENR IP address and port to match those set for lighthouse. \
                      Specifically, the IP address will be the value of --listen-address and the \
                      UDP port will be --discovery-port.")
        )
        .arg(
            Arg::with_name("disable-enr-auto-update")
                .short("x")
                .long("disable-enr-auto-update")
                .help("Discovery automatically updates the nodes local ENR with an external IP address and port as seen by other peers on the network. \
                This disables this feature, fixing the ENR's IP/PORT to those specified on boot."),
        )
        .arg(
            Arg::with_name("libp2p-addresses")
                .long("libp2p-addresses")
                .value_name("MULTIADDR")
                .help("One or more comma-delimited multiaddrs to manually connect to a libp2p peer \
                       without an ENR.")
                .takes_value(true),
        )
        .arg(
            Arg::with_name("disable-discovery")
                .long("disable-discovery")
                .help("Disables the discv5 discovery protocol. The node will not search for new peers or participate in the discovery protocol.")
                .takes_value(false),
        )
        .arg(
            Arg::with_name("disable-peer-scoring")
                .long("disable-peer-scoring")
                .help("Disables peer scoring in lighthouse. WARNING: This is a dev only flag is only meant to be used in local testing scenarios \
                        Using this flag on a real network may cause your node to become eclipsed and see a different view of the network")
                .takes_value(false)
                .hidden(true),
        )
        .arg(
            Arg::with_name("trusted-peers")
                .long("trusted-peers")
                .value_name("TRUSTED_PEERS")
                .help("One or more comma-delimited trusted peer ids which always have the highest score according to the peer scoring system.")
                .takes_value(true),
        )
        .arg(
            Arg::with_name("genesis-backfill")
                .long("genesis-backfill")
                .help("Attempts to download blocks all the way back to genesis when checkpoint syncing.")
                .takes_value(false),
        )
        .arg(
            Arg::with_name("enable-private-discovery")
                .long("enable-private-discovery")
                .help("Lighthouse by default does not discover private IP addresses. Set this flag to enable connection attempts to local addresses.")
                .takes_value(false),
        )
        .arg(
            Arg::with_name("self-limiter")
            .long("self-limiter")
            .help(
                "Enables the outbound rate limiter (requests made by this node).\
                \
                Rate limit quotas per protocol can be set in the form of \
                <protocol_name>:<tokens>/<time_in_seconds>. To set quotas for multiple protocols, \
                separate them by ';'. If the self rate limiter is enabled and a protocol is not \
                present in the configuration, the quotas used for the inbound rate limiter will be \
                used."
            )
            .min_values(0)
            .hidden(true)
        )
        .arg(
            Arg::with_name("proposer-only")
                .long("proposer-only")
                .help("Sets this beacon node at be a block proposer only node. \
                       This will run the beacon node in a minimal configuration that is sufficient for block publishing only. This flag should be used \
                       for a beacon node being referenced by validator client using the --proposer-node flag. This configuration is for enabling more secure setups.")
                .takes_value(false),
        )
        .arg(
            Arg::with_name("inbound-rate-limiter")
            .long("inbound-rate-limiter")
            .help(
                "Configures the inbound rate limiter (requests received by this node).\
                \
                Rate limit quotas per protocol can be set in the form of \
                <protocol_name>:<tokens>/<time_in_seconds>. To set quotas for multiple protocols, \
                separate them by ';'. If the inbound rate limiter is enabled and a protocol is not \
                present in the configuration, the default quotas will be used. \
                \
                This is enabled by default, using default quotas. To disable rate limiting pass \
                `disabled` to this option instead."
            )
            .takes_value(true)
            .hidden(true)
        )
        .arg(
            Arg::with_name("disable-backfill-rate-limiting")
                .long("disable-backfill-rate-limiting")
                .help("Disable the backfill sync rate-limiting. This allow users to just sync the entire chain as fast \
                    as possible, however it can result in resource contention which degrades staking performance. Stakers \
                    should generally choose to avoid this flag since backfill sync is not required for staking.")
                .takes_value(false),
        )
        /* REST API related arguments */
        .arg(
            Arg::with_name("http")
                .long("http")
                .help("Enable the RESTful HTTP API server. Disabled by default.")
                .takes_value(false),
        )
        .arg(
            Arg::with_name("http-address")
                .long("http-address")
                .value_name("ADDRESS")
                .help("Set the listen address for the RESTful HTTP API server.")
                .default_value("127.0.0.1")
                .takes_value(true),
        )
        .arg(
            Arg::with_name("http-port")
                .long("http-port")
                .value_name("PORT")
                .help("Set the listen TCP port for the RESTful HTTP API server.")
                .default_value("5052")
                .takes_value(true),
        )
        .arg(
            Arg::with_name("http-allow-origin")
                .long("http-allow-origin")
                .value_name("ORIGIN")
                .help("Set the value of the Access-Control-Allow-Origin response HTTP header. \
                    Use * to allow any origin (not recommended in production). \
                    If no value is supplied, the CORS allowed origin is set to the listen \
                    address of this server (e.g., http://localhost:5052).")
                .takes_value(true),
        )
        .arg(
            Arg::with_name("http-disable-legacy-spec")
                .long("http-disable-legacy-spec")
                .hidden(true)
        )
        .arg(
            Arg::with_name("http-spec-fork")
                .long("http-spec-fork")
                .value_name("FORK")
                .help("Serve the spec for a specific hard fork on /eth/v1/config/spec. It should \
                       not be necessary to set this flag.")
                .takes_value(true)
        )
        .arg(
            Arg::with_name("http-enable-tls")
                .long("http-enable-tls")
                .help("Serves the RESTful HTTP API server over TLS. This feature is currently \
                    experimental.")
                .takes_value(false)
                .requires("http-tls-cert")
                .requires("http-tls-key")
        )
        .arg(
            Arg::with_name("http-tls-cert")
                .long("http-tls-cert")
                .help("The path of the certificate to be used when serving the HTTP API server \
                    over TLS.")
                .takes_value(true)
        )
        .arg(
            Arg::with_name("http-tls-key")
                .long("http-tls-key")
                .help("The path of the private key to be used when serving the HTTP API server \
                    over TLS. Must not be password-protected.")
                .takes_value(true)
        )
        .arg(
            Arg::with_name("http-allow-sync-stalled")
                .long("http-allow-sync-stalled")
                .help("Forces the HTTP to indicate that the node is synced when sync is actually \
                    stalled. This is useful for very small testnets. TESTING ONLY. DO NOT USE ON \
                    MAINNET.")
        )
        /* Prometheus metrics HTTP server related arguments */
        .arg(
            Arg::with_name("metrics")
                .long("metrics")
                .help("Enable the Prometheus metrics HTTP server. Disabled by default.")
                .takes_value(false),
        )
        .arg(
            Arg::with_name("metrics-address")
                .long("metrics-address")
                .value_name("ADDRESS")
                .help("Set the listen address for the Prometheus metrics HTTP server.")
                .default_value("127.0.0.1")
                .takes_value(true),
        )
        .arg(
            Arg::with_name("metrics-port")
                .long("metrics-port")
                .value_name("PORT")
                .help("Set the listen TCP port for the Prometheus metrics HTTP server.")
                .default_value("5054")
                .takes_value(true),
        )
        .arg(
            Arg::with_name("metrics-allow-origin")
                .long("metrics-allow-origin")
                .value_name("ORIGIN")
                .help("Set the value of the Access-Control-Allow-Origin response HTTP header. \
                    Use * to allow any origin (not recommended in production). \
                    If no value is supplied, the CORS allowed origin is set to the listen \
                    address of this server (e.g., http://localhost:5054).")
                .takes_value(true),
        )
        .arg(
            Arg::with_name("shuffling-cache-size")
            .long("shuffling-cache-size")
            .help("Some HTTP API requests can be optimised by caching the shufflings at each epoch. \
            This flag allows the user to set the shuffling cache size in epochs. \
            Shufflings are dependent on validator count and setting this value to a large number can consume a large amount of memory.")
            .takes_value(true)
        )

        /*
         * Monitoring metrics
         */

        .arg(
            Arg::with_name("monitoring-endpoint")
                .long("monitoring-endpoint")
                .value_name("ADDRESS")
                .help("Enables the monitoring service for sending system metrics to a remote endpoint. \
                This can be used to monitor your setup on certain services (e.g. beaconcha.in). \
                This flag sets the endpoint where the beacon node metrics will be sent. \
                Note: This will send information to a remote sever which may identify and associate your \
                validators, IP address and other personal information. Always use a HTTPS connection \
                and never provide an untrusted URL.")
                .takes_value(true),
        )
        .arg(
            Arg::with_name("monitoring-endpoint-period")
                .long("monitoring-endpoint-period")
                .value_name("SECONDS")
                .help("Defines how many seconds to wait between each message sent to \
                       the monitoring-endpoint. Default: 60s")
                .requires("monitoring-endpoint")
                .takes_value(true),
        )

        /*
         * Standard staking flags
         */

        .arg(
            Arg::with_name("staking")
                .long("staking")
                .help("Standard option for a staking beacon node. This will enable the HTTP server \
                       on localhost:5052 and import deposit logs from the execution node. This is \
                       equivalent to `--http` on merge-ready networks, or `--http --eth1` pre-merge")
                .takes_value(false)
        )

        /*
         * Eth1 Integration
         */
        .arg(
            Arg::with_name("eth1")
                .long("eth1")
                .help("If present the node will connect to an eth1 node. This is required for \
                       block production, you must use this flag if you wish to serve a validator.")
                .takes_value(false),
        )
        .arg(
            Arg::with_name("dummy-eth1")
                .long("dummy-eth1")
                .conflicts_with("eth1")
                .help("If present, uses an eth1 backend that generates static dummy data.\
                      Identical to the method used at the 2019 Canada interop.")
        )
        .arg(
            Arg::with_name("eth1-endpoint")
                .long("eth1-endpoint")
                .value_name("HTTP-ENDPOINT")
                .help("Deprecated. Use --eth1-endpoints.")
                .takes_value(true)
        )
        .arg(
            Arg::with_name("eth1-endpoints")
                .long("eth1-endpoints")
                .value_name("HTTP-ENDPOINTS")
                .conflicts_with("eth1-endpoint")
                .help("One http endpoint for a web3 connection to an execution node. \
                       Note: This flag is now only useful for testing, use `--execution-endpoint` \
                       flag to connect to an execution node on mainnet and testnets.
                       Defaults to http://127.0.0.1:8545.")
                .takes_value(true)
        )
        .arg(
            Arg::with_name("eth1-purge-cache")
                .long("eth1-purge-cache")
                .value_name("PURGE-CACHE")
                .help("Purges the eth1 block and deposit caches")
                .takes_value(false)
        )
        .arg(
            Arg::with_name("eth1-blocks-per-log-query")
                .long("eth1-blocks-per-log-query")
                .value_name("BLOCKS")
                .help("Specifies the number of blocks that a deposit log query should span. \
                    This will reduce the size of responses from the Eth1 endpoint.")
                .default_value("1000")
                .takes_value(true)
        )
        .arg(
            Arg::with_name("eth1-cache-follow-distance")
                .long("eth1-cache-follow-distance")
                .value_name("BLOCKS")
                .help("Specifies the distance between the Eth1 chain head and the last block which \
                       should be imported into the cache. Setting this value lower can help \
                       compensate for irregular Proof-of-Work block times, but setting it too low \
                       can make the node vulnerable to re-orgs.")
                .takes_value(true)
        )
        .arg(
            Arg::with_name("slots-per-restore-point")
                .long("slots-per-restore-point")
                .value_name("SLOT_COUNT")
                .help("Specifies how often a freezer DB restore point should be stored. \
                       Cannot be changed after initialization. \
                       [default: 8192 (mainnet) or 64 (minimal)]")
                .takes_value(true)
        )
        .arg(
            Arg::with_name("block-cache-size")
                .long("block-cache-size")
                .value_name("SIZE")
                .help("Specifies how many blocks the database should cache in memory [default: 5]")
                .takes_value(true)
        )
        .arg(
            Arg::with_name("historic-state-cache-size")
                .long("historic-state-cache-size")
                .value_name("SIZE")
                .help("Specifies how many states from the freezer database should cache in memory [default: 1]")
                .takes_value(true)
        )
        /*
         * Execution Layer Integration
         */
        .arg(
            Arg::with_name("merge")
                .long("merge")
                .help("Deprecated. The feature activates automatically when --execution-endpoint \
                    is supplied.")
                .takes_value(false)
                .hidden(true)
        )
        .arg(
            Arg::with_name("execution-endpoint")
                .long("execution-endpoint")
                .value_name("EXECUTION-ENDPOINT")
                .alias("execution-endpoints")
                .help("Server endpoint for an execution layer JWT-authenticated HTTP \
                       JSON-RPC connection. Uses the same endpoint to populate the \
                       deposit cache.")
                .takes_value(true)
        )
        .arg(
            Arg::with_name("execution-jwt")
                .long("execution-jwt")
                .value_name("EXECUTION-JWT")
                .alias("jwt-secrets")
                .help("File path which contains the hex-encoded JWT secret for the \
                       execution endpoint provided in the --execution-endpoint flag.")
                .requires("execution-endpoint")
                .takes_value(true)
        )
        .arg(
            Arg::with_name("execution-jwt-secret-key")
                .long("execution-jwt-secret-key")
                .value_name("EXECUTION-JWT-SECRET-KEY")
                .alias("jwt-secret-key")
                .help("Hex-encoded JWT secret for the \
                       execution endpoint provided in the --execution-endpoint flag.")
                .requires("execution-endpoint")
                .conflicts_with("execution-jwt")
                .takes_value(true)
        )
        .arg(
            Arg::with_name("execution-jwt-id")
                .long("execution-jwt-id")
                .value_name("EXECUTION-JWT-ID")
                .alias("jwt-id")
                .help("Used by the beacon node to communicate a unique identifier to execution nodes \
                       during JWT authentication. It corresponds to the 'id' field in the JWT claims object.\
                       Set to empty by default")
                .requires("execution-jwt")
                .takes_value(true)
        )
        .arg(
            Arg::with_name("execution-jwt-version")
                .long("execution-jwt-version")
                .value_name("EXECUTION-JWT-VERSION")
                .alias("jwt-version")
                .help("Used by the beacon node to communicate a client version to execution nodes \
                       during JWT authentication. It corresponds to the 'clv' field in the JWT claims object.\
                       Set to empty by default")
                .requires("execution-jwt")
                .takes_value(true)
        )
        .arg(
            Arg::with_name("suggested-fee-recipient")
                .long("suggested-fee-recipient")
                .value_name("SUGGESTED-FEE-RECIPIENT")
                .help("Emergency fallback fee recipient for use in case the validator client does \
                       not have one configured. You should set this flag on the validator \
                       client instead of (or in addition to) setting it here.")
                .requires("execution-endpoint")
                .takes_value(true)
        )
        .arg(
            Arg::with_name("builder")
                .long("builder")
                .alias("payload-builder")
                .alias("payload-builders")
                .help("The URL of a service compatible with the MEV-boost API.")
                .requires("execution-endpoint")
                .takes_value(true)
        )
        .arg(
            Arg::with_name("execution-timeout-multiplier")
                .long("execution-timeout-multiplier")
                .value_name("NUM")
                .help("Unsigned integer to multiply the default execution timeouts by.")
                .default_value("1")
                .takes_value(true)
        )
        /*
         * Database.
         */
        .arg(
            Arg::with_name("purge-db")
                .long("purge-db")
                .help("If present, the chain database will be deleted. Use with caution.")
        )
        .arg(
            Arg::with_name("compact-db")
                .long("compact-db")
                .help("If present, apply compaction to the database on start-up. Use with caution. \
                       It is generally not recommended unless auto-compaction is disabled.")
        )
        .arg(
            Arg::with_name("auto-compact-db")
                .long("auto-compact-db")
                .help("Enable or disable automatic compaction of the database on finalization.")
                .takes_value(true)
                .default_value("true")
        )
        .arg(
            Arg::with_name("state-cache-size")
                .long("state-cache-size")
                .value_name("SIZE")
                .help("Specifies how many states the database should cache in memory [default: 128]")
                .takes_value(true)
        )
        .arg(
            Arg::with_name("diff-buffer-cache-size")
                .long("diff-buffer-cache-size")
                .value_name("SIZE")
                .help("The maximum number of diff buffers to hold in memory. This cache is used \
                       when fetching historic states [default: 16]")
                .takes_value(true)
        )
        .arg(
            Arg::with_name("compression-level")
                .long("compression-level")
                .value_name("LEVEL")
                .help("Compression level (-99 to 22) for zstd compression applied to states on disk \
                       [default: 1]. You may change the compression level freely without re-syncing.")
                .takes_value(true)
        )
        .arg(
            Arg::with_name("prune-payloads")
                .long("prune-payloads")
                .help("Prune execution payloads from Lighthouse's database. This saves space but \
                       imposes load on the execution client, as payloads need to be \
                       reconstructed and sent to syncing peers.")
                .takes_value(true)
                .default_value("true")
        )
        .arg(
            Arg::with_name("db-migration-period")
                .long("db-migration-period")
                .value_name("EPOCHS")
                .help("Specifies the number of epochs to wait between applying each finalization \
                       migration to the database. Applying migrations less frequently can lead to \
                       less total disk writes.")
                .default_value("1")
                .takes_value(true)
        )
        .arg(
            Arg::with_name("epochs-per-state-diff")
                .long("epochs-per-state-diff")
                .value_name("EPOCHS")
                .help("Number of epochs between state diffs stored in the database. Lower values \
                       result in more writes and more data stored, while higher values result in \
                       more block replaying and longer load times in case of cache miss.")
                .default_value("4")
                .takes_value(true)
        )
        /*
         * Misc.
         */
        .arg(
            Arg::with_name("graffiti")
                .long("graffiti")
                .help(
                    "Specify your custom graffiti to be included in blocks. \
                    Defaults to the current version and commit, truncated to fit in 32 bytes. "
                )
                .value_name("GRAFFITI")
                .takes_value(true)
        )
        .arg(
            Arg::with_name("max-skip-slots")
                .long("max-skip-slots")
                .help(
                    "Refuse to skip more than this many slots when processing an attestation. \
                    This prevents nodes on minority forks from wasting our time and disk space, \
                    but could also cause unnecessary consensus failures, so is disabled by default."
                )
                .value_name("NUM_SLOTS")
                .takes_value(true)
        )
        /*
         * Slasher.
         */
        .arg(
            Arg::with_name("slasher")
                .long("slasher")
                .help(
                    "Run a slasher alongside the beacon node. It is currently only recommended for \
                     expert users because of the immaturity of the slasher UX and the extra \
                     resources required."
                )
                .takes_value(false)
        )
        .arg(
            Arg::with_name("slasher-dir")
                .long("slasher-dir")
                .help(
                    "Set the slasher's database directory."
                )
                .value_name("PATH")
                .takes_value(true)
                .requires("slasher")
        )
        .arg(
            Arg::with_name("slasher-update-period")
                .long("slasher-update-period")
                .help(
                    "Configure how often the slasher runs batch processing."
                )
                .value_name("SECONDS")
                .requires("slasher")
                .takes_value(true)
        )
        .arg(
            Arg::with_name("slasher-slot-offset")
                .long("slasher-slot-offset")
                .help(
                    "Set the delay from the start of the slot at which the slasher should ingest \
                     attestations. Only effective if the slasher-update-period is a multiple of the \
                     slot duration."
                )
                .value_name("SECONDS")
                .requires("slasher")
                .takes_value(true)
        )
        .arg(
            Arg::with_name("slasher-history-length")
                .long("slasher-history-length")
                .help(
                    "Configure how many epochs of history the slasher keeps. Immutable after \
                     initialization."
                )
                .value_name("EPOCHS")
                .requires("slasher")
                .takes_value(true)
        )
        .arg(
            Arg::with_name("slasher-max-db-size")
                .long("slasher-max-db-size")
                .help(
                    "Maximum size of the MDBX database used by the slasher."
                )
                .value_name("GIGABYTES")
                .requires("slasher")
                .takes_value(true)
        )
        .arg(
            Arg::with_name("slasher-att-cache-size")
                .long("slasher-att-cache-size")
                .help("Set the maximum number of attestation roots for the slasher to cache")
                .value_name("COUNT")
                .requires("slasher")
                .takes_value(true)
        )
        .arg(
            Arg::with_name("slasher-chunk-size")
                .long("slasher-chunk-size")
                .help(
                    "Number of epochs per validator per chunk stored on disk."
                )
                .value_name("EPOCHS")
                .requires("slasher")
                .takes_value(true)
        )
        .arg(
            Arg::with_name("slasher-validator-chunk-size")
                .long("slasher-validator-chunk-size")
                .help(
                    "Number of validators per chunk stored on disk."
                )
                .value_name("NUM_VALIDATORS")
                .requires("slasher")
                .takes_value(true)
        )
        .arg(
            Arg::with_name("slasher-broadcast")
                .long("slasher-broadcast")
                .help("Broadcast slashings found by the slasher to the rest of the network \
                       [Enabled by default].")
                .takes_value(true)
                .default_value("true")
        )
        .arg(
            Arg::with_name("slasher-backend")
                .long("slasher-backend")
                .value_name("DATABASE")
                .help("Set the database backend to be used by the slasher.")
                .takes_value(true)
                .possible_values(slasher::DatabaseBackend::VARIANTS)
                .requires("slasher")
        )
        .arg(
            Arg::with_name("wss-checkpoint")
                .long("wss-checkpoint")
                .help(
                    "Specify a weak subjectivity checkpoint in `block_root:epoch` format to verify \
                     the node's sync against. The block root should be 0x-prefixed. Note that this \
                     flag is for verification only, to perform a checkpoint sync from a recent \
                     state use --checkpoint-sync-url."
                )
                .value_name("WSS_CHECKPOINT")
                .takes_value(true)
        )
        .arg(
            Arg::with_name("checkpoint-state")
                .long("checkpoint-state")
                .help("Set a checkpoint state to start syncing from. Must be aligned and match \
                       --checkpoint-block. Using --checkpoint-sync-url instead is recommended.")
                .value_name("STATE_SSZ")
                .takes_value(true)
                .requires("checkpoint-block")
        )
        .arg(
            Arg::with_name("checkpoint-block")
                .long("checkpoint-block")
                .help("Set a checkpoint block to start syncing from. Must be aligned and match \
                       --checkpoint-state. Using --checkpoint-sync-url instead is recommended.")
                .value_name("BLOCK_SSZ")
                .takes_value(true)
                .requires("checkpoint-state")
        )
        .arg(
            Arg::with_name("checkpoint-sync-url")
                .long("checkpoint-sync-url")
                .help("Set the remote beacon node HTTP endpoint to use for checkpoint sync.")
                .value_name("BEACON_NODE")
                .takes_value(true)
                .conflicts_with("checkpoint-state")
        )
        .arg(
            Arg::with_name("checkpoint-sync-url-timeout")
                .long("checkpoint-sync-url-timeout")
                .help("Set the timeout for checkpoint sync calls to remote beacon node HTTP endpoint.")
                .value_name("SECONDS")
                .takes_value(true)
                .default_value("60")
        )
        .arg(
            Arg::with_name("reconstruct-historic-states")
                .long("reconstruct-historic-states")
                .help("After a checkpoint sync, reconstruct historic states in the database. This requires syncing all the way back to genesis.")
                .takes_value(false)
        )
        .arg(
            Arg::with_name("validator-monitor-auto")
                .long("validator-monitor-auto")
                .help("Enables the automatic detection and monitoring of validators connected to the \
                    HTTP API and using the subnet subscription endpoint. This generally has the \
                    effect of providing additional logging and metrics for locally controlled \
                    validators.")
        )
        .arg(
            Arg::with_name("validator-monitor-pubkeys")
                .long("validator-monitor-pubkeys")
                .help("A comma-separated list of 0x-prefixed validator public keys. \
                        These validators will receive special monitoring and additional \
                        logging.")
                .value_name("PUBKEYS")
                .takes_value(true)
        )
        .arg(
            Arg::with_name("validator-monitor-file")
                .long("validator-monitor-file")
                .help("As per --validator-monitor-pubkeys, but the comma-separated list is \
                    contained within a file at the given path.")
                .value_name("PATH")
                .takes_value(true)
        )
        .arg(
            Arg::with_name("validator-monitor-individual-tracking-threshold")
                .long("validator-monitor-individual-tracking-threshold")
                .help("Once the validator monitor reaches this number of local validators \
                    it will stop collecting per-validator Prometheus metrics and issuing \
                    per-validator logs. Instead, it will provide aggregate metrics and logs. \
                    This avoids infeasibly high cardinality in the Prometheus database and \
                    high log volume when using many validators. Defaults to 64.")
                .value_name("INTEGER")
                .takes_value(true)
        )
        .arg(
            Arg::with_name("disable-lock-timeouts")
                .long("disable-lock-timeouts")
                .help("Disable the timeouts applied to some internal locks by default. This can \
                       lead to less spurious failures on slow hardware but is considered \
                       experimental as it may obscure performance issues.")
                .takes_value(false)
        )
        .arg(
            Arg::with_name("disable-proposer-reorgs")
                .long("disable-proposer-reorgs")
                .help("Do not attempt to reorg late blocks from other validators when proposing.")
                .takes_value(false)
        )
        .arg(
            Arg::with_name("proposer-reorg-threshold")
                .long("proposer-reorg-threshold")
                .value_name("PERCENT")
                .help("Percentage of vote weight below which to attempt a proposer reorg. \
                       Default: 20%")
                .conflicts_with("disable-proposer-reorgs")
        )
        .arg(
            Arg::with_name("proposer-reorg-epochs-since-finalization")
                .long("proposer-reorg-epochs-since-finalization")
                .value_name("EPOCHS")
                .help("Maximum number of epochs since finalization at which proposer reorgs are \
                       allowed. Default: 2")
                .conflicts_with("disable-proposer-reorgs")
        )
        .arg(
            Arg::with_name("proposer-reorg-cutoff")
                .long("proposer-reorg-cutoff")
                .value_name("MILLISECONDS")
                .help("Maximum delay after the start of the slot at which to propose a reorging \
                       block. Lower values can prevent failed reorgs by ensuring the block has \
                       ample time to propagate and be processed by the network. The default is \
                       1/12th of a slot (1 second on mainnet)")
                .conflicts_with("disable-proposer-reorgs")
        )
        .arg(
            Arg::with_name("proposer-reorg-disallowed-offsets")
                .long("proposer-reorg-disallowed-offsets")
                .value_name("N1,N2,...")
                .help("Comma-separated list of integer offsets which can be used to avoid \
                       proposing reorging blocks at certain slots. An offset of N means that \
                       reorging proposals will not be attempted at any slot such that \
                       `slot % SLOTS_PER_EPOCH == N`. By default only re-orgs at offset 0 will be \
                       avoided. Any offsets supplied with this flag will impose additional \
                       restrictions.")
                .conflicts_with("disable-proposer-reorgs")
        )
        .arg(
            Arg::with_name("prepare-payload-lookahead")
                .long("prepare-payload-lookahead")
                .value_name("MILLISECONDS")
                .help("The time before the start of a proposal slot at which payload attributes \
                       should be sent. Low values are useful for execution nodes which don't \
                       improve their payload after the first call, and high values are useful \
                       for ensuring the EL is given ample notice. Default: 1/3 of a slot.")
                .takes_value(true)
        )
        .arg(
            Arg::with_name("always-prepare-payload")
                .long("always-prepare-payload")
                .help("Send payload attributes with every fork choice update. This is intended for \
                       use by block builders, relays and developers. You should set a fee \
                       recipient on this BN and also consider adjusting the \
                       --prepare-payload-lookahead flag.")
                .takes_value(false)
        )
        .arg(
            Arg::with_name("fork-choice-before-proposal-timeout")
                .long("fork-choice-before-proposal-timeout")
                .help("Set the maximum number of milliseconds to wait for fork choice before \
                       proposing a block. You can prevent waiting at all by setting the timeout \
                       to 0, however you risk proposing atop the wrong parent block.")
                .default_value("250")
                .takes_value(true)
        )
        .arg(
            Arg::with_name("paranoid-block-proposal")
                .long("paranoid-block-proposal")
                .help("Paranoid enough to be reading the source? Nice. This flag reverts some \
                       block proposal optimisations and forces the node to check every attestation \
                       it includes super thoroughly. This may be useful in an emergency, but not \
                       otherwise.")
                .hidden(true)
                .takes_value(false)
        )
        .arg(
            Arg::with_name("builder-fallback-skips")
                .long("builder-fallback-skips")
                .help("If this node is proposing a block and has seen this number of skip slots \
                        on the canonical chain in a row, it will NOT query any connected builders, \
                        and will use the local execution engine for payload construction.")
                .default_value("3")
                .takes_value(true)
        )
        .arg(
            Arg::with_name("builder-fallback-skips-per-epoch")
                .long("builder-fallback-skips-per-epoch")
                .help("If this node is proposing a block and has seen this number of skip slots \
                        on the canonical chain in the past `SLOTS_PER_EPOCH`, it will NOT query \
                        any connected builders, and will use the local execution engine for \
                        payload construction.")
                .default_value("8")
                .takes_value(true)
        )
        .arg(
            Arg::with_name("builder-fallback-epochs-since-finalization")
                .long("builder-fallback-epochs-since-finalization")
                .help("If this node is proposing a block and the chain has not finalized within \
                        this number of epochs, it will NOT query any connected builders, \
                        and will use the local execution engine for payload construction. Setting \
                        this value to anything less than 2 will cause the node to NEVER query \
                        connected builders. Setting it to 2 will cause this condition to be hit \
                        if there are skips slots at the start of an epoch, right before this node \
                        is set to propose.")
                .default_value("3")
                .takes_value(true)
        )
        .arg(
            Arg::with_name("builder-fallback-disable-checks")
                .long("builder-fallback-disable-checks")
                .help("This flag disables all checks related to chain health. This means the builder \
                        API will always be used for payload construction, regardless of recent chain \
                        conditions.")
                .takes_value(false)
        )
        .arg(
            Arg::with_name("builder-profit-threshold")
                .long("builder-profit-threshold")
                .value_name("WEI_VALUE")
                .help("The minimum reward in wei provided to the proposer by a block builder for \
                    an external payload to be considered for inclusion in a proposal. If this \
                    threshold is not met, the local EE's payload will be used. This is currently \
                    *NOT* in comparison to the value of the local EE's payload. It simply checks \
                    whether the total proposer reward from an external payload is equal to or \
                    greater than this value. In the future, a comparison to a local payload is \
                    likely to be added. Example: Use 250000000000000000 to set the threshold to \
                     0.25 ETH.")
                .default_value("0")
                .takes_value(true)
        )
        .arg(
            Arg::with_name("builder-user-agent")
                .long("builder-user-agent")
                .value_name("STRING")
                .help("The HTTP user agent to send alongside requests to the builder URL. The \
                       default is Lighthouse's version string.")
                .requires("builder")
                .takes_value(true)
        )
        .arg(
            Arg::with_name("count-unrealized")
                .long("count-unrealized")
                .hidden(true)
                .help("This flag is deprecated and has no effect.")
                .takes_value(true)
                .default_value("true")
        )
        .arg(
            Arg::with_name("count-unrealized-full")
                .long("count-unrealized-full")
                .hidden(true)
                .help("This flag is deprecated and has no effect.")
                .takes_value(true)
                .default_value("false")
        )
        .arg(
            Arg::with_name("reset-payload-statuses")
                .long("reset-payload-statuses")
                .help("When present, Lighthouse will forget the payload statuses of any \
                       already-imported blocks. This can assist in the recovery from a consensus \
                       failure caused by the execution layer.")
                .takes_value(false)
        )
        .arg(
            Arg::with_name("disable-deposit-contract-sync")
                .long("disable-deposit-contract-sync")
                .help("Explictly disables syncing of deposit logs from the execution node. \
                      This overrides any previous option that depends on it. \
                      Useful if you intend to run a non-validating beacon node.")
                .takes_value(false)
        )
        .arg(
            Arg::with_name("disable-optimistic-finalized-sync")
                .long("disable-optimistic-finalized-sync")
                .help("Force Lighthouse to verify every execution block hash with the execution \
                       client during finalized sync. By default block hashes will be checked in \
                       Lighthouse and only passed to the EL if initial verification fails.")
        )
        .arg(
            Arg::with_name("light-client-server")
                .long("light-client-server")
                .help("Act as a full node supporting light clients on the p2p network \
                       [experimental]")
                .takes_value(false)
        )
        .arg(
            Arg::with_name("gui")
                .long("gui")
                .hidden(true)
                .help("Enable the graphical user interface and all its requirements. \
                      This enables --http and --validator-monitor-auto and enables SSE logging.")
                .takes_value(false)
        )
        .arg(
            Arg::with_name("always-prefer-builder-payload")
            .long("always-prefer-builder-payload")
            .help("If set, the beacon node always uses the payload from the builder instead of the local payload.")
            // The builder profit threshold flag is used to provide preference
            // to local payloads, therefore it fundamentally conflicts with
            // always using the builder.
            .conflicts_with("builder-profit-threshold")
        )
        .arg(
            Arg::with_name("invalid-gossip-verified-blocks-path")
            .long("invalid-gossip-verified-blocks-path")
            .value_name("PATH")
            .help("If a block succeeds gossip validation whilst failing full validation, store \
                    the block SSZ as a file at this path. This feature is only recommended for \
                    developers. This directory is not pruned, users should be careful to avoid \
                    filling up their disks.")
        )
        .arg(
<<<<<<< HEAD
            Arg::with_name("unsafe-and-dangerous-mode")
            .long("unsafe-and-dangerous-mode")
            .help("Don't use this flag unless you know what you're doing. Go back and download a \
                   stable Lighthouse release")
=======
            Arg::with_name("progressive-balances")
                .long("progressive-balances")
                .value_name("MODE")
                .help("Options to enable or disable the progressive balances cache for \
                        unrealized FFG progression calculation. The default `checked` mode compares \
                        the progressive balances from the cache against results from the existing \
                        method. If there is a mismatch, it falls back to the existing method. The \
                        optimized mode (`fast`) is faster but is still experimental, and is \
                        not recommended for mainnet usage at this time.")
                .takes_value(true)
                .possible_values(ProgressiveBalancesMode::VARIANTS)
>>>>>>> 46be05f7
        )
}<|MERGE_RESOLUTION|>--- conflicted
+++ resolved
@@ -1161,12 +1161,6 @@
                     filling up their disks.")
         )
         .arg(
-<<<<<<< HEAD
-            Arg::with_name("unsafe-and-dangerous-mode")
-            .long("unsafe-and-dangerous-mode")
-            .help("Don't use this flag unless you know what you're doing. Go back and download a \
-                   stable Lighthouse release")
-=======
             Arg::with_name("progressive-balances")
                 .long("progressive-balances")
                 .value_name("MODE")
@@ -1178,6 +1172,11 @@
                         not recommended for mainnet usage at this time.")
                 .takes_value(true)
                 .possible_values(ProgressiveBalancesMode::VARIANTS)
->>>>>>> 46be05f7
+        )
+        .arg(
+            Arg::with_name("unsafe-and-dangerous-mode")
+            .long("unsafe-and-dangerous-mode")
+            .help("Don't use this flag unless you know what you're doing. Go back and download a \
+                   stable Lighthouse release")
         )
 }