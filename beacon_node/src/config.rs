--- conflicted
+++ resolved
@@ -416,22 +416,16 @@
         client_config.store.prune_payloads = prune_payloads;
     }
 
-<<<<<<< HEAD
-    if let Some(epochs_per_migration) = clap_utils::parse_optional(cli_args, "db-migration-period")?
-    {
-        client_config.store_migrator.epochs_per_run = epochs_per_migration;
-    }
-
     if let Some(epochs_per_state_diff) =
         clap_utils::parse_optional(cli_args, "epochs-per-state-diff")?
     {
         client_config.store.epochs_per_state_diff = epochs_per_state_diff;
-=======
+    }
+
     if let Some(epochs_per_migration) =
         clap_utils::parse_optional(cli_args, "epochs-per-migration")?
     {
         client_config.chain.epochs_per_migration = epochs_per_migration;
->>>>>>> fc7f1ba6
     }
 
     /*
