use crate::{BeaconChain, BeaconChainError, BeaconChainTypes};
use eth2::lighthouse::{AttestationRewards, BlockReward, BlockRewardMeta};
<<<<<<< HEAD
use operation_pool::{AttMaxCover, MaxCover, RewardCache};
use state_processing::per_block_processing::altair::sync_committee::compute_sync_aggregate_rewards;
use types::{BeaconBlockRef, BeaconState, EthSpec, ExecPayload, Hash256, RelativeEpoch};
=======
use operation_pool::{AttMaxCover, MaxCover, RewardCache, SplitAttestation};
use state_processing::{
    common::get_attesting_indices_from_state,
    per_block_processing::altair::sync_committee::compute_sync_aggregate_rewards,
};
use types::{BeaconBlockRef, BeaconState, EthSpec, ExecPayload, Hash256};
>>>>>>> 7d3948c8

impl<T: BeaconChainTypes> BeaconChain<T> {
    pub fn compute_block_reward<Payload: ExecPayload<T::EthSpec>>(
        &self,
        block: BeaconBlockRef<'_, T::EthSpec, Payload>,
        block_root: Hash256,
        state: &BeaconState<T::EthSpec>,
        reward_cache: &mut RewardCache,
        include_attestations: bool,
    ) -> Result<BlockReward, BeaconChainError> {
        if block.slot() != state.slot() {
            return Err(BeaconChainError::BlockRewardSlotError);
        }

<<<<<<< HEAD
        let active_indices = state.get_cached_active_validator_indices(RelativeEpoch::Current)?;
        let mut reward_cache = RewardCache::default();
        reward_cache.update(state)?;
        let total_active_balance = state.get_total_balance(active_indices, &self.spec)?;
        let mut per_attestation_rewards = block
=======
        reward_cache.update(state)?;

        let total_active_balance = state.get_total_active_balance()?;

        let split_attestations = block
>>>>>>> 7d3948c8
            .body()
            .attestations()
            .iter()
            .map(|att| {
<<<<<<< HEAD
                AttMaxCover::new(att, state, &reward_cache, total_active_balance, &self.spec)
                    .ok_or(BeaconChainError::BlockRewardAttestationError)
=======
                let attesting_indices = get_attesting_indices_from_state(state, att)?;
                Ok(SplitAttestation::new(att.clone(), attesting_indices))
            })
            .collect::<Result<Vec<_>, BeaconChainError>>()?;

        let mut per_attestation_rewards = split_attestations
            .iter()
            .map(|att| {
                AttMaxCover::new(
                    att.as_ref(),
                    state,
                    reward_cache,
                    total_active_balance,
                    &self.spec,
                )
                .ok_or(BeaconChainError::BlockRewardAttestationError)
>>>>>>> 7d3948c8
            })
            .collect::<Result<Vec<_>, _>>()?;

        // Update the attestation rewards for each previous attestation included.
        // This is O(n^2) in the number of attestations n.
        for i in 0..per_attestation_rewards.len() {
            let (updated, to_update) = per_attestation_rewards.split_at_mut(i + 1);
            let latest_att = &updated[i];

            for att in to_update {
                att.update_covering_set(latest_att.intermediate(), latest_att.covering_set());
            }
        }

        let mut prev_epoch_total = 0;
        let mut curr_epoch_total = 0;

        for cover in &per_attestation_rewards {
            for &reward in cover.fresh_validators_rewards.values() {
                if cover.att.data.slot.epoch(T::EthSpec::slots_per_epoch()) == state.current_epoch()
                {
                    curr_epoch_total += reward;
                } else {
                    prev_epoch_total += reward;
                }
            }
        }

        let attestation_total = prev_epoch_total + curr_epoch_total;

        // Drop the covers.
        let per_attestation_rewards = per_attestation_rewards
            .into_iter()
            .map(|cover| cover.fresh_validators_rewards)
            .collect();

        // Add the attestation data if desired.
        let attestations = if include_attestations {
            block
                .body()
                .attestations()
                .iter()
                .map(|a| a.data.clone())
                .collect()
        } else {
            vec![]
        };

        let attestation_rewards = AttestationRewards {
            total: attestation_total,
            prev_epoch_total,
            curr_epoch_total,
            per_attestation_rewards,
            attestations,
        };

        // Sync committee rewards.
        let sync_committee_rewards = if let Ok(sync_aggregate) = block.body().sync_aggregate() {
            let (_, proposer_reward_per_bit) = compute_sync_aggregate_rewards(state, &self.spec)
                .map_err(|_| BeaconChainError::BlockRewardSyncError)?;
            sync_aggregate.sync_committee_bits.num_set_bits() as u64 * proposer_reward_per_bit
        } else {
            0
        };

        // Total, metadata
        let total = attestation_total + sync_committee_rewards;

        let meta = BlockRewardMeta {
            slot: block.slot(),
            parent_slot: state.latest_block_header().slot,
            proposer_index: block.proposer_index(),
            graffiti: block.body().graffiti().as_utf8_lossy(),
        };

        Ok(BlockReward {
            total,
            block_root,
            meta,
            attestation_rewards,
            sync_committee_rewards,
        })
    }
}<|MERGE_RESOLUTION|>--- conflicted
+++ resolved
@@ -1,17 +1,11 @@
 use crate::{BeaconChain, BeaconChainError, BeaconChainTypes};
 use eth2::lighthouse::{AttestationRewards, BlockReward, BlockRewardMeta};
-<<<<<<< HEAD
-use operation_pool::{AttMaxCover, MaxCover, RewardCache};
-use state_processing::per_block_processing::altair::sync_committee::compute_sync_aggregate_rewards;
-use types::{BeaconBlockRef, BeaconState, EthSpec, ExecPayload, Hash256, RelativeEpoch};
-=======
 use operation_pool::{AttMaxCover, MaxCover, RewardCache, SplitAttestation};
 use state_processing::{
     common::get_attesting_indices_from_state,
     per_block_processing::altair::sync_committee::compute_sync_aggregate_rewards,
 };
 use types::{BeaconBlockRef, BeaconState, EthSpec, ExecPayload, Hash256};
->>>>>>> 7d3948c8
 
 impl<T: BeaconChainTypes> BeaconChain<T> {
     pub fn compute_block_reward<Payload: ExecPayload<T::EthSpec>>(
@@ -26,27 +20,15 @@
             return Err(BeaconChainError::BlockRewardSlotError);
         }
 
-<<<<<<< HEAD
-        let active_indices = state.get_cached_active_validator_indices(RelativeEpoch::Current)?;
-        let mut reward_cache = RewardCache::default();
-        reward_cache.update(state)?;
-        let total_active_balance = state.get_total_balance(active_indices, &self.spec)?;
-        let mut per_attestation_rewards = block
-=======
         reward_cache.update(state)?;
 
         let total_active_balance = state.get_total_active_balance()?;
 
         let split_attestations = block
->>>>>>> 7d3948c8
             .body()
             .attestations()
             .iter()
             .map(|att| {
-<<<<<<< HEAD
-                AttMaxCover::new(att, state, &reward_cache, total_active_balance, &self.spec)
-                    .ok_or(BeaconChainError::BlockRewardAttestationError)
-=======
                 let attesting_indices = get_attesting_indices_from_state(state, att)?;
                 Ok(SplitAttestation::new(att.clone(), attesting_indices))
             })
@@ -63,7 +45,6 @@
                     &self.spec,
                 )
                 .ok_or(BeaconChainError::BlockRewardAttestationError)
->>>>>>> 7d3948c8
             })
             .collect::<Result<Vec<_>, _>>()?;
 
