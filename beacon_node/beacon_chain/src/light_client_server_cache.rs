use crate::errors::BeaconChainError;
use crate::{metrics, BeaconChainTypes, BeaconStore};
use parking_lot::{Mutex, RwLock};
use slog::{debug, Logger};
use ssz_types::FixedVector;
use std::num::NonZeroUsize;
use types::light_client_update::{FinalizedRootProofLen, FINALIZED_ROOT_INDEX};
use types::non_zero_usize::new_non_zero_usize;
use types::{
    BeaconBlockRef, BeaconState, ChainSpec, EthSpec, ForkName, Hash256, LightClientFinalityUpdate,
    LightClientOptimisticUpdate, Slot, SyncAggregate,
};

/// A prev block cache miss requires to re-generate the state of the post-parent block. Items in the
/// prev block cache are very small 32 * (6 + 1) = 224 bytes. 32 is an arbitrary number that
/// represents unlikely re-orgs, while keeping the cache very small.
const PREV_BLOCK_CACHE_SIZE: NonZeroUsize = new_non_zero_usize(32);

/// This cache computes light client messages ahead of time, required to satisfy p2p and API
/// requests. These messages include proofs on historical states, so on-demand computation is
/// expensive.
///
pub struct LightClientServerCache<T: BeaconChainTypes> {
    /// Tracks a single global latest finality update out of all imported blocks.
    ///
    /// TODO: Active discussion with @etan-status if this cache should be fork aware to return
    /// latest canonical (update with highest signature slot, where its attested header is part of
    /// the head chain) instead of global latest (update with highest signature slot, out of all
    /// branches).
    latest_finality_update: RwLock<Option<LightClientFinalityUpdate<T::EthSpec>>>,
    /// Tracks a single global latest optimistic update out of all imported blocks.
    latest_optimistic_update: RwLock<Option<LightClientOptimisticUpdate<T::EthSpec>>>,
    /// Caches state proofs by block root
    prev_block_cache: Mutex<lru::LruCache<Hash256, LightClientCachedData>>,
}

impl<T: BeaconChainTypes> LightClientServerCache<T> {
    pub fn new() -> Self {
        Self {
            latest_finality_update: None.into(),
            latest_optimistic_update: None.into(),
            prev_block_cache: lru::LruCache::new(PREV_BLOCK_CACHE_SIZE).into(),
        }
    }

    /// Compute and cache state proofs for latter production of light-client messages. Does not
    /// trigger block replay.
    pub fn cache_state_data(
        &self,
        spec: &ChainSpec,
        block: BeaconBlockRef<T::EthSpec>,
        block_root: Hash256,
        block_post_state: &mut BeaconState<T::EthSpec>,
    ) -> Result<(), BeaconChainError> {
        let _timer = metrics::start_timer(&metrics::LIGHT_CLIENT_SERVER_CACHE_STATE_DATA_TIMES);

        // Only post-altair
        if spec.fork_name_at_slot::<T::EthSpec>(block.slot()) == ForkName::Base {
            return Ok(());
        }

        // Persist in memory cache for a descendent block

        let cached_data = LightClientCachedData::from_state(block_post_state)?;
        self.prev_block_cache.lock().put(block_root, cached_data);

        Ok(())
    }

    /// Given a block with a SyncAggregte computes better or more recent light client updates. The
    /// results are cached either on disk or memory to be served via p2p and rest API
    pub fn recompute_and_cache_updates(
        &self,
        store: BeaconStore<T>,
        block_parent_root: &Hash256,
        block_slot: Slot,
        sync_aggregate: &SyncAggregate<T::EthSpec>,
        log: &Logger,
        chain_spec: &ChainSpec,
    ) -> Result<(), BeaconChainError> {
        let _timer =
            metrics::start_timer(&metrics::LIGHT_CLIENT_SERVER_CACHE_RECOMPUTE_UPDATES_TIMES);

        let signature_slot = block_slot;
        let attested_block_root = block_parent_root;

<<<<<<< HEAD
        let attested_block = store.get_blinded_block(attested_block_root, None)?.ok_or(
            BeaconChainError::DBInconsistent(format!(
                "Block not available {:?}",
                attested_block_root
            )),
        )?;
=======
        let attested_block =
            store
                .get_full_block(attested_block_root)?
                .ok_or(BeaconChainError::DBInconsistent(format!(
                    "Block not available {:?}",
                    attested_block_root
                )))?;
>>>>>>> b65daac9

        let cached_parts = self.get_or_compute_prev_block_cache(
            store.clone(),
            attested_block_root,
            &attested_block.state_root(),
            attested_block.slot(),
        )?;

        let attested_slot = attested_block.slot();

        // Spec: Full nodes SHOULD provide the LightClientOptimisticUpdate with the highest
        // attested_header.beacon.slot (if multiple, highest signature_slot) as selected by fork choice
        let is_latest_optimistic = match &self.latest_optimistic_update.read().clone() {
            Some(latest_optimistic_update) => {
                is_latest_optimistic_update(latest_optimistic_update, attested_slot, signature_slot)
            }
            None => true,
        };
        if is_latest_optimistic {
            // can create an optimistic update, that is more recent
            *self.latest_optimistic_update.write() = Some(LightClientOptimisticUpdate::new(
                &attested_block,
                sync_aggregate.clone(),
                signature_slot,
                chain_spec,
            )?);
        };

        // Spec: Full nodes SHOULD provide the LightClientFinalityUpdate with the highest
        // attested_header.beacon.slot (if multiple, highest signature_slot) as selected by fork choice
        let is_latest_finality = match &self.latest_finality_update.read().clone() {
            Some(latest_finality_update) => {
                is_latest_finality_update(latest_finality_update, attested_slot, signature_slot)
            }
            None => true,
        };
        if is_latest_finality & !cached_parts.finalized_block_root.is_zero() {
            // Immediately after checkpoint sync the finalized block may not be available yet.
            if let Some(finalized_block) =
<<<<<<< HEAD
                store.get_blinded_block(&cached_parts.finalized_block_root, None)?
=======
                store.get_full_block(&cached_parts.finalized_block_root)?
>>>>>>> b65daac9
            {
                *self.latest_finality_update.write() = Some(LightClientFinalityUpdate::new(
                    &attested_block,
                    &finalized_block,
                    cached_parts.finality_branch.clone(),
                    sync_aggregate.clone(),
                    signature_slot,
                    chain_spec,
                )?);
            } else {
                debug!(
                    log,
                    "Finalized block not available in store for light_client server";
                    "finalized_block_root" => format!("{}", cached_parts.finalized_block_root),
                );
            }
        }

        Ok(())
    }

    /// Retrieves prev block cached data from cache. If not present re-computes by retrieving the
    /// parent state, and inserts an entry to the cache.
    ///
    /// In separate function since FnOnce of get_or_insert can not be fallible.
    fn get_or_compute_prev_block_cache(
        &self,
        store: BeaconStore<T>,
        block_root: &Hash256,
        block_state_root: &Hash256,
        block_slot: Slot,
    ) -> Result<LightClientCachedData, BeaconChainError> {
        // Attempt to get the value from the cache first.
        if let Some(cached_parts) = self.prev_block_cache.lock().get(block_root) {
            return Ok(cached_parts.clone());
        }
        metrics::inc_counter(&metrics::LIGHT_CLIENT_SERVER_CACHE_PREV_BLOCK_CACHE_MISS);

        // Compute the value, handling potential errors.
        let mut state = store
            .get_state(block_state_root, Some(block_slot))?
            .ok_or_else(|| {
                BeaconChainError::DBInconsistent(format!("Missing state {:?}", block_state_root))
            })?;
        let new_value = LightClientCachedData::from_state(&mut state)?;

        // Insert value and return owned
        self.prev_block_cache
            .lock()
            .put(*block_root, new_value.clone());
        Ok(new_value)
    }

    pub fn get_latest_finality_update(&self) -> Option<LightClientFinalityUpdate<T::EthSpec>> {
        self.latest_finality_update.read().clone()
    }

    pub fn get_latest_optimistic_update(&self) -> Option<LightClientOptimisticUpdate<T::EthSpec>> {
        self.latest_optimistic_update.read().clone()
    }
}

impl<T: BeaconChainTypes> Default for LightClientServerCache<T> {
    fn default() -> Self {
        Self::new()
    }
}

type FinalityBranch = FixedVector<Hash256, FinalizedRootProofLen>;

#[derive(Clone)]
struct LightClientCachedData {
    finality_branch: FinalityBranch,
    finalized_block_root: Hash256,
}

impl LightClientCachedData {
    fn from_state<E: EthSpec>(state: &mut BeaconState<E>) -> Result<Self, BeaconChainError> {
        Ok(Self {
            finality_branch: state.compute_merkle_proof(FINALIZED_ROOT_INDEX)?.into(),
            finalized_block_root: state.finalized_checkpoint().root,
        })
    }
}

// Implements spec prioritization rules:
// > Full nodes SHOULD provide the LightClientFinalityUpdate with the highest attested_header.beacon.slot (if multiple, highest signature_slot)
//
// ref: https://github.com/ethereum/consensus-specs/blob/113c58f9bf9c08867f6f5f633c4d98e0364d612a/specs/altair/light-client/full-node.md#create_light_client_finality_update
fn is_latest_finality_update<E: EthSpec>(
    prev: &LightClientFinalityUpdate<E>,
    attested_slot: Slot,
    signature_slot: Slot,
) -> bool {
    let prev_slot = prev.get_attested_header_slot();
    if attested_slot > prev_slot {
        true
    } else {
        attested_slot == prev_slot && signature_slot > *prev.signature_slot()
    }
}

// Implements spec prioritization rules:
// > Full nodes SHOULD provide the LightClientOptimisticUpdate with the highest attested_header.beacon.slot (if multiple, highest signature_slot)
//
// ref: https://github.com/ethereum/consensus-specs/blob/113c58f9bf9c08867f6f5f633c4d98e0364d612a/specs/altair/light-client/full-node.md#create_light_client_optimistic_update
fn is_latest_optimistic_update<E: EthSpec>(
    prev: &LightClientOptimisticUpdate<E>,
    attested_slot: Slot,
    signature_slot: Slot,
) -> bool {
    let prev_slot = prev.get_slot();
    if attested_slot > prev_slot {
        true
    } else {
        attested_slot == prev_slot && signature_slot > *prev.signature_slot()
    }
}<|MERGE_RESOLUTION|>--- conflicted
+++ resolved
@@ -84,22 +84,12 @@
         let signature_slot = block_slot;
         let attested_block_root = block_parent_root;
 
-<<<<<<< HEAD
-        let attested_block = store.get_blinded_block(attested_block_root, None)?.ok_or(
+        let attested_block = store.get_full_block(attested_block_root, None)?.ok_or(
             BeaconChainError::DBInconsistent(format!(
                 "Block not available {:?}",
                 attested_block_root
             )),
         )?;
-=======
-        let attested_block =
-            store
-                .get_full_block(attested_block_root)?
-                .ok_or(BeaconChainError::DBInconsistent(format!(
-                    "Block not available {:?}",
-                    attested_block_root
-                )))?;
->>>>>>> b65daac9
 
         let cached_parts = self.get_or_compute_prev_block_cache(
             store.clone(),
@@ -139,11 +129,7 @@
         if is_latest_finality & !cached_parts.finalized_block_root.is_zero() {
             // Immediately after checkpoint sync the finalized block may not be available yet.
             if let Some(finalized_block) =
-<<<<<<< HEAD
-                store.get_blinded_block(&cached_parts.finalized_block_root, None)?
-=======
-                store.get_full_block(&cached_parts.finalized_block_root)?
->>>>>>> b65daac9
+                store.get_full_block(&cached_parts.finalized_block_root, None)?
             {
                 *self.latest_finality_update.write() = Some(LightClientFinalityUpdate::new(
                     &attested_block,
