use super::state_lru_cache::{DietAvailabilityPendingExecutedBlock, StateLRUCache};
use crate::beacon_chain::BeaconStore;
use crate::blob_verification::KzgVerifiedBlob;
use crate::block_verification_types::{
    AvailabilityPendingExecutedBlock, AvailableBlock, AvailableExecutedBlock,
};
use crate::data_availability_checker::{Availability, AvailabilityCheckError};
use crate::data_column_verification::KzgVerifiedCustodyDataColumn;
use crate::metrics;
use crate::BeaconChainTypes;
use kzg::Kzg;
use lru::LruCache;
use parking_lot::RwLock;
use ssz_types::{FixedVector, VariableList};
use std::collections::HashSet;
use std::num::NonZeroUsize;
use std::sync::Arc;
use types::blob_sidecar::BlobIdentifier;
<<<<<<< HEAD
use types::data_column_sidecar::DataColumnIdentifier;
use types::{
    BlobSidecar, ChainSpec, ColumnIndex, DataColumnSidecar, Epoch, EthSpec, Hash256,
    SignedBeaconBlock,
};

pub type DataColumnsToPublish<E> = Option<Vec<Arc<DataColumnSidecar<E>>>>;
=======
use types::{
    BlobSidecar, ChainSpec, ColumnIndex, DataColumnIdentifier, DataColumnSidecar, Epoch, EthSpec,
    Hash256, SignedBeaconBlock,
};
>>>>>>> 677f96a3

/// This represents the components of a partially available block
///
/// The blobs are all gossip and kzg verified.
/// The block has completed all verifications except the availability check.
<<<<<<< HEAD
/// TODO(das): this struct can potentially be reafactored as blobs and data columns are mutually
/// exclusive and this could simplify `is_importable`.
=======
>>>>>>> 677f96a3
#[derive(Clone)]
pub struct PendingComponents<E: EthSpec> {
    pub block_root: Hash256,
    pub verified_blobs: FixedVector<Option<KzgVerifiedBlob<E>>, E::MaxBlobsPerBlock>,
    pub verified_data_columns: Vec<KzgVerifiedCustodyDataColumn<E>>,
    pub executed_block: Option<DietAvailabilityPendingExecutedBlock<E>>,
    pub reconstruction_started: bool,
}

pub enum BlockImportRequirement {
    AllBlobs,
    CustodyColumns(usize),
}

impl<E: EthSpec> PendingComponents<E> {
    /// Returns an immutable reference to the cached block.
    pub fn get_cached_block(&self) -> &Option<DietAvailabilityPendingExecutedBlock<E>> {
        &self.executed_block
    }

    /// Returns an immutable reference to the fixed vector of cached blobs.
    pub fn get_cached_blobs(
        &self,
    ) -> &FixedVector<Option<KzgVerifiedBlob<E>>, E::MaxBlobsPerBlock> {
        &self.verified_blobs
    }

    /// Returns an immutable reference to the cached data column.
    pub fn get_cached_data_column(
        &self,
        data_column_index: u64,
    ) -> Option<Arc<DataColumnSidecar<E>>> {
        self.verified_data_columns
            .iter()
            .find(|d| d.index() == data_column_index)
            .map(|d| d.clone_arc())
    }

    /// Returns a mutable reference to the cached block.
    pub fn get_cached_block_mut(&mut self) -> &mut Option<DietAvailabilityPendingExecutedBlock<E>> {
        &mut self.executed_block
    }

    /// Returns a mutable reference to the fixed vector of cached blobs.
    pub fn get_cached_blobs_mut(
        &mut self,
    ) -> &mut FixedVector<Option<KzgVerifiedBlob<E>>, E::MaxBlobsPerBlock> {
        &mut self.verified_blobs
    }

    /// Checks if a blob exists at the given index in the cache.
    ///
    /// Returns:
    /// - `true` if a blob exists at the given index.
    /// - `false` otherwise.
    pub fn blob_exists(&self, blob_index: usize) -> bool {
        self.get_cached_blobs()
            .get(blob_index)
            .map(|b| b.is_some())
            .unwrap_or(false)
    }

    /// Returns the number of blobs that are expected to be present. Returns `None` if we don't have a
    /// block.
    ///
    /// This corresponds to the number of commitments that are present in a block.
    pub fn num_expected_blobs(&self) -> Option<usize> {
        self.get_cached_block()
            .as_ref()
            .map(|b| b.get_commitments().len())
    }

    /// Returns the number of blobs that have been received and are stored in the cache.
    pub fn num_received_blobs(&self) -> usize {
        self.get_cached_blobs().iter().flatten().count()
    }

    /// Checks if a data column of a given index exists in the cache.
    ///
    /// Returns:
    /// - `true` if a data column for the given index exists.
    /// - `false` otherwise.
    fn data_column_exists(&self, data_column_index: u64) -> bool {
        self.get_cached_data_column(data_column_index).is_some()
    }

    /// Returns the number of data columns that have been received and are stored in the cache.
    pub fn num_received_data_columns(&self) -> usize {
        self.verified_data_columns.len()
    }

    /// Returns the indices of cached custody columns
    pub fn get_cached_data_columns_indices(&self) -> Vec<ColumnIndex> {
        self.verified_data_columns
            .iter()
            .map(|d| d.index())
            .collect()
    }

    /// Inserts a block into the cache.
    pub fn insert_block(&mut self, block: DietAvailabilityPendingExecutedBlock<E>) {
        *self.get_cached_block_mut() = Some(block)
    }

    /// Inserts a blob at a specific index in the cache.
    ///
    /// Existing blob at the index will be replaced.
    pub fn insert_blob_at_index(&mut self, blob_index: usize, blob: KzgVerifiedBlob<E>) {
        if let Some(b) = self.get_cached_blobs_mut().get_mut(blob_index) {
            *b = Some(blob);
        }
    }

    /// Merges a given set of blobs into the cache.
    ///
    /// Blobs are only inserted if:
    /// 1. The blob entry at the index is empty and no block exists.
    /// 2. The block exists and its commitment matches the blob's commitment.
    pub fn merge_blobs(
        &mut self,
        blobs: FixedVector<Option<KzgVerifiedBlob<E>>, E::MaxBlobsPerBlock>,
    ) {
        for (index, blob) in blobs.iter().cloned().enumerate() {
            let Some(blob) = blob else { continue };
            self.merge_single_blob(index, blob);
        }
    }

    /// Merges a single blob into the cache.
    ///
    /// Blobs are only inserted if:
    /// 1. The blob entry at the index is empty and no block exists, or
    /// 2. The block exists and its commitment matches the blob's commitment.
    pub fn merge_single_blob(&mut self, index: usize, blob: KzgVerifiedBlob<E>) {
        if let Some(cached_block) = self.get_cached_block() {
            let block_commitment_opt = cached_block.get_commitments().get(index).copied();
            if let Some(block_commitment) = block_commitment_opt {
                if block_commitment == *blob.get_commitment() {
                    self.insert_blob_at_index(index, blob)
                }
            }
        } else if !self.blob_exists(index) {
            self.insert_blob_at_index(index, blob)
        }
    }

    /// Merges a given set of data columns into the cache.
    fn merge_data_columns<I: IntoIterator<Item = KzgVerifiedCustodyDataColumn<E>>>(
        &mut self,
        kzg_verified_data_columns: I,
    ) -> Result<(), AvailabilityCheckError> {
        for data_column in kzg_verified_data_columns {
            // TODO(das): Add equivalent checks for data columns if necessary
            if !self.data_column_exists(data_column.index()) {
                self.verified_data_columns.push(data_column);
            }
        }
        Ok(())
    }

    /// Inserts a new block and revalidates the existing blobs against it.
    ///
    /// Blobs that don't match the new block's commitments are evicted.
    pub fn merge_block(&mut self, block: DietAvailabilityPendingExecutedBlock<E>) {
        self.insert_block(block);
        let reinsert = std::mem::take(self.get_cached_blobs_mut());
        self.merge_blobs(reinsert);
    }

    /// Checks if the block and all of its expected blobs or custody columns (post-PeerDAS) are
    /// available in the cache.
    ///
    /// Returns `true` if both the block exists and the number of received blobs / custody columns
    /// matches the number of expected blobs / custody columns.
    pub fn is_available(&self, block_import_requirement: &BlockImportRequirement) -> bool {
        match block_import_requirement {
            BlockImportRequirement::AllBlobs => self
                .num_expected_blobs()
                .map_or(false, |num_expected_blobs| {
                    num_expected_blobs == self.num_received_blobs()
                }),
            BlockImportRequirement::CustodyColumns(num_expected_columns) => {
                let num_received_data_columns = self.num_received_data_columns();
                // No data columns when there are 0 blobs
                self.num_expected_blobs()
                    .map_or(false, |num_expected_blobs| {
                        num_expected_blobs == 0
                            || *num_expected_columns == num_received_data_columns
                    })
            }
        }
    }

    /// Returns an empty `PendingComponents` object with the given block root.
    pub fn empty(block_root: Hash256) -> Self {
        Self {
            block_root,
            verified_blobs: FixedVector::default(),
            verified_data_columns: vec![],
            executed_block: None,
            reconstruction_started: false,
        }
    }

    /// Verifies an `SignedBeaconBlock` against a set of KZG verified blobs.
    /// This does not check whether a block *should* have blobs, these checks should have been
    /// completed when producing the `AvailabilityPendingBlock`.
    ///
    /// WARNING: This function can potentially take a lot of time if the state needs to be
    /// reconstructed from disk. Ensure you are not holding any write locks while calling this.
    pub fn make_available<R>(
        self,
        block_import_requirement: BlockImportRequirement,
        spec: &Arc<ChainSpec>,
        recover: R,
    ) -> Result<Availability<E>, AvailabilityCheckError>
    where
        R: FnOnce(
            DietAvailabilityPendingExecutedBlock<E>,
        ) -> Result<AvailabilityPendingExecutedBlock<E>, AvailabilityCheckError>,
    {
        let Self {
            block_root,
            verified_blobs,
            verified_data_columns,
            executed_block,
            ..
        } = self;

        let blobs_available_timestamp = verified_blobs
            .iter()
            .flatten()
            .map(|blob| blob.seen_timestamp())
            .max();

        let Some(diet_executed_block) = executed_block else {
            return Err(AvailabilityCheckError::Unexpected);
        };

        let (blobs, data_columns) = match block_import_requirement {
            BlockImportRequirement::AllBlobs => {
                let num_blobs_expected = diet_executed_block.num_blobs_expected();
                let Some(verified_blobs) = verified_blobs
                    .into_iter()
                    .cloned()
                    .map(|b| b.map(|b| b.to_blob()))
                    .take(num_blobs_expected)
                    .collect::<Option<Vec<_>>>()
                else {
                    return Err(AvailabilityCheckError::Unexpected);
                };
                (Some(VariableList::new(verified_blobs)?), None)
            }
            BlockImportRequirement::CustodyColumns(_) => {
                let verified_data_columns = verified_data_columns
                    .into_iter()
                    .map(|d| d.into_inner())
                    .collect();
                (None, Some(verified_data_columns))
            }
        };

        let executed_block = recover(diet_executed_block)?;

        let AvailabilityPendingExecutedBlock {
            block,
            import_data,
            payload_verification_outcome,
        } = executed_block;

        let available_block = AvailableBlock {
            block_root,
            block,
            blobs,
            data_columns,
            blobs_available_timestamp,
            spec: spec.clone(),
        };
        Ok(Availability::Available(Box::new(
            AvailableExecutedBlock::new(available_block, import_data, payload_verification_outcome),
        )))
    }

    pub fn reconstruction_started(&mut self) {
        self.reconstruction_started = true;
    }

    /// Returns the epoch of the block if it is cached, otherwise returns the epoch of the first blob.
    pub fn epoch(&self) -> Option<Epoch> {
        self.executed_block
            .as_ref()
            .map(|pending_block| pending_block.as_block().epoch())
            .or_else(|| {
                for maybe_blob in self.verified_blobs.iter() {
                    if maybe_blob.is_some() {
                        return maybe_blob.as_ref().map(|kzg_verified_blob| {
                            kzg_verified_blob
                                .as_blob()
                                .slot()
                                .epoch(E::slots_per_epoch())
                        });
                    }
                }

                if let Some(kzg_verified_data_column) = self.verified_data_columns.first() {
                    let epoch = kzg_verified_data_column
                        .as_data_column()
                        .slot()
                        .epoch(E::slots_per_epoch());
                    return Some(epoch);
                }

                None
            })
    }
}

/// This is the main struct for this module. Outside methods should
/// interact with the cache through this.
pub struct DataAvailabilityCheckerInner<T: BeaconChainTypes> {
    /// Contains all the data we keep in memory, protected by an RwLock
    critical: RwLock<LruCache<Hash256, PendingComponents<T::EthSpec>>>,
    /// This cache holds a limited number of states in memory and reconstructs them
    /// from disk when necessary. This is necessary until we merge tree-states
    state_cache: StateLRUCache<T>,
    /// The number of data columns the node is custodying.
    custody_column_count: usize,
    spec: Arc<ChainSpec>,
}

impl<T: BeaconChainTypes> DataAvailabilityCheckerInner<T> {
    pub fn new(
        capacity: NonZeroUsize,
        beacon_store: BeaconStore<T>,
        custody_column_count: usize,
        spec: Arc<ChainSpec>,
    ) -> Result<Self, AvailabilityCheckError> {
        Ok(Self {
            critical: RwLock::new(LruCache::new(capacity)),
            state_cache: StateLRUCache::new(beacon_store, spec.clone()),
            custody_column_count,
            spec,
        })
    }

    pub fn custody_subnet_count(&self) -> usize {
        self.custody_column_count
    }

    /// Returns true if the block root is known, without altering the LRU ordering
    pub fn get_execution_valid_block(
        &self,
        block_root: &Hash256,
    ) -> Option<Arc<SignedBeaconBlock<T::EthSpec>>> {
        self.critical
            .read()
            .peek(block_root)
            .and_then(|pending_components| {
                pending_components
                    .executed_block
                    .as_ref()
                    .map(|block| block.block_cloned())
            })
    }

    /// Fetch a blob from the cache without affecting the LRU ordering
    pub fn peek_blob(
        &self,
        blob_id: &BlobIdentifier,
    ) -> Result<Option<Arc<BlobSidecar<T::EthSpec>>>, AvailabilityCheckError> {
        if let Some(pending_components) = self.critical.read().peek(&blob_id.block_root) {
            Ok(pending_components
                .verified_blobs
                .get(blob_id.index as usize)
                .ok_or(AvailabilityCheckError::BlobIndexInvalid(blob_id.index))?
                .as_ref()
                .map(|blob| blob.clone_blob()))
        } else {
            Ok(None)
        }
    }

    /// Fetch a data column from the cache without affecting the LRU ordering
    pub fn peek_data_column(
        &self,
        data_column_id: &DataColumnIdentifier,
    ) -> Result<Option<Arc<DataColumnSidecar<T::EthSpec>>>, AvailabilityCheckError> {
        if let Some(pending_components) = self.critical.read().peek(&data_column_id.block_root) {
            Ok(pending_components
                .verified_data_columns
                .iter()
                .find(|data_column| data_column.as_data_column().index == data_column_id.index)
                .map(|data_column| data_column.clone_arc()))
        } else {
            Ok(None)
        }
    }

    pub fn peek_pending_components<R, F: FnOnce(Option<&PendingComponents<T::EthSpec>>) -> R>(
        &self,
        block_root: &Hash256,
        f: F,
    ) -> R {
        f(self.critical.read().peek(block_root))
    }

    fn block_import_requirement(
        &self,
        epoch: Epoch,
    ) -> Result<BlockImportRequirement, AvailabilityCheckError> {
        let peer_das_enabled = self.spec.is_peer_das_enabled_for_epoch(epoch);
        if peer_das_enabled {
            Ok(BlockImportRequirement::CustodyColumns(
                self.custody_column_count,
            ))
        } else {
            Ok(BlockImportRequirement::AllBlobs)
        }
    }

    /// Fetch a data column from the cache without affecting the LRU ordering
    pub fn peek_data_column(
        &self,
        data_column_id: &DataColumnIdentifier,
    ) -> Result<Option<Arc<DataColumnSidecar<T::EthSpec>>>, AvailabilityCheckError> {
        if let Some(pending_components) = self.critical.read().peek(&data_column_id.block_root) {
            Ok(pending_components
                .verified_data_columns
                .iter()
                .find(|data_column| data_column.as_data_column().index == data_column_id.index)
                .map(|data_column| data_column.clone_arc()))
        } else {
            Ok(None)
        }
    }

    /// Potentially trigger reconstruction if:
    /// - Our custody requirement is all columns
    /// - We >= 50% of columns, but not all columns
    fn should_reconstruct(
        &self,
        block_import_requirement: &BlockImportRequirement,
        pending_components: &PendingComponents<T::EthSpec>,
    ) -> bool {
        let BlockImportRequirement::CustodyColumns(num_expected_columns) = block_import_requirement
        else {
            return false;
        };

        let num_of_columns = self.spec.number_of_columns;
        let has_missing_columns = pending_components.verified_data_columns.len() < num_of_columns;

        has_missing_columns
            && !pending_components.reconstruction_started
            && *num_expected_columns == num_of_columns
            && pending_components.verified_data_columns.len() >= num_of_columns / 2
    }

    pub fn put_kzg_verified_blobs<I: IntoIterator<Item = KzgVerifiedBlob<T::EthSpec>>>(
        &self,
        block_root: Hash256,
        epoch: Epoch,
        kzg_verified_blobs: I,
    ) -> Result<Availability<T::EthSpec>, AvailabilityCheckError> {
        let mut fixed_blobs = FixedVector::default();

        for blob in kzg_verified_blobs {
            if let Some(blob_opt) = fixed_blobs.get_mut(blob.blob_index() as usize) {
                *blob_opt = Some(blob);
            }
        }

        let mut write_lock = self.critical.write();

        // Grab existing entry or create a new entry.
        let mut pending_components = write_lock
            .pop_entry(&block_root)
            .map(|(_, v)| v)
            .unwrap_or_else(|| PendingComponents::empty(block_root));

        // Merge in the blobs.
        pending_components.merge_blobs(fixed_blobs);

        let block_import_requirement = self.block_import_requirement(epoch)?;
        if pending_components.is_available(&block_import_requirement) {
            write_lock.put(block_root, pending_components.clone());
            // No need to hold the write lock anymore
            drop(write_lock);
            pending_components.make_available(block_import_requirement, &self.spec, |diet_block| {
                self.state_cache.recover_pending_executed_block(diet_block)
            })
        } else {
            write_lock.put(block_root, pending_components);
            Ok(Availability::MissingComponents(block_root))
        }
    }

<<<<<<< HEAD
    // TODO(das): rpc code paths to be implemented.
    #[allow(dead_code)]
    #[allow(clippy::type_complexity)]
=======
>>>>>>> 677f96a3
    pub fn put_kzg_verified_data_columns<
        I: IntoIterator<Item = KzgVerifiedCustodyDataColumn<T::EthSpec>>,
    >(
        &self,
        kzg: &Kzg,
        block_root: Hash256,
        epoch: Epoch,
        kzg_verified_data_columns: I,
    ) -> Result<(Availability<T::EthSpec>, DataColumnsToPublish<T::EthSpec>), AvailabilityCheckError>
    {
        let mut write_lock = self.critical.write();

        // Grab existing entry or create a new entry.
        let mut pending_components = write_lock
            .pop_entry(&block_root)
            .map(|(_, v)| v)
            .unwrap_or_else(|| PendingComponents::empty(block_root));

        // Merge in the data columns.
        pending_components.merge_data_columns(kzg_verified_data_columns)?;

        let block_import_requirement = self.block_import_requirement(epoch)?;

        // Potentially trigger reconstruction if:
        // - Our custody requirement is all columns
        // - We >= 50% of columns
        let data_columns_to_publish =
            if self.should_reconstruct(&block_import_requirement, &pending_components) {
                pending_components.reconstruction_started();

                let timer = metrics::start_timer(&metrics::DATA_AVAILABILITY_RECONSTRUCTION_TIME);

                let existing_column_indices = pending_components
                    .verified_data_columns
                    .iter()
                    .map(|d| d.index())
                    .collect::<HashSet<_>>();

                // Will only return an error if:
                // - < 50% of columns
                // - There are duplicates
                let all_data_columns = KzgVerifiedCustodyDataColumn::reconstruct_columns(
                    kzg,
                    pending_components.verified_data_columns.as_slice(),
                    &self.spec,
                )?;

                let data_columns_to_publish = all_data_columns
                    .iter()
                    .filter(|d| !existing_column_indices.contains(&d.index()))
                    .map(|d| d.clone_arc())
                    .collect::<Vec<_>>();

                pending_components.verified_data_columns = all_data_columns;

                metrics::stop_timer(timer);
                metrics::inc_counter_by(
                    &metrics::DATA_AVAILABILITY_RECONSTRUCTED_COLUMNS,
                    data_columns_to_publish.len() as u64,
                );

                Some(data_columns_to_publish)
            } else {
                None
            };

        if pending_components.is_available(&block_import_requirement) {
            write_lock.put(block_root, pending_components.clone());
            // No need to hold the write lock anymore
            drop(write_lock);
            pending_components
                .make_available(block_import_requirement, &self.spec, |diet_block| {
                    self.state_cache.recover_pending_executed_block(diet_block)
                })
                .map(|availability| (availability, data_columns_to_publish))
        } else {
            write_lock.put(block_root, pending_components);
            Ok((
                Availability::MissingComponents(block_root),
                data_columns_to_publish,
            ))
        }
    }

    /// Check if we have all the blobs for a block. If we do, return the Availability variant that
    /// triggers import of the block.
    pub fn put_pending_executed_block(
        &self,
        executed_block: AvailabilityPendingExecutedBlock<T::EthSpec>,
    ) -> Result<Availability<T::EthSpec>, AvailabilityCheckError> {
        let mut write_lock = self.critical.write();
        let block_root = executed_block.import_data.block_root;
        let epoch = executed_block.block.epoch();

        // register the block to get the diet block
        let diet_executed_block = self
            .state_cache
            .register_pending_executed_block(executed_block);

        // Grab existing entry or create a new entry.
        let mut pending_components = write_lock
            .pop_entry(&block_root)
            .map(|(_, v)| v)
            .unwrap_or_else(|| PendingComponents::empty(block_root));

        // Merge in the block.
        pending_components.merge_block(diet_executed_block);

        // Check if we have all components and entire set is consistent.
        let block_import_requirement = self.block_import_requirement(epoch)?;
        if pending_components.is_available(&block_import_requirement) {
            write_lock.put(block_root, pending_components.clone());
            // No need to hold the write lock anymore
            drop(write_lock);
            pending_components.make_available(block_import_requirement, &self.spec, |diet_block| {
                self.state_cache.recover_pending_executed_block(diet_block)
            })
        } else {
            write_lock.put(block_root, pending_components);
            Ok(Availability::MissingComponents(block_root))
        }
    }

    pub fn remove_pending_components(&self, block_root: Hash256) {
        self.critical.write().pop_entry(&block_root);
    }

    /// maintain the cache
    pub fn do_maintenance(&self, cutoff_epoch: Epoch) -> Result<(), AvailabilityCheckError> {
        // clean up any lingering states in the state cache
        self.state_cache.do_maintenance(cutoff_epoch);

        // Collect keys of pending blocks from a previous epoch to cutoff
        let mut write_lock = self.critical.write();
        let mut keys_to_remove = vec![];
        for (key, value) in write_lock.iter() {
            if let Some(epoch) = value.epoch() {
                if epoch < cutoff_epoch {
                    keys_to_remove.push(*key);
                }
            }
        }
        // Now remove keys
        for key in keys_to_remove {
            write_lock.pop(&key);
        }

        Ok(())
    }

    #[cfg(test)]
    /// get the state cache for inspection (used only for tests)
    pub fn state_lru_cache(&self) -> &StateLRUCache<T> {
        &self.state_cache
    }

    /// Number of states stored in memory in the cache.
    pub fn state_cache_size(&self) -> usize {
        self.state_cache.lru_cache().read().len()
    }

    /// Number of pending component entries in memory in the cache.
    pub fn block_cache_size(&self) -> usize {
        self.critical.read().len()
    }
}

#[cfg(test)]
mod test {
    use super::*;
    use crate::{
        blob_verification::GossipVerifiedBlob,
        block_verification::PayloadVerificationOutcome,
        block_verification_types::{AsBlock, BlockImportData},
        data_availability_checker::STATE_LRU_CAPACITY,
        eth1_finalization_cache::Eth1FinalizationData,
        test_utils::{BaseHarnessType, BeaconChainHarness, DiskHarnessType},
    };
    use fork_choice::PayloadVerificationStatus;
    use logging::test_logger;
    use slog::{info, Logger};
    use state_processing::ConsensusContext;
    use std::collections::VecDeque;
    use store::{HotColdDB, ItemStore, LevelDB, StoreConfig};
    use tempfile::{tempdir, TempDir};
    use types::non_zero_usize::new_non_zero_usize;
    use types::{ExecPayload, MinimalEthSpec};

    const LOW_VALIDATOR_COUNT: usize = 32;
    const DEFAULT_TEST_CUSTODY_COLUMN_COUNT: usize = 8;

    fn get_store_with_spec<E: EthSpec>(
        db_path: &TempDir,
        spec: ChainSpec,
        log: Logger,
    ) -> Arc<HotColdDB<E, LevelDB<E>, LevelDB<E>>> {
        let hot_path = db_path.path().join("hot_db");
        let cold_path = db_path.path().join("cold_db");
        let blobs_path = db_path.path().join("blobs_db");
        let config = StoreConfig::default();

        HotColdDB::open(
            &hot_path,
            &cold_path,
            &blobs_path,
            |_, _, _| Ok(()),
            config,
            spec,
            log,
        )
        .expect("disk store should initialize")
    }

    // get a beacon chain harness advanced to just before deneb fork
    async fn get_deneb_chain<E: EthSpec>(
        log: Logger,
        db_path: &TempDir,
    ) -> BeaconChainHarness<DiskHarnessType<E>> {
        let altair_fork_epoch = Epoch::new(1);
        let bellatrix_fork_epoch = Epoch::new(2);
        let bellatrix_fork_slot = bellatrix_fork_epoch.start_slot(E::slots_per_epoch());
        let capella_fork_epoch = Epoch::new(3);
        let deneb_fork_epoch = Epoch::new(4);
        let deneb_fork_slot = deneb_fork_epoch.start_slot(E::slots_per_epoch());

        let mut spec = E::default_spec();
        spec.altair_fork_epoch = Some(altair_fork_epoch);
        spec.bellatrix_fork_epoch = Some(bellatrix_fork_epoch);
        spec.capella_fork_epoch = Some(capella_fork_epoch);
        spec.deneb_fork_epoch = Some(deneb_fork_epoch);

        let chain_store = get_store_with_spec::<E>(db_path, spec.clone(), log.clone());
        let validators_keypairs =
            types::test_utils::generate_deterministic_keypairs(LOW_VALIDATOR_COUNT);
        let harness = BeaconChainHarness::builder(E::default())
            .spec(spec.clone())
            .logger(log.clone())
            .keypairs(validators_keypairs)
            .fresh_disk_store(chain_store)
            .mock_execution_layer()
            .build();

        // go to bellatrix slot
        harness.extend_to_slot(bellatrix_fork_slot).await;
        let bellatrix_head = &harness.chain.head_snapshot().beacon_block;
        assert!(bellatrix_head.as_bellatrix().is_ok());
        assert_eq!(bellatrix_head.slot(), bellatrix_fork_slot);
        assert!(
            bellatrix_head
                .message()
                .body()
                .execution_payload()
                .unwrap()
                .is_default_with_empty_roots(),
            "Bellatrix head is default payload"
        );
        // Trigger the terminal PoW block.
        harness
            .execution_block_generator()
            .move_to_terminal_block()
            .unwrap();
        // go right before deneb slot
        harness.extend_to_slot(deneb_fork_slot - 1).await;

        harness
    }

    async fn availability_pending_block<E, Hot, Cold>(
        harness: &BeaconChainHarness<BaseHarnessType<E, Hot, Cold>>,
    ) -> (
        AvailabilityPendingExecutedBlock<E>,
        Vec<GossipVerifiedBlob<BaseHarnessType<E, Hot, Cold>>>,
    )
    where
        E: EthSpec,
        Hot: ItemStore<E>,
        Cold: ItemStore<E>,
    {
        let chain = &harness.chain;
        let log = chain.log.clone();
        let head = chain.head_snapshot();
        let parent_state = head.beacon_state.clone();

        let target_slot = chain.slot().expect("should get slot") + 1;
        let parent_root = head.beacon_block_root;
        let parent_block = chain
            .get_blinded_block(&parent_root)
            .expect("should get block")
            .expect("should have block");

        let parent_eth1_finalization_data = Eth1FinalizationData {
            eth1_data: parent_block.message().body().eth1_data().clone(),
            eth1_deposit_index: 0,
        };

        let (signed_beacon_block_hash, (block, maybe_blobs), state) = harness
            .add_block_at_slot(target_slot, parent_state)
            .await
            .expect("should add block");
        let block_root = signed_beacon_block_hash.into();
        assert_eq!(
            block_root,
            block.canonical_root(),
            "block root should match"
        );

        // log kzg commitments
        info!(log, "printing kzg commitments");
        for comm in Vec::from(
            block
                .message()
                .body()
                .blob_kzg_commitments()
                .expect("should be deneb fork")
                .clone(),
        ) {
            info!(log, "kzg commitment"; "commitment" => ?comm);
        }
        info!(log, "done printing kzg commitments");

        let gossip_verified_blobs = if let Some((kzg_proofs, blobs)) = maybe_blobs {
            let sidecars = BlobSidecar::build_sidecars(blobs, &block, kzg_proofs).unwrap();
            Vec::from(sidecars)
                .into_iter()
                .map(|sidecar| {
                    let subnet = sidecar.index;
                    GossipVerifiedBlob::new(sidecar, subnet, &harness.chain)
                        .expect("should validate blob")
                })
                .collect()
        } else {
            vec![]
        };

        let slot = block.slot();
        let consensus_context = ConsensusContext::<E>::new(slot);
        let import_data: BlockImportData<E> = BlockImportData {
            block_root,
            state,
            parent_block,
            parent_eth1_finalization_data,
            confirmed_state_roots: vec![],
            consensus_context,
        };

        let payload_verification_outcome = PayloadVerificationOutcome {
            payload_verification_status: PayloadVerificationStatus::Verified,
            is_valid_merge_transition_block: false,
        };

        let availability_pending_block = AvailabilityPendingExecutedBlock {
            block,
            import_data,
            payload_verification_outcome,
        };

        (availability_pending_block, gossip_verified_blobs)
    }

    async fn setup_harness_and_cache<E, T>(
        capacity: usize,
    ) -> (
        BeaconChainHarness<DiskHarnessType<E>>,
        Arc<DataAvailabilityCheckerInner<T>>,
        TempDir,
    )
    where
        E: EthSpec,
        T: BeaconChainTypes<HotStore = LevelDB<E>, ColdStore = LevelDB<E>, EthSpec = E>,
    {
        let log = test_logger();
        let chain_db_path = tempdir().expect("should get temp dir");
        let harness = get_deneb_chain(log.clone(), &chain_db_path).await;
        let spec = Arc::new(harness.spec.clone());
        let test_store = harness.chain.store.clone();
        let capacity_non_zero = new_non_zero_usize(capacity);
        let cache = Arc::new(
            DataAvailabilityCheckerInner::<T>::new(
                capacity_non_zero,
                test_store,
                DEFAULT_TEST_CUSTODY_COLUMN_COUNT,
                spec.clone(),
            )
            .expect("should create cache"),
        );
        (harness, cache, chain_db_path)
    }

    #[tokio::test]
    async fn overflow_cache_test_insert_components() {
        type E = MinimalEthSpec;
        type T = DiskHarnessType<E>;
        let capacity = 4;
        let (harness, cache, _path) = setup_harness_and_cache::<E, T>(capacity).await;

        let (pending_block, blobs) = availability_pending_block(&harness).await;
        let root = pending_block.import_data.block_root;
        let epoch = pending_block.block.epoch();

        let blobs_expected = pending_block.num_blobs_expected();
        assert_eq!(
            blobs.len(),
            blobs_expected,
            "should have expected number of blobs"
        );
        assert!(cache.critical.read().is_empty(), "cache should be empty");
        let availability = cache
            .put_pending_executed_block(pending_block)
            .expect("should put block");
        if blobs_expected == 0 {
            assert!(
                matches!(availability, Availability::Available(_)),
                "block doesn't have blobs, should be available"
            );
            assert_eq!(
                cache.critical.read().len(),
                1,
                "cache should still have block as it hasn't been imported yet"
            );
            // remove the blob to simulate successful import
            cache.remove_pending_components(root);
            assert_eq!(
                cache.critical.read().len(),
                0,
                "cache should be empty now that block has been imported"
            );
        } else {
            assert!(
                matches!(availability, Availability::MissingComponents(_)),
                "should be pending blobs"
            );
            assert_eq!(
                cache.critical.read().len(),
                1,
                "cache should have one block"
            );
            assert!(
                cache.critical.read().peek(&root).is_some(),
                "newly inserted block should exist in memory"
            );
        }

        let mut kzg_verified_blobs = Vec::new();
        for (blob_index, gossip_blob) in blobs.into_iter().enumerate() {
            kzg_verified_blobs.push(gossip_blob.into_inner());
            let availability = cache
                .put_kzg_verified_blobs(root, epoch, kzg_verified_blobs.clone())
                .expect("should put blob");
            if blob_index == blobs_expected - 1 {
                assert!(matches!(availability, Availability::Available(_)));
            } else {
                assert!(matches!(availability, Availability::MissingComponents(_)));
                assert_eq!(cache.critical.read().len(), 1);
            }
        }
        assert!(
            cache.critical.read().is_empty(),
            "cache should be empty now that all components available"
        );

        let (pending_block, blobs) = availability_pending_block(&harness).await;
        let blobs_expected = pending_block.num_blobs_expected();
        assert_eq!(
            blobs.len(),
            blobs_expected,
            "should have expected number of blobs"
        );
        let root = pending_block.import_data.block_root;
        let epoch = pending_block.block.epoch();
        let mut kzg_verified_blobs = vec![];
        for gossip_blob in blobs {
            kzg_verified_blobs.push(gossip_blob.into_inner());
            let availability = cache
                .put_kzg_verified_blobs(root, epoch, kzg_verified_blobs.clone())
                .expect("should put blob");
            assert_eq!(
                availability,
                Availability::MissingComponents(root),
                "should be pending block"
            );
            assert_eq!(cache.critical.read().len(), 1);
        }
        let availability = cache
            .put_pending_executed_block(pending_block)
            .expect("should put block");
        assert!(
            matches!(availability, Availability::Available(_)),
            "block should be available: {:?}",
            availability
        );
        assert!(
            cache.critical.read().len() == 1,
            "cache should still have available block until import"
        );
        // remove the blob to simulate successful import
        cache.remove_pending_components(root);
        assert!(
            cache.critical.read().is_empty(),
            "cache should be empty now that all components available"
        );
    }

    #[tokio::test]
    // ensure the state cache keeps memory usage low and that it can properly recover states
    // THIS TEST CAN BE DELETED ONCE TREE STATES IS MERGED AND WE RIP OUT THE STATE CACHE
    async fn overflow_cache_test_state_cache() {
        type E = MinimalEthSpec;
        type T = DiskHarnessType<E>;
        let capacity = STATE_LRU_CAPACITY * 2;
        let (harness, cache, _path) = setup_harness_and_cache::<E, T>(capacity).await;

        let mut pending_blocks = VecDeque::new();
        let mut states = Vec::new();
        let mut state_roots = Vec::new();
        // Get enough blocks to fill the cache to capacity, ensuring all blocks have blobs
        while pending_blocks.len() < capacity {
            let (mut pending_block, _) = availability_pending_block(&harness).await;
            if pending_block.num_blobs_expected() == 0 {
                // we need blocks with blobs
                continue;
            }
            let state_root = pending_block.import_data.state.canonical_root().unwrap();
            states.push(pending_block.import_data.state.clone());
            pending_blocks.push_back(pending_block);
            state_roots.push(state_root);
        }

        let state_cache = cache.state_lru_cache().lru_cache();
        let mut pushed_diet_blocks = VecDeque::new();

        for i in 0..capacity {
            let pending_block = pending_blocks.pop_front().expect("should have block");
            let block_root = pending_block.as_block().canonical_root();

            assert_eq!(
                state_cache.read().len(),
                std::cmp::min(i, STATE_LRU_CAPACITY),
                "state cache should be empty at start"
            );

            if i >= STATE_LRU_CAPACITY {
                let lru_root = state_roots[i - STATE_LRU_CAPACITY];
                assert_eq!(
                    state_cache.read().peek_lru().map(|(root, _)| root),
                    Some(&lru_root),
                    "lru block should be in cache"
                );
            }

            // put the block in the cache
            let availability = cache
                .put_pending_executed_block(pending_block)
                .expect("should put block");

            // grab the diet block from the cache for later testing
            let diet_block = cache
                .critical
                .read()
                .peek(&block_root)
                .map(|pending_components| {
                    pending_components
                        .executed_block
                        .clone()
                        .expect("should exist")
                })
                .expect("should exist");
            pushed_diet_blocks.push_back(diet_block);

            // should be unavailable since we made sure all blocks had blobs
            assert!(
                matches!(availability, Availability::MissingComponents(_)),
                "should be pending blobs"
            );

            if i >= STATE_LRU_CAPACITY {
                let evicted_index = i - STATE_LRU_CAPACITY;
                let evicted_root = state_roots[evicted_index];
                assert!(
                    state_cache.read().peek(&evicted_root).is_none(),
                    "lru root should be evicted"
                );
                // get the diet block via direct conversion (testing only)
                let diet_block = pushed_diet_blocks.pop_front().expect("should have block");
                // reconstruct the pending block by replaying the block on the parent state
                let recovered_pending_block = cache
                    .state_lru_cache()
                    .recover_pending_executed_block(diet_block)
                    .expect("should reconstruct pending block");

                // assert the recovered state is the same as the original
                assert_eq!(
                    recovered_pending_block.import_data.state, states[evicted_index],
                    "recovered state should be the same as the original"
                );
            }
        }

        // now check the last block
        let last_block = pushed_diet_blocks.pop_back().expect("should exist").clone();
        // the state should still be in the cache
        assert!(
            state_cache
                .read()
                .peek(&last_block.as_block().state_root())
                .is_some(),
            "last block state should still be in cache"
        );
        // get the diet block via direct conversion (testing only)
        let diet_block = last_block.clone();
        // recover the pending block from the cache
        let recovered_pending_block = cache
            .state_lru_cache()
            .recover_pending_executed_block(diet_block)
            .expect("should reconstruct pending block");
        // assert the recovered state is the same as the original
        assert_eq!(
            Some(&recovered_pending_block.import_data.state),
            states.last(),
            "recovered state should be the same as the original"
        );
        // the state should no longer be in the cache
        assert!(
            state_cache
                .read()
                .peek(&last_block.as_block().state_root())
                .is_none(),
            "last block state should no longer be in cache"
        );
    }
}

#[cfg(test)]
mod pending_components_tests {
    use super::*;
    use crate::block_verification_types::BlockImportData;
    use crate::eth1_finalization_cache::Eth1FinalizationData;
    use crate::test_utils::{generate_rand_block_and_blobs, NumBlobs};
    use crate::PayloadVerificationOutcome;
    use fork_choice::PayloadVerificationStatus;
    use kzg::KzgCommitment;
    use rand::rngs::StdRng;
    use rand::SeedableRng;
    use state_processing::ConsensusContext;
    use types::test_utils::TestRandom;
    use types::{BeaconState, ForkName, MainnetEthSpec, SignedBeaconBlock, Slot};

    type E = MainnetEthSpec;

    type Setup<E> = (
        SignedBeaconBlock<E>,
        FixedVector<Option<Arc<BlobSidecar<E>>>, <E as EthSpec>::MaxBlobsPerBlock>,
        FixedVector<Option<Arc<BlobSidecar<E>>>, <E as EthSpec>::MaxBlobsPerBlock>,
    );

    pub fn pre_setup() -> Setup<E> {
        let mut rng = StdRng::seed_from_u64(0xDEADBEEF0BAD5EEDu64);
        let (block, blobs_vec) =
            generate_rand_block_and_blobs::<E>(ForkName::Deneb, NumBlobs::Random, &mut rng);
        let mut blobs: FixedVector<_, <E as EthSpec>::MaxBlobsPerBlock> = FixedVector::default();

        for blob in blobs_vec {
            if let Some(b) = blobs.get_mut(blob.index as usize) {
                *b = Some(Arc::new(blob));
            }
        }

        let mut invalid_blobs: FixedVector<
            Option<Arc<BlobSidecar<E>>>,
            <E as EthSpec>::MaxBlobsPerBlock,
        > = FixedVector::default();
        for (index, blob) in blobs.iter().enumerate() {
            if let Some(invalid_blob) = blob {
                let mut blob_copy = invalid_blob.as_ref().clone();
                blob_copy.kzg_commitment = KzgCommitment::random_for_test(&mut rng);
                *invalid_blobs.get_mut(index).unwrap() = Some(Arc::new(blob_copy));
            }
        }

        (block, blobs, invalid_blobs)
    }

    type PendingComponentsSetup<E> = (
        DietAvailabilityPendingExecutedBlock<E>,
        FixedVector<Option<KzgVerifiedBlob<E>>, <E as EthSpec>::MaxBlobsPerBlock>,
        FixedVector<Option<KzgVerifiedBlob<E>>, <E as EthSpec>::MaxBlobsPerBlock>,
    );

    pub fn setup_pending_components(
        block: SignedBeaconBlock<E>,
        valid_blobs: FixedVector<Option<Arc<BlobSidecar<E>>>, <E as EthSpec>::MaxBlobsPerBlock>,
        invalid_blobs: FixedVector<Option<Arc<BlobSidecar<E>>>, <E as EthSpec>::MaxBlobsPerBlock>,
    ) -> PendingComponentsSetup<E> {
        let blobs = FixedVector::from(
            valid_blobs
                .iter()
                .map(|blob_opt| {
                    blob_opt
                        .as_ref()
                        .map(|blob| KzgVerifiedBlob::__assumed_valid(blob.clone()))
                })
                .collect::<Vec<_>>(),
        );
        let invalid_blobs = FixedVector::from(
            invalid_blobs
                .iter()
                .map(|blob_opt| {
                    blob_opt
                        .as_ref()
                        .map(|blob| KzgVerifiedBlob::__assumed_valid(blob.clone()))
                })
                .collect::<Vec<_>>(),
        );
        let dummy_parent = block.clone_as_blinded();
        let block = AvailabilityPendingExecutedBlock {
            block: Arc::new(block),
            import_data: BlockImportData {
                block_root: Default::default(),
                state: BeaconState::new(0, Default::default(), &ChainSpec::minimal()),
                parent_block: dummy_parent,
                parent_eth1_finalization_data: Eth1FinalizationData {
                    eth1_data: Default::default(),
                    eth1_deposit_index: 0,
                },
                confirmed_state_roots: vec![],
                consensus_context: ConsensusContext::new(Slot::new(0)),
            },
            payload_verification_outcome: PayloadVerificationOutcome {
                payload_verification_status: PayloadVerificationStatus::Verified,
                is_valid_merge_transition_block: false,
            },
        };
        (block.into(), blobs, invalid_blobs)
    }

    pub fn assert_cache_consistent(cache: PendingComponents<E>) {
        if let Some(cached_block) = cache.get_cached_block() {
            let cached_block_commitments = cached_block.get_commitments();
            for index in 0..E::max_blobs_per_block() {
                let block_commitment = cached_block_commitments.get(index).copied();
                let blob_commitment_opt = cache.get_cached_blobs().get(index).unwrap();
                let blob_commitment = blob_commitment_opt.as_ref().map(|b| *b.get_commitment());
                assert_eq!(block_commitment, blob_commitment);
            }
        } else {
            panic!("No cached block")
        }
    }

    pub fn assert_empty_blob_cache(cache: PendingComponents<E>) {
        for blob in cache.get_cached_blobs().iter() {
            assert!(blob.is_none());
        }
    }

    #[test]
    fn valid_block_invalid_blobs_valid_blobs() {
        let (block_commitments, blobs, random_blobs) = pre_setup();
        let (block_commitments, blobs, random_blobs) =
            setup_pending_components(block_commitments, blobs, random_blobs);
        let block_root = Hash256::zero();
        let mut cache = <PendingComponents<E>>::empty(block_root);
        cache.merge_block(block_commitments);
        cache.merge_blobs(random_blobs);
        cache.merge_blobs(blobs);

        assert_cache_consistent(cache);
    }

    #[test]
    fn invalid_blobs_block_valid_blobs() {
        let (block_commitments, blobs, random_blobs) = pre_setup();
        let (block_commitments, blobs, random_blobs) =
            setup_pending_components(block_commitments, blobs, random_blobs);
        let block_root = Hash256::zero();
        let mut cache = <PendingComponents<E>>::empty(block_root);
        cache.merge_blobs(random_blobs);
        cache.merge_block(block_commitments);
        cache.merge_blobs(blobs);

        assert_cache_consistent(cache);
    }

    #[test]
    fn invalid_blobs_valid_blobs_block() {
        let (block_commitments, blobs, random_blobs) = pre_setup();
        let (block_commitments, blobs, random_blobs) =
            setup_pending_components(block_commitments, blobs, random_blobs);

        let block_root = Hash256::zero();
        let mut cache = <PendingComponents<E>>::empty(block_root);
        cache.merge_blobs(random_blobs);
        cache.merge_blobs(blobs);
        cache.merge_block(block_commitments);

        assert_empty_blob_cache(cache);
    }

    #[test]
    fn block_valid_blobs_invalid_blobs() {
        let (block_commitments, blobs, random_blobs) = pre_setup();
        let (block_commitments, blobs, random_blobs) =
            setup_pending_components(block_commitments, blobs, random_blobs);

        let block_root = Hash256::zero();
        let mut cache = <PendingComponents<E>>::empty(block_root);
        cache.merge_block(block_commitments);
        cache.merge_blobs(blobs);
        cache.merge_blobs(random_blobs);

        assert_cache_consistent(cache);
    }

    #[test]
    fn valid_blobs_block_invalid_blobs() {
        let (block_commitments, blobs, random_blobs) = pre_setup();
        let (block_commitments, blobs, random_blobs) =
            setup_pending_components(block_commitments, blobs, random_blobs);

        let block_root = Hash256::zero();
        let mut cache = <PendingComponents<E>>::empty(block_root);
        cache.merge_blobs(blobs);
        cache.merge_block(block_commitments);
        cache.merge_blobs(random_blobs);

        assert_cache_consistent(cache);
    }

    #[test]
    fn valid_blobs_invalid_blobs_block() {
        let (block_commitments, blobs, random_blobs) = pre_setup();
        let (block_commitments, blobs, random_blobs) =
            setup_pending_components(block_commitments, blobs, random_blobs);

        let block_root = Hash256::zero();
        let mut cache = <PendingComponents<E>>::empty(block_root);
        cache.merge_blobs(blobs);
        cache.merge_blobs(random_blobs);
        cache.merge_block(block_commitments);

        assert_cache_consistent(cache);
    }
}<|MERGE_RESOLUTION|>--- conflicted
+++ resolved
@@ -16,30 +16,19 @@
 use std::num::NonZeroUsize;
 use std::sync::Arc;
 use types::blob_sidecar::BlobIdentifier;
-<<<<<<< HEAD
-use types::data_column_sidecar::DataColumnIdentifier;
-use types::{
-    BlobSidecar, ChainSpec, ColumnIndex, DataColumnSidecar, Epoch, EthSpec, Hash256,
-    SignedBeaconBlock,
-};
-
-pub type DataColumnsToPublish<E> = Option<Vec<Arc<DataColumnSidecar<E>>>>;
-=======
 use types::{
     BlobSidecar, ChainSpec, ColumnIndex, DataColumnIdentifier, DataColumnSidecar, Epoch, EthSpec,
     Hash256, SignedBeaconBlock,
 };
->>>>>>> 677f96a3
+
+pub type DataColumnsToPublish<E> = Option<Vec<Arc<DataColumnSidecar<E>>>>;
 
 /// This represents the components of a partially available block
 ///
 /// The blobs are all gossip and kzg verified.
 /// The block has completed all verifications except the availability check.
-<<<<<<< HEAD
 /// TODO(das): this struct can potentially be reafactored as blobs and data columns are mutually
 /// exclusive and this could simplify `is_importable`.
-=======
->>>>>>> 677f96a3
 #[derive(Clone)]
 pub struct PendingComponents<E: EthSpec> {
     pub block_root: Hash256,
@@ -460,22 +449,6 @@
         }
     }
 
-    /// Fetch a data column from the cache without affecting the LRU ordering
-    pub fn peek_data_column(
-        &self,
-        data_column_id: &DataColumnIdentifier,
-    ) -> Result<Option<Arc<DataColumnSidecar<T::EthSpec>>>, AvailabilityCheckError> {
-        if let Some(pending_components) = self.critical.read().peek(&data_column_id.block_root) {
-            Ok(pending_components
-                .verified_data_columns
-                .iter()
-                .find(|data_column| data_column.as_data_column().index == data_column_id.index)
-                .map(|data_column| data_column.clone_arc()))
-        } else {
-            Ok(None)
-        }
-    }
-
     /// Potentially trigger reconstruction if:
     /// - Our custody requirement is all columns
     /// - We >= 50% of columns, but not all columns
@@ -537,12 +510,7 @@
         }
     }
 
-<<<<<<< HEAD
-    // TODO(das): rpc code paths to be implemented.
-    #[allow(dead_code)]
     #[allow(clippy::type_complexity)]
-=======
->>>>>>> 677f96a3
     pub fn put_kzg_verified_data_columns<
         I: IntoIterator<Item = KzgVerifiedCustodyDataColumn<T::EthSpec>>,
     >(
