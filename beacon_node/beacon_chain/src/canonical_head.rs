//! This module provides all functionality for finding the canonical head, updating all necessary
//! components (e.g. caches) and maintaining a cached head block and state.
//!
//! For practically all applications, the "canonical head" can be read using
//! `beacon_chain.canonical_head.cached_head()`.
//!
//! The canonical head can be updated using `beacon_chain.recompute_head()`.
//!
//! ## Deadlock safety
//!
//! This module contains three locks:
//!
//! 1. `RwLock<BeaconForkChoice>`: Contains `proto_array` fork choice.
//! 2. `RwLock<CachedHead>`: Contains a cached block/state from the last run of `proto_array`.
//! 3. `Mutex<()>`: Is used to prevent concurrent execution of `BeaconChain::recompute_head`.
//!
//! This module has to take great efforts to avoid causing a deadlock with these three methods. Any
//! developers working in this module should tread carefully and seek a detailed review.
//!
//! To encourage safe use of this module, it should **only ever return a read or write lock for the
//! fork choice lock (lock 1)**. Whilst public functions might indirectly utilise locks (2) and (3),
//! the fundamental `RwLockWriteGuard` or `RwLockReadGuard` should never be exposed. This prevents
//! external functions from acquiring these locks in conflicting orders and causing a deadlock.
//!
//! ## Design Considerations
//!
//! We separate the `BeaconForkChoice` and `CachedHead` into two `RwLocks` because we want to ensure
//! fast access to the `CachedHead`. If we were to put them both under the same lock, we would need
//! to take an exclusive write-lock on it in order to run `ForkChoice::get_head`. This can take tens
//! of milliseconds and would block all downstream functions that want to know simple things like
//! the head block root. This is unacceptable for fast-responding functions like the networking
//! stack.

use crate::persisted_fork_choice::PersistedForkChoice;
use crate::{
<<<<<<< HEAD
    beacon_chain::{BeaconForkChoice, BeaconStore, FORK_CHOICE_DB_KEY},
=======
    beacon_chain::{
        BeaconForkChoice, BeaconStore, OverrideForkchoiceUpdate,
        BLOCK_PROCESSING_CACHE_LOCK_TIMEOUT, FORK_CHOICE_DB_KEY,
    },
>>>>>>> 6ac1c5b4
    block_times_cache::BlockTimesCache,
    events::ServerSentEventHandler,
    metrics,
    validator_monitor::{get_slot_delay_ms, timestamp_now},
    BeaconChain, BeaconChainError as Error, BeaconChainTypes, BeaconSnapshot,
};
use eth2::types::{EventKind, SseChainReorg, SseFinalizedCheckpoint, SseHead, SseLateHead};
use fork_choice::{
    CountUnrealizedFull, ExecutionStatus, ForkChoiceView, ForkchoiceUpdateParameters, ProtoBlock,
    ResetPayloadStatuses,
};
use itertools::process_results;
use parking_lot::{Mutex, RwLock, RwLockReadGuard, RwLockWriteGuard};
use slog::{crit, debug, error, warn, Logger};
use slot_clock::SlotClock;
use std::sync::Arc;
use std::time::Duration;
use store::{iter::StateRootsIterator, KeyValueStoreOp, StoreItem};
use task_executor::{JoinHandle, ShutdownReason};
use types::*;

/// Simple wrapper around `RwLock` that uses private visibility to prevent any other modules from
/// accessing the contained lock without it being explicitly noted in this module.
pub struct CanonicalHeadRwLock<T>(RwLock<T>);

impl<T> From<RwLock<T>> for CanonicalHeadRwLock<T> {
    fn from(rw_lock: RwLock<T>) -> Self {
        Self(rw_lock)
    }
}

impl<T> CanonicalHeadRwLock<T> {
    fn new(item: T) -> Self {
        Self::from(RwLock::new(item))
    }

    fn read(&self) -> RwLockReadGuard<T> {
        self.0.read()
    }

    fn write(&self) -> RwLockWriteGuard<T> {
        self.0.write()
    }
}

/// Provides a series of cached values from the last time `BeaconChain::recompute_head` was run.
///
/// This struct is designed to be cheap-to-clone, any large fields should be wrapped in an `Arc` (or
/// similar).
#[derive(Clone)]
pub struct CachedHead<E: EthSpec> {
    /// Provides the head block and state from the last time the head was updated.
    pub snapshot: Arc<BeaconSnapshot<E>>,
    /// The justified checkpoint as per `self.fork_choice`.
    ///
    /// This value may be distinct to the `self.snapshot.beacon_state.justified_checkpoint`.
    /// This value should be used over the beacon state value in practically all circumstances.
    justified_checkpoint: Checkpoint,
    /// The finalized checkpoint as per `self.fork_choice`.
    ///
    /// This value may be distinct to the `self.snapshot.beacon_state.finalized_checkpoint`.
    /// This value should be used over the beacon state value in practically all circumstances.
    finalized_checkpoint: Checkpoint,
    /// The `execution_payload.block_hash` of the block at the head of the chain. Set to `None`
    /// before Bellatrix.
    head_hash: Option<ExecutionBlockHash>,
    /// The `execution_payload.block_hash` of the justified block. Set to `None` before Bellatrix.
    justified_hash: Option<ExecutionBlockHash>,
    /// The `execution_payload.block_hash` of the finalized block. Set to `None` before Bellatrix.
    finalized_hash: Option<ExecutionBlockHash>,
}

impl<E: EthSpec> CachedHead<E> {
    /// Returns root of the block at the head of the beacon chain.
    pub fn head_block_root(&self) -> Hash256 {
        self.snapshot.beacon_block_root
    }

    /// Returns the root of the parent of the head block.
    pub fn parent_block_root(&self) -> Hash256 {
        self.snapshot.beacon_block.parent_root()
    }

    /// Returns root of the `BeaconState` at the head of the beacon chain.
    ///
    /// ## Note
    ///
    /// This `BeaconState` has *not* been advanced to the current slot, it has the same slot as the
    /// head block.
    pub fn head_state_root(&self) -> Hash256 {
        self.snapshot.beacon_state_root()
    }

    /// Returns slot of the block at the head of the beacon chain.
    ///
    /// ## Notes
    ///
    /// This is *not* the current slot as per the system clock. Use `BeaconChain::slot` for the
    /// system clock (aka "wall clock") slot.
    pub fn head_slot(&self) -> Slot {
        self.snapshot.beacon_block.slot()
    }

    /// Returns the `Fork` from the `BeaconState` at the head of the chain.
    pub fn head_fork(&self) -> Fork {
        self.snapshot.beacon_state.fork()
    }

    /// Returns the randao mix for the block at the head of the chain.
    pub fn head_random(&self) -> Result<Hash256, BeaconStateError> {
        let state = &self.snapshot.beacon_state;
        let root = *state.get_randao_mix(state.current_epoch())?;
        Ok(root)
    }

    /// Returns the randao mix for the parent of the block at the head of the chain.
    ///
    /// This is useful for re-orging the current head. The parent's RANDAO value is read from
    /// the head's execution payload because it is unavailable in the beacon state's RANDAO mixes
    /// array after being overwritten by the head block's RANDAO mix.
    ///
    /// This will error if the head block is not execution-enabled (post Bellatrix).
    pub fn parent_random(&self) -> Result<Hash256, BeaconStateError> {
        self.snapshot
            .beacon_block
            .message()
            .execution_payload()
            .map(|payload| payload.prev_randao())
    }

    /// Returns the active validator count for the current epoch of the head state.
    ///
    /// Should only return `None` if the caches have not been built on the head state (this should
    /// never happen).
    pub fn active_validator_count(&self) -> Option<usize> {
        self.snapshot
            .beacon_state
            .get_cached_active_validator_indices(RelativeEpoch::Current)
            .map(|indices| indices.len())
            .ok()
    }

    /// Returns the finalized checkpoint, as determined by fork choice.
    ///
    /// ## Note
    ///
    /// This is *not* the finalized checkpoint of the `head_snapshot.beacon_state`, rather it is the
    /// best finalized checkpoint that has been observed by `self.fork_choice`. It is possible that
    /// the `head_snapshot.beacon_state` finalized value is earlier than the one returned here.
    pub fn finalized_checkpoint(&self) -> Checkpoint {
        self.finalized_checkpoint
    }

    /// Returns the justified checkpoint, as determined by fork choice.
    ///
    /// ## Note
    ///
    /// This is *not* the "current justified checkpoint" of the `head_snapshot.beacon_state`, rather
    /// it is the justified checkpoint in the view of `self.fork_choice`. It is possible that the
    /// `head_snapshot.beacon_state` justified value is different to, but not conflicting with, the
    /// one returned here.
    pub fn justified_checkpoint(&self) -> Checkpoint {
        self.justified_checkpoint
    }

    /// Returns the cached values of `ForkChoice::forkchoice_update_parameters`.
    ///
    /// Useful for supplying to the execution layer.
    pub fn forkchoice_update_parameters(&self) -> ForkchoiceUpdateParameters {
        ForkchoiceUpdateParameters {
            head_root: self.snapshot.beacon_block_root,
            head_hash: self.head_hash,
            justified_hash: self.justified_hash,
            finalized_hash: self.finalized_hash,
        }
    }
}

/// Represents the "canonical head" of the beacon chain.
///
/// The `cached_head` is elected by the `fork_choice` algorithm contained in this struct.
///
/// There is no guarantee that the state of the `fork_choice` struct will always represent the
/// `cached_head` (i.e. we may call `fork_choice` *without* updating the cached values), however
/// there is a guarantee that the `cached_head` represents some past state of `fork_choice` (i.e.
/// `fork_choice` never lags *behind* the `cached_head`).
pub struct CanonicalHead<T: BeaconChainTypes> {
    /// Provides an in-memory representation of the non-finalized block tree and is used to run the
    /// fork choice algorithm and determine the canonical head.
    pub fork_choice: CanonicalHeadRwLock<BeaconForkChoice<T>>,
    /// Provides values cached from a previous execution of `self.fork_choice.get_head`.
    ///
    /// Although `self.fork_choice` might be slightly more advanced that this value, it is safe to
    /// consider that these values represent the "canonical head" of the beacon chain.
    pub cached_head: CanonicalHeadRwLock<CachedHead<T::EthSpec>>,
    /// A lock used to prevent concurrent runs of `BeaconChain::recompute_head`.
    ///
    /// This lock **should not be made public**, it should only be used inside this module.
    recompute_head_lock: Mutex<()>,
}

impl<T: BeaconChainTypes> CanonicalHead<T> {
    /// Instantiate `Self`.
    pub fn new(
        fork_choice: BeaconForkChoice<T>,
        snapshot: Arc<BeaconSnapshot<T::EthSpec>>,
    ) -> Self {
        let fork_choice_view = fork_choice.cached_fork_choice_view();
        let forkchoice_update_params = fork_choice.get_forkchoice_update_parameters();
        let cached_head = CachedHead {
            snapshot,
            justified_checkpoint: fork_choice_view.justified_checkpoint,
            finalized_checkpoint: fork_choice_view.finalized_checkpoint,
            head_hash: forkchoice_update_params.head_hash,
            justified_hash: forkchoice_update_params.justified_hash,
            finalized_hash: forkchoice_update_params.finalized_hash,
        };

        Self {
            fork_choice: CanonicalHeadRwLock::new(fork_choice),
            cached_head: CanonicalHeadRwLock::new(cached_head),
            recompute_head_lock: Mutex::new(()),
        }
    }

    /// Load a persisted version of `BeaconForkChoice` from the `store` and restore `self` to that
    /// state.
    ///
    /// This is useful if some database corruption is expected and we wish to go back to our last
    /// save-point.
    pub(crate) fn restore_from_store(
        &self,
        // We don't actually need this value, however it's always present when we call this function
        // and it needs to be dropped to prevent a dead-lock. Requiring it to be passed here is
        // defensive programming.
        mut fork_choice_write_lock: RwLockWriteGuard<BeaconForkChoice<T>>,
        reset_payload_statuses: ResetPayloadStatuses,
        count_unrealized_full: CountUnrealizedFull,
        store: &BeaconStore<T>,
        spec: &ChainSpec,
        log: &Logger,
    ) -> Result<(), Error> {
        let fork_choice = <BeaconChain<T>>::load_fork_choice(
            store.clone(),
            reset_payload_statuses,
            count_unrealized_full,
            spec,
            log,
        )?
        .ok_or(Error::MissingPersistedForkChoice)?;
        let fork_choice_view = fork_choice.cached_fork_choice_view();
        let beacon_block_root = fork_choice_view.head_block_root;
        let beacon_block = store
            .get_full_block(&beacon_block_root, None)?
            .ok_or(Error::MissingBeaconBlock(beacon_block_root))?;
        let beacon_state_root = beacon_block.state_root();
        let beacon_state = store
            .get_state(&beacon_state_root, Some(beacon_block.slot()))?
            .ok_or(Error::MissingBeaconState(beacon_state_root))?;

        let snapshot = BeaconSnapshot {
            beacon_block_root,
            beacon_block: Arc::new(beacon_block),
            beacon_state,
        };

        let forkchoice_update_params = fork_choice.get_forkchoice_update_parameters();
        let cached_head = CachedHead {
            snapshot: Arc::new(snapshot),
            justified_checkpoint: fork_choice_view.justified_checkpoint,
            finalized_checkpoint: fork_choice_view.finalized_checkpoint,
            head_hash: forkchoice_update_params.head_hash,
            justified_hash: forkchoice_update_params.justified_hash,
            finalized_hash: forkchoice_update_params.finalized_hash,
        };

        *fork_choice_write_lock = fork_choice;
        // Avoid interleaving the fork choice and cached head locks.
        drop(fork_choice_write_lock);
        *self.cached_head.write() = cached_head;

        Ok(())
    }

    /// Returns the execution status of the block at the head of the beacon chain.
    ///
    /// This will only return `Err` in the scenario where `self.fork_choice` has advanced
    /// significantly past the cached `head_snapshot`. In such a scenario it is likely prudent to
    /// run `BeaconChain::recompute_head` to update the cached values.
    pub fn head_execution_status(&self) -> Result<ExecutionStatus, Error> {
        let head_block_root = self.cached_head().head_block_root();
        self.fork_choice_read_lock()
            .get_block_execution_status(&head_block_root)
            .ok_or(Error::HeadMissingFromForkChoice(head_block_root))
    }

    /// Returns a clone of the `CachedHead` and the execution status of the contained head block.
    ///
    /// This will only return `Err` in the scenario where `self.fork_choice` has advanced
    /// significantly past the cached `head_snapshot`. In such a scenario it is likely prudent to
    /// run `BeaconChain::recompute_head` to update the cached values.
    pub fn head_and_execution_status(
        &self,
    ) -> Result<(CachedHead<T::EthSpec>, ExecutionStatus), Error> {
        let head = self.cached_head();
        let head_block_root = head.head_block_root();
        let execution_status = self
            .fork_choice_read_lock()
            .get_block_execution_status(&head_block_root)
            .ok_or(Error::HeadMissingFromForkChoice(head_block_root))?;
        Ok((head, execution_status))
    }

    /// Returns a clone of `self.cached_head`.
    ///
    /// Takes a read-lock on `self.cached_head` for a short time (just long enough to clone it).
    /// The `CachedHead` is designed to be fast-to-clone so this is preferred to passing back a
    /// `RwLockReadGuard`, which may cause deadlock issues (see module-level documentation).
    ///
    /// This function is safe to be public since it does not expose any locks.
    pub fn cached_head(&self) -> CachedHead<T::EthSpec> {
        self.cached_head_read_lock().clone()
    }

    /// Access a read-lock for the cached head.
    ///
    /// This function is **not safe** to be public. See the module-level documentation for more
    /// information about protecting from deadlocks.
    fn cached_head_read_lock(&self) -> RwLockReadGuard<CachedHead<T::EthSpec>> {
        self.cached_head.read()
    }

    /// Access a write-lock for the cached head.
    ///
    /// This function is **not safe** to be public. See the module-level documentation for more
    /// information about protecting from deadlocks.
    fn cached_head_write_lock(&self) -> RwLockWriteGuard<CachedHead<T::EthSpec>> {
        self.cached_head.write()
    }

    /// Access a read-lock for fork choice.
    pub fn fork_choice_read_lock(&self) -> RwLockReadGuard<BeaconForkChoice<T>> {
        self.fork_choice.read()
    }

    /// Access a write-lock for fork choice.
    pub fn fork_choice_write_lock(&self) -> RwLockWriteGuard<BeaconForkChoice<T>> {
        self.fork_choice.write()
    }
}

impl<T: BeaconChainTypes> BeaconChain<T> {
    /// Contains the "best block"; the head of the canonical `BeaconChain`.
    ///
    /// It is important to note that the `snapshot.beacon_state` returned may not match the present slot. It
    /// is the state as it was when the head block was received, which could be some slots prior to
    /// now.
    pub fn head(&self) -> CachedHead<T::EthSpec> {
        self.canonical_head.cached_head()
    }

    /// Apply a function to an `Arc`-clone of the canonical head snapshot.
    ///
    /// This method is a relic from an old implementation where the canonical head was not behind
    /// an `Arc` and the canonical head lock had to be held whenever it was read. This method is
    /// fine to be left here, it just seems a bit weird.
    pub fn with_head<U, E>(
        &self,
        f: impl FnOnce(&BeaconSnapshot<T::EthSpec>) -> Result<U, E>,
    ) -> Result<U, E>
    where
        E: From<Error>,
    {
        let head_snapshot = self.head_snapshot();
        f(&head_snapshot)
    }

    /// Returns the beacon block root at the head of the canonical chain.
    ///
    /// See `Self::head` for more information.
    pub fn head_beacon_block_root(&self) -> Hash256 {
        self.canonical_head
            .cached_head_read_lock()
            .snapshot
            .beacon_block_root
    }

    /// Returns the slot of the highest block in the canonical chain.
    pub fn best_slot(&self) -> Slot {
        self.canonical_head
            .cached_head_read_lock()
            .snapshot
            .beacon_block
            .slot()
    }

    /// Returns a `Arc` of the `BeaconSnapshot` at the head of the canonical chain.
    ///
    /// See `Self::head` for more information.
    pub fn head_snapshot(&self) -> Arc<BeaconSnapshot<T::EthSpec>> {
        self.canonical_head.cached_head_read_lock().snapshot.clone()
    }

    /// Returns the beacon block at the head of the canonical chain.
    ///
    /// See `Self::head` for more information.
    pub fn head_beacon_block(&self) -> Arc<SignedBeaconBlock<T::EthSpec>> {
        self.canonical_head
            .cached_head_read_lock()
            .snapshot
            .beacon_block
            .clone()
    }

    /// Returns a clone of the beacon state at the head of the canonical chain.
    ///
    /// Cloning the head state is expensive and should generally be avoided outside of tests.
    ///
    /// See `Self::head` for more information.
    pub fn head_beacon_state_cloned(&self) -> BeaconState<T::EthSpec> {
        // Don't clone whilst holding the read-lock, take an Arc-clone to reduce lock contention.
        let snapshot: Arc<_> = self.head_snapshot();
        snapshot.beacon_state.clone()
    }

    /// Execute the fork choice algorithm and enthrone the result as the canonical head.
    ///
    /// This method replaces the old `BeaconChain::fork_choice` method.
    pub async fn recompute_head_at_current_slot(self: &Arc<Self>) {
        match self.slot() {
            Ok(current_slot) => self.recompute_head_at_slot(current_slot).await,
            Err(e) => error!(
                self.log,
                "No slot when recomputing head";
                "error" => ?e
            ),
        }
    }

    /// Execute the fork choice algorithm and enthrone the result as the canonical head.
    ///
    /// The `current_slot` is specified rather than relying on the wall-clock slot. Using a
    /// different slot to the wall-clock can be useful for pushing fork choice into the next slot
    /// *just* before the start of the slot. This ensures that block production can use the correct
    /// head value without being delayed.
    ///
    /// This function purposefully does *not* return a `Result`. It's possible for fork choice to
    /// fail to update if there is only one viable head and it has an invalid execution payload. In
    /// such a case it's critical that the `BeaconChain` keeps importing blocks so that the
    /// situation can be rectified. We avoid returning an error here so that calling functions
    /// can't abort block import because an error is returned here.
    pub async fn recompute_head_at_slot(self: &Arc<Self>, current_slot: Slot) {
        metrics::inc_counter(&metrics::FORK_CHOICE_REQUESTS);
        let _timer = metrics::start_timer(&metrics::FORK_CHOICE_TIMES);

        let chain = self.clone();
        match self
            .spawn_blocking_handle(
                move || chain.recompute_head_at_slot_internal(current_slot),
                "recompute_head_internal",
            )
            .await
        {
            // Fork choice returned successfully and did not need to update the EL.
            Ok(Ok(None)) => (),
            // Fork choice returned successfully and needed to update the EL. It has returned a
            // join-handle from when it spawned some async tasks. We should await those tasks.
            Ok(Ok(Some(join_handle))) => match join_handle.await {
                // The async task completed successfully.
                Ok(Some(())) => (),
                // The async task did not complete successfully since the runtime is shutting down.
                Ok(None) => {
                    debug!(
                        self.log,
                        "Did not update EL fork choice";
                        "info" => "shutting down"
                    );
                }
                // The async task did not complete successfully, tokio returned an error.
                Err(e) => {
                    error!(
                        self.log,
                        "Did not update EL fork choice";
                        "error" => ?e
                    );
                }
            },
            // There was an error recomputing the head.
            Ok(Err(e)) => {
                metrics::inc_counter(&metrics::FORK_CHOICE_ERRORS);
                error!(
                    self.log,
                    "Error whist recomputing head";
                    "error" => ?e
                );
            }
            // There was an error spawning the task.
            Err(e) => {
                error!(
                    self.log,
                    "Failed to spawn recompute head task";
                    "error" => ?e
                );
            }
        }
    }

    /// A non-async (blocking) function which recomputes the canonical head and spawns async tasks.
    ///
    /// This function performs long-running, heavy-lifting tasks which should not be performed on
    /// the core `tokio` executor.
    fn recompute_head_at_slot_internal(
        self: &Arc<Self>,
        current_slot: Slot,
    ) -> Result<Option<JoinHandle<Option<()>>>, Error> {
        let recompute_head_lock = self.canonical_head.recompute_head_lock.lock();

        // Take a clone of the current ("old") head.
        let old_cached_head = self.canonical_head.cached_head();

        // Determine the current ("old") fork choice parameters.
        //
        // It is important to read the `fork_choice_view` from the cached head rather than from fork
        // choice, since the fork choice value might have changed between calls to this function. We
        // are interested in the changes since we last cached the head values, not since fork choice
        // was last run.
        let old_view = ForkChoiceView {
            head_block_root: old_cached_head.head_block_root(),
            justified_checkpoint: old_cached_head.justified_checkpoint(),
            finalized_checkpoint: old_cached_head.finalized_checkpoint(),
        };

        let mut fork_choice_write_lock = self.canonical_head.fork_choice_write_lock();

        // Recompute the current head via the fork choice algorithm.
        fork_choice_write_lock.get_head(current_slot, &self.spec)?;

        // Downgrade the fork choice write-lock to a read lock, without allowing access to any
        // other writers.
        let fork_choice_read_lock = RwLockWriteGuard::downgrade(fork_choice_write_lock);

        // Read the current head value from the fork choice algorithm.
        let new_view = fork_choice_read_lock.cached_fork_choice_view();

        // Check to ensure that the finalized block hasn't been marked as invalid. If it has,
        // shut down Lighthouse.
        let finalized_proto_block = fork_choice_read_lock.get_finalized_block()?;
        check_finalized_payload_validity(self, &finalized_proto_block)?;

        // Sanity check the finalized checkpoint.
        //
        // The new finalized checkpoint must be either equal to or better than the previous
        // finalized checkpoint.
        check_against_finality_reversion(&old_view, &new_view)?;

        let new_head_proto_block = fork_choice_read_lock
            .get_block(&new_view.head_block_root)
            .ok_or(Error::HeadBlockMissingFromForkChoice(
                new_view.head_block_root,
            ))?;

        // Do not allow an invalid block to become the head.
        //
        // This check avoids the following infinite loop:
        //
        // 1. A new block is set as the head.
        // 2. The EL is updated with the new head, and returns INVALID.
        // 3. We call `process_invalid_execution_payload` and it calls this function.
        // 4. This function elects an invalid block as the head.
        // 5. GOTO 2
        //
        // In theory, fork choice should never select an invalid head (i.e., step #3 is impossible).
        // However, this check is cheap.
        if new_head_proto_block.execution_status.is_invalid() {
            return Err(Error::HeadHasInvalidPayload {
                block_root: new_head_proto_block.root,
                execution_status: new_head_proto_block.execution_status,
            });
        }

        // Exit early if the head or justified/finalized checkpoints have not changed, there's
        // nothing to do.
        if new_view == old_view {
            debug!(
                self.log,
                "No change in canonical head";
                "head" => ?new_view.head_block_root
            );
            return Ok(None);
        }

        // Get the parameters to update the execution layer since either the head or some finality
        // parameters have changed.
        let new_forkchoice_update_parameters =
            fork_choice_read_lock.get_forkchoice_update_parameters();

        perform_debug_logging::<T>(&old_view, &new_view, &fork_choice_read_lock, &self.log);

        // Drop the read lock, it's no longer required and holding it any longer than necessary
        // will just cause lock contention.
        drop(fork_choice_read_lock);

        // If the head has changed, update `self.canonical_head`.
        let new_cached_head = if new_view.head_block_root != old_view.head_block_root {
            metrics::inc_counter(&metrics::FORK_CHOICE_CHANGED_HEAD);

            let mut new_snapshot = {
                let beacon_block = self
                    .store
                    .get_full_block(&new_view.head_block_root, None)?
                    .ok_or(Error::MissingBeaconBlock(new_view.head_block_root))?;

                let beacon_state_root = beacon_block.state_root();
                let beacon_state: BeaconState<T::EthSpec> = self
                    .get_state(&beacon_state_root, Some(beacon_block.slot()))?
                    .ok_or(Error::MissingBeaconState(beacon_state_root))?;

                BeaconSnapshot {
                    beacon_block: Arc::new(beacon_block),
                    beacon_block_root: new_view.head_block_root,
                    beacon_state,
                }
            };

            // Regardless of where we got the state from, attempt to build all the
            // caches except the tree hash cache.
            new_snapshot.beacon_state.build_all_caches(&self.spec)?;

            let new_cached_head = CachedHead {
                snapshot: Arc::new(new_snapshot),
                justified_checkpoint: new_view.justified_checkpoint,
                finalized_checkpoint: new_view.finalized_checkpoint,
                head_hash: new_forkchoice_update_parameters.head_hash,
                justified_hash: new_forkchoice_update_parameters.justified_hash,
                finalized_hash: new_forkchoice_update_parameters.finalized_hash,
            };

            let new_head = {
                // Now the new snapshot has been obtained, take a write-lock on the cached head so
                // we can update it quickly.
                let mut cached_head_write_lock = self.canonical_head.cached_head_write_lock();
                // Enshrine the new head as the canonical cached head.
                *cached_head_write_lock = new_cached_head;
                // Take a clone of the cached head for later use. It is cloned whilst
                // holding the write-lock to ensure we get exactly the head we just enshrined.
                cached_head_write_lock.clone()
            };

            // Clear the early attester cache in case it conflicts with `self.canonical_head`.
            self.early_attester_cache.clear();

            new_head
        } else {
            let new_cached_head = CachedHead {
                // The head hasn't changed, take a relatively cheap `Arc`-clone of the existing
                // head.
                snapshot: old_cached_head.snapshot.clone(),
                justified_checkpoint: new_view.justified_checkpoint,
                finalized_checkpoint: new_view.finalized_checkpoint,
                head_hash: new_forkchoice_update_parameters.head_hash,
                justified_hash: new_forkchoice_update_parameters.justified_hash,
                finalized_hash: new_forkchoice_update_parameters.finalized_hash,
            };

            let mut cached_head_write_lock = self.canonical_head.cached_head_write_lock();

            // Enshrine the new head as the canonical cached head. Whilst the head block hasn't
            // changed, the FFG checkpoints must have changed.
            *cached_head_write_lock = new_cached_head;

            // Take a clone of the cached head for later use. It is cloned whilst
            // holding the write-lock to ensure we get exactly the head we just enshrined.
            cached_head_write_lock.clone()
        };

        // Alias for readability.
        let new_snapshot = &new_cached_head.snapshot;
        let old_snapshot = &old_cached_head.snapshot;

        // If the head changed, perform some updates.
        if new_snapshot.beacon_block_root != old_snapshot.beacon_block_root {
            if let Err(e) =
                self.after_new_head(&old_cached_head, &new_cached_head, new_head_proto_block)
            {
                crit!(
                    self.log,
                    "Error updating canonical head";
                    "error" => ?e
                );
            }
        }

        // Drop the old cache head nice and early to try and free the memory as soon as possible.
        drop(old_cached_head);

        // If the finalized checkpoint changed, perform some updates.
        //
        // The `after_finalization` function will take a write-lock on `fork_choice`, therefore it
        // is a dead-lock risk to hold any other lock on fork choice at this point.
        if new_view.finalized_checkpoint != old_view.finalized_checkpoint {
            if let Err(e) =
                self.after_finalization(&new_cached_head, new_view, finalized_proto_block)
            {
                crit!(
                    self.log,
                    "Error updating finalization";
                    "error" => ?e
                );
            }
        }

        // The execution layer updates might attempt to take a write-lock on fork choice, so it's
        // important to ensure the fork-choice lock isn't being held.
        let el_update_handle =
            spawn_execution_layer_updates(self.clone(), new_forkchoice_update_parameters)?;

        // We have completed recomputing the head and it's now valid for another process to do the
        // same.
        drop(recompute_head_lock);

        Ok(Some(el_update_handle))
    }

    /// Perform updates to caches and other components after the canonical head has been changed.
    fn after_new_head(
        self: &Arc<Self>,
        old_cached_head: &CachedHead<T::EthSpec>,
        new_cached_head: &CachedHead<T::EthSpec>,
        new_head_proto_block: ProtoBlock,
    ) -> Result<(), Error> {
        let _timer = metrics::start_timer(&metrics::FORK_CHOICE_AFTER_NEW_HEAD_TIMES);
        let old_snapshot = &old_cached_head.snapshot;
        let new_snapshot = &new_cached_head.snapshot;
        let new_head_is_optimistic = new_head_proto_block
            .execution_status
            .is_optimistic_or_invalid();

        // Detect and potentially report any re-orgs.
        let reorg_distance = detect_reorg(
            &old_snapshot.beacon_state,
            old_snapshot.beacon_block_root,
            &new_snapshot.beacon_state,
            new_snapshot.beacon_block_root,
            &self.spec,
            &self.log,
        );

        // Determine if the new head is in a later epoch to the previous head.
        let is_epoch_transition = old_snapshot
            .beacon_block
            .slot()
            .epoch(T::EthSpec::slots_per_epoch())
            < new_snapshot
                .beacon_state
                .slot()
                .epoch(T::EthSpec::slots_per_epoch());

        // These fields are used for server-sent events.
        let state_root = new_snapshot.beacon_state_root();
        let head_slot = new_snapshot.beacon_state.slot();
        let dependent_root = new_snapshot
            .beacon_state
            .proposer_shuffling_decision_root(self.genesis_block_root);
        let prev_dependent_root = new_snapshot
            .beacon_state
            .attester_shuffling_decision_root(self.genesis_block_root, RelativeEpoch::Current);

        observe_head_block_delays(
            &mut self.block_times_cache.write(),
            &new_head_proto_block,
            new_snapshot.beacon_block.message().proposer_index(),
            new_snapshot
                .beacon_block
                .message()
                .body()
                .graffiti()
                .as_utf8_lossy(),
            &self.slot_clock,
            self.event_handler.as_ref(),
            &self.log,
        );

        if is_epoch_transition || reorg_distance.is_some() {
            self.persist_head_and_fork_choice()?;
            self.op_pool.prune_attestations(self.epoch()?);
        }

        // Register server-sent-events for a new head.
        if let Some(event_handler) = self
            .event_handler
            .as_ref()
            .filter(|handler| handler.has_head_subscribers())
        {
            match (dependent_root, prev_dependent_root) {
                (Ok(current_duty_dependent_root), Ok(previous_duty_dependent_root)) => {
                    event_handler.register(EventKind::Head(SseHead {
                        slot: head_slot,
                        block: new_snapshot.beacon_block_root,
                        state: state_root,
                        current_duty_dependent_root,
                        previous_duty_dependent_root,
                        epoch_transition: is_epoch_transition,
                        execution_optimistic: new_head_is_optimistic,
                    }));
                }
                (Err(e), _) | (_, Err(e)) => {
                    warn!(
                        self.log,
                        "Unable to find dependent roots, cannot register head event";
                        "error" => ?e
                    );
                }
            }
        }

        // Register a server-sent-event for a reorg (if necessary).
        if let Some(depth) = reorg_distance {
            if let Some(event_handler) = self
                .event_handler
                .as_ref()
                .filter(|handler| handler.has_reorg_subscribers())
            {
                event_handler.register(EventKind::ChainReorg(SseChainReorg {
                    slot: head_slot,
                    depth: depth.as_u64(),
                    old_head_block: old_snapshot.beacon_block_root,
                    old_head_state: old_snapshot.beacon_state_root(),
                    new_head_block: new_snapshot.beacon_block_root,
                    new_head_state: new_snapshot.beacon_state_root(),
                    epoch: head_slot.epoch(T::EthSpec::slots_per_epoch()),
                    execution_optimistic: new_head_is_optimistic,
                }));
            }
        }

        Ok(())
    }

    /// Perform updates to caches and other components after the finalized checkpoint has been
    /// changed.
    ///
    /// This function will take a write-lock on `canonical_head.fork_choice`, therefore it would be
    /// unwise to hold any lock on fork choice while calling this function.
    fn after_finalization(
        self: &Arc<Self>,
        new_cached_head: &CachedHead<T::EthSpec>,
        new_view: ForkChoiceView,
        finalized_proto_block: ProtoBlock,
    ) -> Result<(), Error> {
        let _timer = metrics::start_timer(&metrics::FORK_CHOICE_AFTER_FINALIZATION_TIMES);
        let new_snapshot = &new_cached_head.snapshot;
        let finalized_block_is_optimistic = finalized_proto_block
            .execution_status
            .is_optimistic_or_invalid();

        self.op_pool
            .prune_all(&new_snapshot.beacon_state, self.epoch()?);

        self.observed_block_producers.write().prune(
            new_view
                .finalized_checkpoint
                .epoch
                .start_slot(T::EthSpec::slots_per_epoch()),
        );

        self.attester_cache
            .prune_below(new_view.finalized_checkpoint.epoch);

        if let Some(event_handler) = self.event_handler.as_ref() {
            if event_handler.has_finalized_subscribers() {
                event_handler.register(EventKind::FinalizedCheckpoint(SseFinalizedCheckpoint {
                    epoch: new_view.finalized_checkpoint.epoch,
                    block: new_view.finalized_checkpoint.root,
                    // Provide the state root of the latest finalized block, rather than the
                    // specific state root at the first slot of the finalized epoch (which
                    // might be a skip slot).
                    state: finalized_proto_block.state_root,
                    execution_optimistic: finalized_block_is_optimistic,
                }));
            }
        }

        // The store migration task requires the *state at the slot of the finalized epoch*,
        // rather than the state of the latest finalized block. These two values will only
        // differ when the first slot of the finalized epoch is a skip slot.
        //
        // Use the `StateRootsIterator` directly rather than `BeaconChain::state_root_at_slot`
        // to ensure we use the same state that we just set as the head.
        let new_finalized_slot = new_view
            .finalized_checkpoint
            .epoch
            .start_slot(T::EthSpec::slots_per_epoch());
        let new_finalized_state_root = process_results(
            StateRootsIterator::new(&self.store, &new_snapshot.beacon_state),
            |mut iter| {
                iter.find_map(|(state_root, slot)| {
                    if slot == new_finalized_slot {
                        Some(state_root)
                    } else {
                        None
                    }
                })
            },
        )?
        .ok_or(Error::MissingFinalizedStateRoot(new_finalized_slot))?;

        self.store_migrator.process_finalization(
            new_finalized_state_root.into(),
            new_view.finalized_checkpoint,
            self.head_tracker.clone(),
        )?;

        // Take a write-lock on the canonical head and signal for it to prune.
        self.canonical_head.fork_choice_write_lock().prune()?;

        Ok(())
    }

    /// Return a database operation for writing fork choice to disk.
    pub fn persist_fork_choice_in_batch(&self) -> Result<KeyValueStoreOp, store::Error> {
        Self::persist_fork_choice_in_batch_standalone(&self.canonical_head.fork_choice_read_lock())
    }

    /// Return a database operation for writing fork choice to disk.
    pub fn persist_fork_choice_in_batch_standalone(
        fork_choice: &BeaconForkChoice<T>,
    ) -> Result<KeyValueStoreOp, store::Error> {
        let persisted_fork_choice = PersistedForkChoice {
            fork_choice: fork_choice.to_persisted(),
            fork_choice_store: fork_choice.fc_store().to_persisted(),
        };
        persisted_fork_choice.as_kv_store_op(FORK_CHOICE_DB_KEY)
    }
}

/// Check to see if the `finalized_proto_block` has an invalid execution payload. If so, shut down
/// Lighthouse.
///
/// ## Notes
///
/// This function is called whilst holding a write-lock on the `canonical_head`. To ensure dead-lock
/// safety, **do not take any other locks inside this function**.
fn check_finalized_payload_validity<T: BeaconChainTypes>(
    chain: &BeaconChain<T>,
    finalized_proto_block: &ProtoBlock,
) -> Result<(), Error> {
    if let ExecutionStatus::Invalid(block_hash) = finalized_proto_block.execution_status {
        crit!(
            chain.log,
            "Finalized block has an invalid payload";
            "msg" => "You must use the `--purge-db` flag to clear the database and restart sync. \
            You may be on a hostile network.",
            "block_hash" => ?block_hash
        );
        let mut shutdown_sender = chain.shutdown_sender();
        shutdown_sender
            .try_send(ShutdownReason::Failure(
                "Finalized block has an invalid execution payload.",
            ))
            .map_err(Error::InvalidFinalizedPayloadShutdownError)?;

        // Exit now, the node is in an invalid state.
        return Err(Error::InvalidFinalizedPayload {
            finalized_root: finalized_proto_block.root,
            execution_block_hash: block_hash,
        });
    }

    Ok(())
}

/// Check to ensure that the transition from `old_view` to `new_view` will not revert finality.
fn check_against_finality_reversion(
    old_view: &ForkChoiceView,
    new_view: &ForkChoiceView,
) -> Result<(), Error> {
    let finalization_equal = new_view.finalized_checkpoint == old_view.finalized_checkpoint;
    let finalization_advanced =
        new_view.finalized_checkpoint.epoch > old_view.finalized_checkpoint.epoch;

    if finalization_equal || finalization_advanced {
        Ok(())
    } else {
        Err(Error::RevertedFinalizedEpoch {
            old: old_view.finalized_checkpoint,
            new: new_view.finalized_checkpoint,
        })
    }
}

fn perform_debug_logging<T: BeaconChainTypes>(
    old_view: &ForkChoiceView,
    new_view: &ForkChoiceView,
    fork_choice: &BeaconForkChoice<T>,
    log: &Logger,
) {
    if new_view.head_block_root != old_view.head_block_root {
        debug!(
            log,
            "Fork choice updated head";
            "new_head_weight" => ?fork_choice
                .get_block_weight(&new_view.head_block_root),
            "new_head" => ?new_view.head_block_root,
            "old_head_weight" => ?fork_choice
                .get_block_weight(&old_view.head_block_root),
            "old_head" => ?old_view.head_block_root,
        )
    }
    if new_view.justified_checkpoint != old_view.justified_checkpoint {
        debug!(
            log,
            "Fork choice justified";
            "new_root" => ?new_view.justified_checkpoint.root,
            "new_epoch" => new_view.justified_checkpoint.epoch,
            "old_root" => ?old_view.justified_checkpoint.root,
            "old_epoch" => old_view.justified_checkpoint.epoch,
        )
    }
    if new_view.finalized_checkpoint != old_view.finalized_checkpoint {
        debug!(
            log,
            "Fork choice finalized";
            "new_root" => ?new_view.finalized_checkpoint.root,
            "new_epoch" => new_view.finalized_checkpoint.epoch,
            "old_root" => ?old_view.finalized_checkpoint.root,
            "old_epoch" => old_view.finalized_checkpoint.epoch,
        )
    }
}

fn spawn_execution_layer_updates<T: BeaconChainTypes>(
    chain: Arc<BeaconChain<T>>,
    forkchoice_update_params: ForkchoiceUpdateParameters,
) -> Result<JoinHandle<Option<()>>, Error> {
    let current_slot = chain
        .slot_clock
        .now_or_genesis()
        .ok_or(Error::UnableToReadSlot)?;

    chain
        .task_executor
        .clone()
        .spawn_handle(
            async move {
                // Avoids raising an error before Bellatrix.
                //
                // See `Self::prepare_beacon_proposer` for more detail.
                if chain.slot_is_prior_to_bellatrix(current_slot + 1) {
                    return;
                }

                if let Err(e) = chain
                    .update_execution_engine_forkchoice(
                        current_slot,
                        forkchoice_update_params,
                        OverrideForkchoiceUpdate::Yes,
                    )
                    .await
                {
                    crit!(
                        chain.log,
                        "Failed to update execution head";
                        "error" => ?e
                    );
                }

                // Update the mechanism for preparing for block production on the execution layer.
                //
                // Performing this call immediately after `update_execution_engine_forkchoice_blocking`
                // might result in two calls to fork choice updated, one *without* payload attributes and
                // then a second *with* payload attributes.
                //
                // This seems OK. It's not a significant waste of EL<>CL bandwidth or resources, as far as I
                // know.
                if let Err(e) = chain.prepare_beacon_proposer(current_slot).await {
                    crit!(
                        chain.log,
                        "Failed to prepare proposers after fork choice";
                        "error" => ?e
                    );
                }
            },
            "update_el_forkchoice",
        )
        .ok_or(Error::RuntimeShutdown)
}

/// Attempt to detect if the new head is not on the same chain as the previous block
/// (i.e., a re-org).
///
/// Note: this will declare a re-org if we skip `SLOTS_PER_HISTORICAL_ROOT` blocks
/// between calls to fork choice without swapping between chains. This seems like an
/// extreme-enough scenario that a warning is fine.
fn detect_reorg<E: EthSpec>(
    old_state: &BeaconState<E>,
    old_block_root: Hash256,
    new_state: &BeaconState<E>,
    new_block_root: Hash256,
    spec: &ChainSpec,
    log: &Logger,
) -> Option<Slot> {
    let is_reorg = new_state
        .get_block_root(old_state.slot())
        .map_or(true, |root| *root != old_block_root);

    if is_reorg {
        let reorg_distance =
            match find_reorg_slot(old_state, old_block_root, new_state, new_block_root, spec) {
                Ok(slot) => old_state.slot().saturating_sub(slot),
                Err(e) => {
                    warn!(
                        log,
                        "Could not find re-org depth";
                        "error" => format!("{:?}", e),
                    );
                    return None;
                }
            };

        metrics::inc_counter(&metrics::FORK_CHOICE_REORG_COUNT);
        metrics::inc_counter(&metrics::FORK_CHOICE_REORG_COUNT_INTEROP);
        metrics::set_gauge(
            &metrics::FORK_CHOICE_REORG_DISTANCE,
            reorg_distance.as_u64() as i64,
        );
        warn!(
            log,
            "Beacon chain re-org";
            "previous_head" => ?old_block_root,
            "previous_slot" => old_state.slot(),
            "new_head" => ?new_block_root,
            "new_slot" => new_state.slot(),
            "reorg_distance" => reorg_distance,
        );

        Some(reorg_distance)
    } else {
        None
    }
}

/// Iterate through the current chain to find the slot intersecting with the given beacon state.
/// The maximum depth this will search is `SLOTS_PER_HISTORICAL_ROOT`, and if that depth is reached
/// and no intersection is found, the finalized slot will be returned.
pub fn find_reorg_slot<E: EthSpec>(
    old_state: &BeaconState<E>,
    old_block_root: Hash256,
    new_state: &BeaconState<E>,
    new_block_root: Hash256,
    spec: &ChainSpec,
) -> Result<Slot, Error> {
    // The earliest slot for which the two chains may have a common history.
    let lowest_slot = std::cmp::min(new_state.slot(), old_state.slot());

    // Create an iterator across `$state`, assuming that the block at `$state.slot` has the
    // block root of `$block_root`.
    //
    // The iterator will be skipped until the next value returns `lowest_slot`.
    //
    // This is a macro instead of a function or closure due to the complex types invloved
    // in all the iterator wrapping.
    macro_rules! aligned_roots_iter {
        ($state: ident, $block_root: ident) => {
            std::iter::once(Ok(($state.slot(), $block_root)))
                .chain($state.rev_iter_block_roots(spec))
                .skip_while(|result| {
                    result
                        .as_ref()
                        .map_or(false, |(slot, _)| *slot > lowest_slot)
                })
        };
    }

    // Create iterators across old/new roots where iterators both start at the same slot.
    let mut new_roots = aligned_roots_iter!(new_state, new_block_root);
    let mut old_roots = aligned_roots_iter!(old_state, old_block_root);

    // Whilst *both* of the iterators are still returning values, try and find a common
    // ancestor between them.
    while let (Some(old), Some(new)) = (old_roots.next(), new_roots.next()) {
        let (old_slot, old_root) = old?;
        let (new_slot, new_root) = new?;

        // Sanity check to detect programming errors.
        if old_slot != new_slot {
            return Err(Error::InvalidReorgSlotIter { new_slot, old_slot });
        }

        if old_root == new_root {
            // A common ancestor has been found.
            return Ok(old_slot);
        }
    }

    // If no common ancestor is found, declare that the re-org happened at the previous
    // finalized slot.
    //
    // Sometimes this will result in the return slot being *lower* than the actual reorg
    // slot. However, assuming we don't re-org through a finalized slot, it will never be
    // *higher*.
    //
    // We provide this potentially-inaccurate-but-safe information to avoid onerous
    // database reads during times of deep reorgs.
    Ok(old_state
        .finalized_checkpoint()
        .epoch
        .start_slot(E::slots_per_epoch()))
}

fn observe_head_block_delays<E: EthSpec, S: SlotClock>(
    block_times_cache: &mut BlockTimesCache,
    head_block: &ProtoBlock,
    head_block_proposer_index: u64,
    head_block_graffiti: String,
    slot_clock: &S,
    event_handler: Option<&ServerSentEventHandler<E>>,
    log: &Logger,
) {
    let block_time_set_as_head = timestamp_now();
    let head_block_root = head_block.root;
    let head_block_slot = head_block.slot;
    let head_block_is_optimistic = head_block.execution_status.is_optimistic_or_invalid();

    // Calculate the total delay between the start of the slot and when it was set as head.
    let block_delay_total = get_slot_delay_ms(block_time_set_as_head, head_block_slot, slot_clock);

    // Do not write to the cache for blocks older than 2 epochs, this helps reduce writes to
    // the cache during sync.
    if block_delay_total < slot_clock.slot_duration() * 64 {
        block_times_cache.set_time_set_as_head(
            head_block_root,
            head_block_slot,
            block_time_set_as_head,
        );
    }

    // If a block comes in from over 4 slots ago, it is most likely a block from sync.
    let block_from_sync = block_delay_total > slot_clock.slot_duration() * 4;

    // Determine whether the block has been set as head too late for proper attestation
    // production.
    let late_head = block_delay_total >= slot_clock.unagg_attestation_production_delay();

    // Do not store metrics if the block was > 4 slots old, this helps prevent noise during
    // sync.
    if !block_from_sync {
        // Observe the total block delay. This is the delay between the time the slot started
        // and when the block was set as head.
        metrics::observe_duration(
            &metrics::BEACON_BLOCK_HEAD_SLOT_START_DELAY_TIME,
            block_delay_total,
        );

        // Observe the delay between when we imported the block and when we set the block as
        // head.
        let block_delays = block_times_cache.get_block_delays(
            head_block_root,
            slot_clock
                .start_of(head_block_slot)
                .unwrap_or_else(|| Duration::from_secs(0)),
        );

        metrics::observe_duration(
            &metrics::BEACON_BLOCK_OBSERVED_SLOT_START_DELAY_TIME,
            block_delays
                .observed
                .unwrap_or_else(|| Duration::from_secs(0)),
        );

        metrics::observe_duration(
            &metrics::BEACON_BLOCK_HEAD_IMPORTED_DELAY_TIME,
            block_delays
                .set_as_head
                .unwrap_or_else(|| Duration::from_secs(0)),
        );

        // If the block was enshrined as head too late for attestations to be created for it,
        // log a debug warning and increment a metric.
        if late_head {
            metrics::inc_counter(&metrics::BEACON_BLOCK_HEAD_SLOT_START_DELAY_EXCEEDED_TOTAL);
            debug!(
                log,
                "Delayed head block";
                "block_root" => ?head_block_root,
                "proposer_index" => head_block_proposer_index,
                "slot" => head_block_slot,
                "block_delay" => ?block_delay_total,
                "observed_delay" => ?block_delays.observed,
                "imported_delay" => ?block_delays.imported,
                "set_as_head_delay" => ?block_delays.set_as_head,
            );
        }
    }

    if let Some(event_handler) = event_handler {
        if !block_from_sync && late_head && event_handler.has_late_head_subscribers() {
            let peer_info = block_times_cache.get_peer_info(head_block_root);
            let block_delays = block_times_cache.get_block_delays(
                head_block_root,
                slot_clock
                    .start_of(head_block_slot)
                    .unwrap_or_else(|| Duration::from_secs(0)),
            );
            event_handler.register(EventKind::LateHead(SseLateHead {
                slot: head_block_slot,
                block: head_block_root,
                peer_id: peer_info.id,
                peer_client: peer_info.client,
                proposer_index: head_block_proposer_index,
                proposer_graffiti: head_block_graffiti,
                block_delay: block_delay_total,
                observed_delay: block_delays.observed,
                imported_delay: block_delays.imported,
                attestable_delay: block_delays.attestable,
                set_as_head_delay: block_delays.set_as_head,
                execution_optimistic: head_block_is_optimistic,
            }));
        }
    }
}<|MERGE_RESOLUTION|>--- conflicted
+++ resolved
@@ -33,14 +33,7 @@
 
 use crate::persisted_fork_choice::PersistedForkChoice;
 use crate::{
-<<<<<<< HEAD
-    beacon_chain::{BeaconForkChoice, BeaconStore, FORK_CHOICE_DB_KEY},
-=======
-    beacon_chain::{
-        BeaconForkChoice, BeaconStore, OverrideForkchoiceUpdate,
-        BLOCK_PROCESSING_CACHE_LOCK_TIMEOUT, FORK_CHOICE_DB_KEY,
-    },
->>>>>>> 6ac1c5b4
+    beacon_chain::{BeaconForkChoice, BeaconStore, OverrideForkchoiceUpdate, FORK_CHOICE_DB_KEY},
     block_times_cache::BlockTimesCache,
     events::ServerSentEventHandler,
     metrics,
