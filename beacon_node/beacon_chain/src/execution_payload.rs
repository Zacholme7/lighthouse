--- conflicted
+++ resolved
@@ -412,11 +412,7 @@
     let latest_execution_payload_header_block_hash =
         state.latest_execution_payload_header()?.block_hash();
     let withdrawals = match state {
-<<<<<<< HEAD
-        &BeaconState::Capella(_) | &BeaconState::Deneb(_) | &BeaconState::Eip6110(_) => {
-=======
         &BeaconState::Capella(_) | &BeaconState::Deneb(_) | &BeaconState::Electra(_) => {
->>>>>>> b65daac9
             Some(get_expected_withdrawals(state, spec)?.into())
         }
         &BeaconState::Merge(_) => None,
