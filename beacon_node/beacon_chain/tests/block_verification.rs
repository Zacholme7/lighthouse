--- conflicted
+++ resolved
@@ -1071,17 +1071,8 @@
     // Check to ensure that we registered this is a valid block from this proposer.
     assert!(
         matches!(
-<<<<<<< HEAD
             unwrap_err(harness.chain.verify_block_for_gossip(Arc::new(block.clone()).into()).await),
-            BlockError::RepeatProposal {
-                proposer,
-                slot,
-            }
-            if proposer == other_proposer && slot == block.message().slot()
-=======
-            unwrap_err(harness.chain.verify_block_for_gossip(Arc::new(block.clone())).await),
             BlockError::BlockIsAlreadyKnown,
->>>>>>> 246d52d2
         ),
         "should register any valid signature against the proposer, even if the block failed later verification"
     );
