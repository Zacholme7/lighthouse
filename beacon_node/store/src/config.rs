--- conflicted
+++ resolved
@@ -4,17 +4,12 @@
 use ssz_derive::{Decode, Encode};
 use types::{EthSpec, MinimalEthSpec};
 
-<<<<<<< HEAD
-pub const DEFAULT_SLOTS_PER_RESTORE_POINT: u64 = 2048;
+pub const PREV_DEFAULT_SLOTS_PER_RESTORE_POINT: u64 = 2048;
+pub const DEFAULT_SLOTS_PER_RESTORE_POINT: u64 = 8192;
 pub const DEFAULT_BLOCK_CACHE_SIZE: usize = 64;
 pub const DEFAULT_STATE_CACHE_SIZE: usize = 128;
 pub const DEFAULT_COMPRESSION_LEVEL: i32 = 1;
 const EST_COMPRESSION_FACTOR: usize = 2;
-=======
-pub const PREV_DEFAULT_SLOTS_PER_RESTORE_POINT: u64 = 2048;
-pub const DEFAULT_SLOTS_PER_RESTORE_POINT: u64 = 8192;
-pub const DEFAULT_BLOCK_CACHE_SIZE: usize = 5;
->>>>>>> 60449849
 
 /// Database configuration parameters.
 #[derive(Debug, Clone, PartialEq, Eq, Serialize, Deserialize)]
