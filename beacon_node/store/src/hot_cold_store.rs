--- conflicted
+++ resolved
@@ -383,17 +383,10 @@
                 // chain. This way we avoid returning a state that doesn't match `state_root`.
                 self.load_cold_state(state_root)
             } else {
-<<<<<<< HEAD
-                self.get_hot_state(state_root, StateRootStrategy::Accurate)
+                self.get_hot_state(state_root)
             }
         } else {
-            match self.get_hot_state(state_root, StateRootStrategy::Accurate)? {
-=======
-                self.load_hot_state(state_root)
-            }
-        } else {
-            match self.load_hot_state(state_root)? {
->>>>>>> 7245161f
+            match self.get_hot_state(state_root)? {
                 Some(state) => Ok(Some(state)),
                 None => self.load_cold_state(state_root),
             }
@@ -450,11 +443,7 @@
             }
             .into())
         } else {
-<<<<<<< HEAD
-            self.get_hot_state(state_root, StateRootStrategy::Inconsistent)
-=======
-            self.load_hot_state(state_root)
->>>>>>> 7245161f
+            self.get_hot_state(state_root)
         }
     }
 
@@ -546,17 +535,9 @@
             //
             // `StateRootStrategy` should be irrelevant here since we never replay blocks for an epoch
             // boundary state in the hot DB.
-<<<<<<< HEAD
-            let state = self
-                .get_hot_state(&epoch_boundary_state_root, StateRootStrategy::Accurate)?
-                .ok_or(HotColdDBError::MissingEpochBoundaryState(
-                    epoch_boundary_state_root,
-                ))?;
-=======
-            let state = self.load_hot_state(&epoch_boundary_state_root)?.ok_or(
+            let state = self.get_hot_state(&epoch_boundary_state_root)?.ok_or(
                 HotColdDBError::MissingEpochBoundaryState(epoch_boundary_state_root),
             )?;
->>>>>>> 7245161f
             Ok(Some(state))
         } else {
             // Try the cold DB
@@ -729,18 +710,13 @@
     /// Load a post-finalization state from the hot database.
     ///
     /// Will replay blocks from the nearest epoch boundary.
-<<<<<<< HEAD
     ///
     /// Return the `(state, latest_block_root)` if found.
     pub fn load_hot_state(
         &self,
         state_root: &Hash256,
-        state_root_strategy: StateRootStrategy,
     ) -> Result<Option<(BeaconState<E>, Hash256)>, Error> {
-=======
-    pub fn load_hot_state(&self, state_root: &Hash256) -> Result<Option<BeaconState<E>>, Error> {
         let _timer = metrics::start_timer(&metrics::BEACON_HOT_STATE_READ_TIMES);
->>>>>>> 7245161f
         metrics::inc_counter(&metrics::BEACON_STATE_HOT_GET_COUNT);
 
         // If the state is marked as temporary, do not return it. It will become visible
