use crate::chunked_vector::ChunkError;
use crate::config::StoreConfigError;
use crate::hot_cold_store::HotColdDBError;
use ssz::DecodeError;
use state_processing::BlockReplayError;
use types::{milhouse, BeaconStateError, Hash256, Slot};

pub type Result<T> = std::result::Result<T, Error>;

#[derive(Debug)]
pub enum Error {
    SszDecodeError(DecodeError),
    VectorChunkError(ChunkError),
    BeaconStateError(BeaconStateError),
    PartialBeaconStateError,
    HotColdDBError(HotColdDBError),
    DBError {
        message: String,
    },
    RlpError(String),
    BlockNotFound(Hash256),
    NoContinuationData,
    SplitPointModified(Slot, Slot),
    ConfigError(StoreConfigError),
    SchemaMigrationError(String),
    /// The store's `anchor_info` was mutated concurrently, the latest modification wasn't applied.
    AnchorInfoConcurrentMutation,
    /// The block or state is unavailable due to weak subjectivity sync.
    HistoryUnavailable,
    /// State reconstruction cannot commence because not all historic blocks are known.
    MissingHistoricBlocks {
        oldest_block_slot: Slot,
    },
    /// State reconstruction failed because it didn't reach the upper limit slot.
    ///
    /// This should never happen (it's a logic error).
    StateReconstructionDidNotComplete,
    StateReconstructionRootMismatch {
        slot: Slot,
        expected: Hash256,
        computed: Hash256,
    },
    MissingStateRoot(Slot),
    MissingState(Hash256),
    BlockReplayError(BlockReplayError),
<<<<<<< HEAD
    MilhouseError(milhouse::Error),
    Compression(std::io::Error),
    MissingPersistedBeaconChain,
    SlotIsBeforeSplit {
        slot: Slot,
    },
    FinalizedStateDecreasingEpoch,
    StateForCacheHasPendingUpdates {
        state_root: Hash256,
        slot: Slot,
    },
=======
    AddPayloadLogicError,
    ResyncRequiredForExecutionPayloadSeparation,
    SlotClockUnavailableForMigration,
    V9MigrationFailure(Hash256),
>>>>>>> 60449849
}

pub trait HandleUnavailable<T> {
    fn handle_unavailable(self) -> std::result::Result<Option<T>, Error>;
}

impl<T> HandleUnavailable<T> for Result<T> {
    fn handle_unavailable(self) -> std::result::Result<Option<T>, Error> {
        match self {
            Ok(x) => Ok(Some(x)),
            Err(Error::HistoryUnavailable) => Ok(None),
            Err(e) => Err(e),
        }
    }
}

impl From<DecodeError> for Error {
    fn from(e: DecodeError) -> Error {
        Error::SszDecodeError(e)
    }
}

impl From<ChunkError> for Error {
    fn from(e: ChunkError) -> Error {
        Error::VectorChunkError(e)
    }
}

impl From<HotColdDBError> for Error {
    fn from(e: HotColdDBError) -> Error {
        Error::HotColdDBError(e)
    }
}

impl From<BeaconStateError> for Error {
    fn from(e: BeaconStateError) -> Error {
        Error::BeaconStateError(e)
    }
}

impl From<DBError> for Error {
    fn from(e: DBError) -> Error {
        Error::DBError { message: e.message }
    }
}

impl From<StoreConfigError> for Error {
    fn from(e: StoreConfigError) -> Error {
        Error::ConfigError(e)
    }
}

impl From<milhouse::Error> for Error {
    fn from(e: milhouse::Error) -> Self {
        Self::MilhouseError(e)
    }
}

impl From<BlockReplayError> for Error {
    fn from(e: BlockReplayError) -> Error {
        Error::BlockReplayError(e)
    }
}

#[derive(Debug)]
pub struct DBError {
    pub message: String,
}

impl DBError {
    pub fn new(message: String) -> Self {
        Self { message }
    }
}<|MERGE_RESOLUTION|>--- conflicted
+++ resolved
@@ -43,7 +43,6 @@
     MissingStateRoot(Slot),
     MissingState(Hash256),
     BlockReplayError(BlockReplayError),
-<<<<<<< HEAD
     MilhouseError(milhouse::Error),
     Compression(std::io::Error),
     MissingPersistedBeaconChain,
@@ -55,12 +54,10 @@
         state_root: Hash256,
         slot: Slot,
     },
-=======
     AddPayloadLogicError,
     ResyncRequiredForExecutionPayloadSeparation,
     SlotClockUnavailableForMigration,
     V9MigrationFailure(Hash256),
->>>>>>> 60449849
 }
 
 pub trait HandleUnavailable<T> {
