use beacon_chain::test_utils::RelativeSyncCommittee;
use beacon_chain::{
    test_utils::{AttestationStrategy, BeaconChainHarness, BlockStrategy, EphemeralHarnessType},
    BeaconChain, StateSkipConfig, WhenSlotSkipped, MAXIMUM_GOSSIP_CLOCK_DISPARITY,
};
use environment::null_logger;
use eth2::{
    mixin::{RequestAccept, ResponseForkName, ResponseOptional},
    reqwest::RequestBuilder,
    types::{BlockId as CoreBlockId, ForkChoiceNode, StateId as CoreStateId, *},
    BeaconNodeHttpClient, Error, Timeouts,
};
use execution_layer::test_utils::TestingBuilder;
use execution_layer::test_utils::DEFAULT_BUILDER_THRESHOLD_WEI;
use execution_layer::test_utils::{
    Operation, DEFAULT_BUILDER_PAYLOAD_VALUE_WEI, DEFAULT_MOCK_EL_PAYLOAD_VALUE_WEI,
};
use futures::stream::{Stream, StreamExt};
use futures::FutureExt;
use http_api::{
    test_utils::{create_api_server, create_api_server_on_port, ApiServer},
    BlockId, StateId,
};
use lighthouse_network::{Enr, EnrExt, PeerId};
use network::NetworkReceivers;
use proto_array::ExecutionStatus;
use sensitive_url::SensitiveUrl;
use slot_clock::SlotClock;
use state_processing::per_block_processing::get_expected_withdrawals;
use state_processing::per_slot_processing;
use std::convert::TryInto;
use std::sync::Arc;
use tokio::sync::oneshot;
use tokio::time::Duration;
use tree_hash::TreeHash;
use types::application_domain::ApplicationDomain;
use types::{
    AggregateSignature, BitList, Domain, EthSpec, ExecutionBlockHash, Hash256, Keypair,
    MainnetEthSpec, RelativeEpoch, SelectionProof, SignedRoot, Slot,
};

type E = MainnetEthSpec;

const SECONDS_PER_SLOT: u64 = 12;
const SLOTS_PER_EPOCH: u64 = 32;
const VALIDATOR_COUNT: usize = SLOTS_PER_EPOCH as usize;
const CHAIN_LENGTH: u64 = SLOTS_PER_EPOCH * 5 - 1; // Make `next_block` an epoch transition
const JUSTIFIED_EPOCH: u64 = 4;
const FINALIZED_EPOCH: u64 = 3;
const EXTERNAL_ADDR: &str = "/ip4/0.0.0.0/tcp/9000";

/// Skipping the slots around the epoch boundary allows us to check that we're obtaining states
/// from skipped slots for the finalized and justified checkpoints (instead of the state from the
/// block that those roots point to).
const SKIPPED_SLOTS: &[u64] = &[
    JUSTIFIED_EPOCH * SLOTS_PER_EPOCH - 1,
    JUSTIFIED_EPOCH * SLOTS_PER_EPOCH,
    FINALIZED_EPOCH * SLOTS_PER_EPOCH - 1,
    FINALIZED_EPOCH * SLOTS_PER_EPOCH,
];

struct ApiTester {
    harness: Arc<BeaconChainHarness<EphemeralHarnessType<E>>>,
    chain: Arc<BeaconChain<EphemeralHarnessType<E>>>,
    client: BeaconNodeHttpClient,
    next_block: SignedBlockContents<E>,
    reorg_block: SignedBlockContents<E>,
    attestations: Vec<Attestation<E>>,
    contribution_and_proofs: Vec<SignedContributionAndProof<E>>,
    attester_slashing: AttesterSlashing<E>,
    proposer_slashing: ProposerSlashing,
    voluntary_exit: SignedVoluntaryExit,
    _server_shutdown: oneshot::Sender<()>,
    network_rx: NetworkReceivers<E>,
    local_enr: Enr,
    external_peer_id: PeerId,
    mock_builder: Option<Arc<TestingBuilder<E>>>,
}

struct ApiTesterConfig {
    spec: ChainSpec,
    builder_threshold: Option<u128>,
}

impl Default for ApiTesterConfig {
    fn default() -> Self {
        let mut spec = E::default_spec();
        spec.shard_committee_period = 2;
        Self {
            spec,
            builder_threshold: None,
        }
    }
}

impl ApiTester {
    pub async fn new() -> Self {
        // This allows for testing voluntary exits without building out a massive chain.
        Self::new_from_config(ApiTesterConfig::default()).await
    }

    pub async fn new_with_hard_forks(altair: bool, bellatrix: bool) -> Self {
        let mut config = ApiTesterConfig::default();
        // Set whether the chain has undergone each hard fork.
        if altair {
            config.spec.altair_fork_epoch = Some(Epoch::new(0));
        }
        if bellatrix {
            config.spec.bellatrix_fork_epoch = Some(Epoch::new(0));
        }
        Self::new_from_config(config).await
    }

    pub async fn new_from_config(config: ApiTesterConfig) -> Self {
        // Get a random unused port
        let spec = config.spec;
        let port = unused_port::unused_tcp4_port().unwrap();
        let beacon_url = SensitiveUrl::parse(format!("http://127.0.0.1:{port}").as_str()).unwrap();

        let harness = Arc::new(
            BeaconChainHarness::builder(MainnetEthSpec)
                .spec(spec.clone())
                .logger(logging::test_logger())
                .deterministic_keypairs(VALIDATOR_COUNT)
                .fresh_ephemeral_store()
                .mock_execution_layer_with_builder(beacon_url.clone(), config.builder_threshold)
                .build(),
        );

        harness.advance_slot();

        for _ in 0..CHAIN_LENGTH {
            let slot = harness.chain.slot().unwrap().as_u64();

            if !SKIPPED_SLOTS.contains(&slot) {
                harness
                    .extend_chain(
                        1,
                        BlockStrategy::OnCanonicalHead,
                        AttestationStrategy::AllValidators,
                    )
                    .await;
            }

            harness.advance_slot();
        }

        let head = harness.chain.head_snapshot();

        assert_eq!(
            harness.chain.slot().unwrap(),
            head.beacon_block.slot() + 1,
            "precondition: current slot is one after head"
        );

        let (next_block, _next_state) = harness
            .make_block(head.beacon_state.clone(), harness.chain.slot().unwrap())
            .await;
        let next_block = SignedBlockContents::from(next_block);

        // `make_block` adds random graffiti, so this will produce an alternate block
        let (reorg_block, _reorg_state) = harness
            .make_block(head.beacon_state.clone(), harness.chain.slot().unwrap() + 1)
            .await;
        let reorg_block = SignedBlockContents::from(reorg_block);

        let head_state_root = head.beacon_state_root();
        let attestations = harness
            .get_unaggregated_attestations(
                &AttestationStrategy::AllValidators,
                &head.beacon_state,
                head_state_root,
                head.beacon_block_root,
                harness.chain.slot().unwrap(),
            )
            .into_iter()
            .flat_map(|vec| vec.into_iter().map(|(attestation, _subnet_id)| attestation))
            .collect::<Vec<_>>();

        assert!(
            !attestations.is_empty(),
            "precondition: attestations for testing"
        );

        let current_epoch = harness
            .chain
            .slot()
            .expect("should get current slot")
            .epoch(E::slots_per_epoch());
        let is_altair = spec
            .altair_fork_epoch
            .map(|epoch| epoch <= current_epoch)
            .unwrap_or(false);
        let contribution_and_proofs = if is_altair {
            harness
                .make_sync_contributions(
                    &head.beacon_state,
                    head_state_root,
                    harness.chain.slot().unwrap(),
                    RelativeSyncCommittee::Current,
                )
                .into_iter()
                .filter_map(|(_, contribution)| contribution)
                .collect::<Vec<_>>()
        } else {
            vec![]
        };

        let attester_slashing = harness.make_attester_slashing(vec![0, 1]);
        let proposer_slashing = harness.make_proposer_slashing(2);
        let voluntary_exit = harness.make_voluntary_exit(3, harness.chain.epoch().unwrap());

        let chain = harness.chain.clone();

        assert_eq!(
            chain
                .canonical_head
                .cached_head()
                .finalized_checkpoint()
                .epoch,
            2,
            "precondition: finality"
        );
        assert_eq!(
            chain
                .canonical_head
                .cached_head()
                .justified_checkpoint()
                .epoch,
            3,
            "precondition: justification"
        );

        let log = null_logger().unwrap();

        let ApiServer {
            server,
            listening_socket: _,
            shutdown_tx,
            network_rx,
            local_enr,
            external_peer_id,
        } = create_api_server_on_port(chain.clone(), log, port).await;

        harness.runtime.task_executor.spawn(server, "api_server");

        let client = BeaconNodeHttpClient::new(
            beacon_url,
            Timeouts::set_all(Duration::from_secs(SECONDS_PER_SLOT)),
        );

        let builder_ref = harness.mock_builder.as_ref().unwrap().clone();
        harness.runtime.task_executor.spawn(
            async move { builder_ref.run().await },
            "mock_builder_server",
        );

        let mock_builder = harness.mock_builder.clone();

        Self {
            harness,
            chain,
            client,
            next_block,
            reorg_block,
            attestations,
            contribution_and_proofs,
            attester_slashing,
            proposer_slashing,
            voluntary_exit,
            _server_shutdown: shutdown_tx,
            network_rx,
            local_enr,
            external_peer_id,
            mock_builder,
        }
    }

    pub async fn new_from_genesis() -> Self {
        let harness = Arc::new(
            BeaconChainHarness::builder(MainnetEthSpec)
                .default_spec()
                .deterministic_keypairs(VALIDATOR_COUNT)
                .fresh_ephemeral_store()
                .build(),
        );

        harness.advance_slot();

        let head = harness.chain.head_snapshot();

        let (next_block, _next_state) = harness
            .make_block(head.beacon_state.clone(), harness.chain.slot().unwrap())
            .await;
        let next_block = SignedBlockContents::from(next_block);

        // `make_block` adds random graffiti, so this will produce an alternate block
        let (reorg_block, _reorg_state) = harness
            .make_block(head.beacon_state.clone(), harness.chain.slot().unwrap())
            .await;
        let reorg_block = SignedBlockContents::from(reorg_block);

        let head_state_root = head.beacon_state_root();
        let attestations = harness
            .get_unaggregated_attestations(
                &AttestationStrategy::AllValidators,
                &head.beacon_state,
                head_state_root,
                head.beacon_block_root,
                harness.chain.slot().unwrap(),
            )
            .into_iter()
            .flat_map(|vec| vec.into_iter().map(|(attestation, _subnet_id)| attestation))
            .collect::<Vec<_>>();

        let attester_slashing = harness.make_attester_slashing(vec![0, 1]);
        let proposer_slashing = harness.make_proposer_slashing(2);
        let voluntary_exit = harness.make_voluntary_exit(3, harness.chain.epoch().unwrap());

        let chain = harness.chain.clone();

        let log = null_logger().unwrap();

        let ApiServer {
            server,
            listening_socket,
            shutdown_tx,
            network_rx,
            local_enr,
            external_peer_id,
        } = create_api_server(chain.clone(), log).await;

        harness.runtime.task_executor.spawn(server, "api_server");

        let client = BeaconNodeHttpClient::new(
            SensitiveUrl::parse(&format!(
                "http://{}:{}",
                listening_socket.ip(),
                listening_socket.port()
            ))
            .unwrap(),
            Timeouts::set_all(Duration::from_secs(SECONDS_PER_SLOT)),
        );

        Self {
            harness,
            chain,
            client,
            next_block,
            reorg_block,
            attestations,
            contribution_and_proofs: vec![],
            attester_slashing,
            proposer_slashing,
            voluntary_exit,
            _server_shutdown: shutdown_tx,
            network_rx,
            local_enr,
            external_peer_id,
            mock_builder: None,
        }
    }

    fn validator_keypairs(&self) -> &[Keypair] {
        &self.harness.validator_keypairs
    }

    pub async fn new_mev_tester() -> Self {
        let tester = Self::new_with_hard_forks(true, true)
            .await
            .test_post_validator_register_validator()
            .await;
        // Make sure bids always meet the minimum threshold.
        tester
            .mock_builder
            .as_ref()
            .unwrap()
            .builder
            .add_operation(Operation::Value(Uint256::from(
                DEFAULT_BUILDER_THRESHOLD_WEI,
            )));
        tester
    }

    pub async fn new_mev_tester_no_builder_threshold() -> Self {
        let mut config = ApiTesterConfig {
            builder_threshold: Some(0),
            spec: E::default_spec(),
        };
        config.spec.altair_fork_epoch = Some(Epoch::new(0));
        config.spec.bellatrix_fork_epoch = Some(Epoch::new(0));
        let tester = Self::new_from_config(config)
            .await
            .test_post_validator_register_validator()
            .await;
        tester
            .mock_builder
            .as_ref()
            .unwrap()
            .builder
            .add_operation(Operation::Value(Uint256::from(
                DEFAULT_BUILDER_PAYLOAD_VALUE_WEI,
            )));
        tester
    }

    fn skip_slots(self, count: u64) -> Self {
        for _ in 0..count {
            self.chain
                .slot_clock
                .set_slot(self.chain.slot().unwrap().as_u64() + 1);
        }

        self
    }

    fn interesting_state_ids(&self) -> Vec<StateId> {
        let mut ids = vec![
            StateId(CoreStateId::Head),
            StateId(CoreStateId::Genesis),
            StateId(CoreStateId::Finalized),
            StateId(CoreStateId::Justified),
            StateId(CoreStateId::Slot(Slot::new(0))),
            StateId(CoreStateId::Slot(Slot::new(32))),
            StateId(CoreStateId::Slot(Slot::from(SKIPPED_SLOTS[0]))),
            StateId(CoreStateId::Slot(Slot::from(SKIPPED_SLOTS[1]))),
            StateId(CoreStateId::Slot(Slot::from(SKIPPED_SLOTS[2]))),
            StateId(CoreStateId::Slot(Slot::from(SKIPPED_SLOTS[3]))),
            StateId(CoreStateId::Root(Hash256::zero())),
        ];
        ids.push(StateId(CoreStateId::Root(
            self.chain.canonical_head.cached_head().head_state_root(),
        )));
        ids
    }

    fn interesting_block_ids(&self) -> Vec<BlockId> {
        let mut ids = vec![
            BlockId(CoreBlockId::Head),
            BlockId(CoreBlockId::Genesis),
            BlockId(CoreBlockId::Finalized),
            BlockId(CoreBlockId::Justified),
            BlockId(CoreBlockId::Slot(Slot::new(0))),
            BlockId(CoreBlockId::Slot(Slot::new(32))),
            BlockId(CoreBlockId::Slot(Slot::from(SKIPPED_SLOTS[0]))),
            BlockId(CoreBlockId::Slot(Slot::from(SKIPPED_SLOTS[1]))),
            BlockId(CoreBlockId::Slot(Slot::from(SKIPPED_SLOTS[2]))),
            BlockId(CoreBlockId::Slot(Slot::from(SKIPPED_SLOTS[3]))),
            BlockId(CoreBlockId::Root(Hash256::zero())),
        ];
        ids.push(BlockId(CoreBlockId::Root(
            self.chain.canonical_head.cached_head().head_block_root(),
        )));
        ids
    }
    pub async fn test_beacon_genesis(self) -> Self {
        let result = self.client.get_beacon_genesis().await.unwrap().data;

        let state = &self.chain.head_snapshot().beacon_state;
        let expected = GenesisData {
            genesis_time: state.genesis_time(),
            genesis_validators_root: state.genesis_validators_root(),
            genesis_fork_version: self.chain.spec.genesis_fork_version,
        };

        assert_eq!(result, expected);

        self
    }

    // finalization tests
    pub async fn test_beacon_states_root_finalized(self) -> Self {
        for state_id in self.interesting_state_ids() {
            let state_root = state_id.root(&self.chain);
            let state = state_id.state(&self.chain);

            // if .root or .state fail, skip the test. those would be errors outside the scope
            // of this test, here we're testing the finalized field assuming the call to .is_finalized_state
            // occurs after the state_root and state calls, and that the state_root and state calls
            // were correct.
            if state_root.is_err() || state.is_err() {
                continue;
            }

            // now that we know the state is valid, we can unwrap() everything we need
            let result = self
                .client
                .get_beacon_states_root(state_id.0)
                .await
                .unwrap()
                .unwrap()
                .finalized
                .unwrap();

            let (state_root, _, _) = state_root.unwrap();
            let (state, _, _) = state.unwrap();
            let state_slot = state.slot();
            let expected = self
                .chain
                .is_finalized_state(&state_root, state_slot)
                .unwrap();

            assert_eq!(result, expected, "{:?}", state_id);
        }

        self
    }

    pub async fn test_beacon_states_fork_finalized(self) -> Self {
        for state_id in self.interesting_state_ids() {
            let state_root = state_id.root(&self.chain);
            let state = state_id.state(&self.chain);

            // if .root or .state fail, skip the test. those would be errors outside the scope
            // of this test, here we're testing the finalized field assuming the call to .is_finalized_state
            // occurs after the state_root and state calls, and that the state_root and state calls
            // were correct.
            if state_root.is_err() || state.is_err() {
                continue;
            }

            // now that we know the state is valid, we can unwrap() everything we need
            let result = self
                .client
                .get_beacon_states_fork(state_id.0)
                .await
                .unwrap()
                .unwrap()
                .finalized
                .unwrap();

            let (state_root, _, _) = state_root.unwrap();
            let (state, _, _) = state.unwrap();
            let state_slot = state.slot();
            let expected = self
                .chain
                .is_finalized_state(&state_root, state_slot)
                .unwrap();

            assert_eq!(result, expected, "{:?}", state_id);
        }

        self
    }

    pub async fn test_beacon_states_finality_checkpoints_finalized(self) -> Self {
        for state_id in self.interesting_state_ids() {
            let state_root = state_id.root(&self.chain);
            let state = state_id.state(&self.chain);

            // if .root or .state fail, skip the test. those would be errors outside the scope
            // of this test, here we're testing the finalized field assuming the call to .is_finalized_state
            // occurs after the state_root and state calls, and that the state_root and state calls
            // were correct.
            if state_root.is_err() || state.is_err() {
                continue;
            }

            // now that we know the state is valid, we can unwrap() everything we need
            let result = self
                .client
                .get_beacon_states_finality_checkpoints(state_id.0)
                .await
                .unwrap()
                .unwrap()
                .finalized
                .unwrap();

            let (state_root, _, _) = state_root.unwrap();
            let (state, _, _) = state.unwrap();
            let state_slot = state.slot();
            let expected = self
                .chain
                .is_finalized_state(&state_root, state_slot)
                .unwrap();

            assert_eq!(result, expected, "{:?}", state_id);
        }

        self
    }

    pub async fn test_beacon_headers_block_id_finalized(self) -> Self {
        for block_id in self.interesting_block_ids() {
            let block_root = block_id.root(&self.chain);
            let block = block_id.full_block(&self.chain).await;

            // if .root or .state fail, skip the test. those would be errors outside the scope
            // of this test, here we're testing the finalized field assuming the call to .is_finalized_state
            // occurs after the state_root and state calls, and that the state_root and state calls
            // were correct.
            if block_root.is_err() || block.is_err() {
                continue;
            }

            // now that we know the block is valid, we can unwrap() everything we need
            let result = self
                .client
                .get_beacon_headers_block_id(block_id.0)
                .await
                .unwrap()
                .unwrap()
                .finalized
                .unwrap();

            let (block_root, _, _) = block_root.unwrap();
            let (block, _, _) = block.unwrap();
            let block_slot = block.slot();
            let expected = self
                .chain
                .is_finalized_block(&block_root, block_slot)
                .unwrap();

            assert_eq!(result, expected, "{:?}", block_id);
        }

        self
    }

    pub async fn test_beacon_blocks_finalized<T: EthSpec>(self) -> Self {
        for block_id in self.interesting_block_ids() {
            let block_root = block_id.root(&self.chain);
            let block = block_id.full_block(&self.chain).await;

            // if .root or .full_block fail, skip the test. those would be errors outside the scope
            // of this test, here we're testing the finalized field assuming the call to .is_finalized_block
            // occurs after those calls, and that they were correct.
            if block_root.is_err() || block.is_err() {
                continue;
            }

            // now that we know the block is valid, we can unwrap() everything we need
            let result = self
                .client
                .get_beacon_blocks::<MainnetEthSpec>(block_id.0)
                .await
                .unwrap()
                .unwrap()
                .finalized
                .unwrap();

            let (block_root, _, _) = block_root.unwrap();
            let (block, _, _) = block.unwrap();
            let block_slot = block.slot();
            let expected = self
                .chain
                .is_finalized_block(&block_root, block_slot)
                .unwrap();

            assert_eq!(result, expected, "{:?}", block_id);
        }

        self
    }

    pub async fn test_beacon_blinded_blocks_finalized<T: EthSpec>(self) -> Self {
        for block_id in self.interesting_block_ids() {
            let block_root = block_id.root(&self.chain);
            let block = block_id.full_block(&self.chain).await;

            // if .root or .full_block fail, skip the test. those would be errors outside the scope
            // of this test, here we're testing the finalized field assuming the call to .is_finalized_block
            // occurs after those calls, and that they were correct.
            if block_root.is_err() || block.is_err() {
                continue;
            }

            // now that we know the block is valid, we can unwrap() everything we need
            let result = self
                .client
                .get_beacon_blinded_blocks::<MainnetEthSpec>(block_id.0)
                .await
                .unwrap()
                .unwrap()
                .finalized
                .unwrap();

            let (block_root, _, _) = block_root.unwrap();
            let (block, _, _) = block.unwrap();
            let block_slot = block.slot();
            let expected = self
                .chain
                .is_finalized_block(&block_root, block_slot)
                .unwrap();

            assert_eq!(result, expected, "{:?}", block_id);
        }

        self
    }

    pub async fn test_debug_beacon_states_finalized(self) -> Self {
        for state_id in self.interesting_state_ids() {
            let state_root = state_id.root(&self.chain);
            let state = state_id.state(&self.chain);

            // if .root or .state fail, skip the test. those would be errors outside the scope
            // of this test, here we're testing the finalized field assuming the call to .is_finalized_state
            // occurs after the state_root and state calls, and that the state_root and state calls
            // were correct.
            if state_root.is_err() || state.is_err() {
                continue;
            }

            // now that we know the state is valid, we can unwrap() everything we need
            let result = self
                .client
                .get_debug_beacon_states::<MainnetEthSpec>(state_id.0)
                .await
                .unwrap()
                .unwrap()
                .finalized
                .unwrap();

            let (state_root, _, _) = state_root.unwrap();
            let (state, _, _) = state.unwrap();
            let state_slot = state.slot();
            let expected = self
                .chain
                .is_finalized_state(&state_root, state_slot)
                .unwrap();

            assert_eq!(result, expected, "{:?}", state_id);
        }

        self
    }

    pub async fn test_beacon_states_root(self) -> Self {
        for state_id in self.interesting_state_ids() {
            let result = self
                .client
                .get_beacon_states_root(state_id.0)
                .await
                .unwrap()
                .map(|res| res.data.root);

            let expected = state_id
                .root(&self.chain)
                .ok()
                .map(|(root, _execution_optimistic, _finalized)| root);

            assert_eq!(result, expected, "{:?}", state_id);
        }

        self
    }

    pub async fn test_beacon_states_fork(self) -> Self {
        for state_id in self.interesting_state_ids() {
            let result = self
                .client
                .get_beacon_states_fork(state_id.0)
                .await
                .unwrap()
                .map(|res| res.data);

            let expected = state_id.fork(&self.chain).ok();

            assert_eq!(result, expected, "{:?}", state_id);
        }

        self
    }

    pub async fn test_beacon_states_finality_checkpoints(self) -> Self {
        for state_id in self.interesting_state_ids() {
            let result = self
                .client
                .get_beacon_states_finality_checkpoints(state_id.0)
                .await
                .unwrap()
                .map(|res| res.data);

            let expected = state_id.state(&self.chain).ok().map(
                |(state, _execution_optimistic, _finalized)| FinalityCheckpointsData {
                    previous_justified: state.previous_justified_checkpoint(),
                    current_justified: state.current_justified_checkpoint(),
                    finalized: state.finalized_checkpoint(),
                },
            );

            assert_eq!(result, expected, "{:?}", state_id);
        }

        self
    }

    pub async fn test_beacon_states_validator_balances(self) -> Self {
        for state_id in self.interesting_state_ids() {
            for validator_indices in self.interesting_validator_indices() {
                let state_opt = state_id.state(&self.chain).ok();
                let validators: Vec<Validator> = match state_opt.as_ref() {
                    Some((state, _execution_optimistic, _finalized)) => {
                        state.validators().clone().into()
                    }
                    None => vec![],
                };
                let validator_index_ids = validator_indices
                    .iter()
                    .cloned()
                    .map(|i| ValidatorId::Index(i))
                    .collect::<Vec<ValidatorId>>();
                let validator_pubkey_ids = validator_indices
                    .iter()
                    .cloned()
                    .map(|i| {
                        ValidatorId::PublicKey(
                            validators
                                .get(i as usize)
                                .map_or(PublicKeyBytes::empty(), |val| val.pubkey.clone()),
                        )
                    })
                    .collect::<Vec<ValidatorId>>();

                let result_index_ids = self
                    .client
                    .get_beacon_states_validator_balances(
                        state_id.0,
                        Some(validator_index_ids.as_slice()),
                    )
                    .await
                    .unwrap()
                    .map(|res| res.data);
                let result_pubkey_ids = self
                    .client
                    .get_beacon_states_validator_balances(
                        state_id.0,
                        Some(validator_pubkey_ids.as_slice()),
                    )
                    .await
                    .unwrap()
                    .map(|res| res.data);

                let expected = state_opt.map(|(state, _execution_optimistic, _finalized)| {
                    let mut validators = Vec::with_capacity(validator_indices.len());

                    for i in validator_indices {
                        if i < state.balances().len() as u64 {
                            validators.push(ValidatorBalanceData {
                                index: i as u64,
                                balance: state.balances()[i as usize],
                            });
                        }
                    }

                    validators
                });

                assert_eq!(result_index_ids, expected, "{:?}", state_id);
                assert_eq!(result_pubkey_ids, expected, "{:?}", state_id);
            }
        }

        self
    }

    pub async fn test_beacon_states_validators(self) -> Self {
        for state_id in self.interesting_state_ids() {
            for statuses in self.interesting_validator_statuses() {
                for validator_indices in self.interesting_validator_indices() {
                    let state_opt = state_id
                        .state(&self.chain)
                        .ok()
                        .map(|(state, _execution_optimistic, _finalized)| state);
                    let validators: Vec<Validator> = match state_opt.as_ref() {
                        Some(state) => state.validators().clone().into(),
                        None => vec![],
                    };
                    let validator_index_ids = validator_indices
                        .iter()
                        .cloned()
                        .map(|i| ValidatorId::Index(i))
                        .collect::<Vec<ValidatorId>>();
                    let validator_pubkey_ids = validator_indices
                        .iter()
                        .cloned()
                        .map(|i| {
                            ValidatorId::PublicKey(
                                validators
                                    .get(i as usize)
                                    .map_or(PublicKeyBytes::empty(), |val| val.pubkey.clone()),
                            )
                        })
                        .collect::<Vec<ValidatorId>>();

                    let result_index_ids = self
                        .client
                        .get_beacon_states_validators(
                            state_id.0,
                            Some(validator_index_ids.as_slice()),
                            None,
                        )
                        .await
                        .unwrap()
                        .map(|res| res.data);

                    let result_pubkey_ids = self
                        .client
                        .get_beacon_states_validators(
                            state_id.0,
                            Some(validator_pubkey_ids.as_slice()),
                            None,
                        )
                        .await
                        .unwrap()
                        .map(|res| res.data);

                    let expected = state_opt.map(|state| {
                        let epoch = state.current_epoch();
                        let far_future_epoch = self.chain.spec.far_future_epoch;

                        let mut validators = Vec::with_capacity(validator_indices.len());

                        for i in validator_indices {
                            if i >= state.validators().len() as u64 {
                                continue;
                            }
                            let validator = state.validators()[i as usize].clone();
                            let status = ValidatorStatus::from_validator(
                                &validator,
                                epoch,
                                far_future_epoch,
                            );
                            if statuses.contains(&status)
                                || statuses.is_empty()
                                || statuses.contains(&status.superstatus())
                            {
                                validators.push(ValidatorData {
                                    index: i as u64,
                                    balance: state.balances()[i as usize],
                                    status,
                                    validator,
                                });
                            }
                        }

                        validators
                    });

                    assert_eq!(result_index_ids, expected, "{:?}", state_id);
                    assert_eq!(result_pubkey_ids, expected, "{:?}", state_id);
                }
            }
        }

        self
    }

    pub async fn test_beacon_states_validator_id(self) -> Self {
        for state_id in self.interesting_state_ids() {
            let state_opt = state_id
                .state(&self.chain)
                .ok()
                .map(|(state, _execution_optimistic, _finalized)| state);
            let validators = match state_opt.as_ref() {
                Some(state) => state.validators().clone().into(),
                None => vec![],
            };

            for (i, validator) in validators.into_iter().enumerate() {
                let validator_ids = &[
                    ValidatorId::PublicKey(validator.pubkey.clone()),
                    ValidatorId::Index(i as u64),
                ];

                for validator_id in validator_ids {
                    let result = self
                        .client
                        .get_beacon_states_validator_id(state_id.0, validator_id)
                        .await
                        .unwrap()
                        .map(|res| res.data);

                    if result.is_none() && state_opt.is_none() {
                        continue;
                    }

                    let state = state_opt.as_ref().expect("result should be none");

                    let expected = {
                        let epoch = state.current_epoch();
                        let far_future_epoch = self.chain.spec.far_future_epoch;

                        ValidatorData {
                            index: i as u64,
                            balance: state.balances()[i],
                            status: ValidatorStatus::from_validator(
                                &validator,
                                epoch,
                                far_future_epoch,
                            ),
                            validator: validator.clone(),
                        }
                    };

                    assert_eq!(result, Some(expected), "{:?}, {:?}", state_id, validator_id);
                }
            }
        }

        self
    }

    pub async fn test_beacon_states_committees(self) -> Self {
        for state_id in self.interesting_state_ids() {
            let mut state_opt = state_id
                .state(&self.chain)
                .ok()
                .map(|(state, _execution_optimistic, _finalized)| state);

            let epoch_opt = state_opt.as_ref().map(|state| state.current_epoch());
            let results = self
                .client
                .get_beacon_states_committees(state_id.0, None, None, epoch_opt)
                .await
                .unwrap()
                .map(|res| res.data);

            if results.is_none() && state_opt.is_none() {
                continue;
            }

            let state = state_opt.as_mut().expect("result should be none");

            state.build_all_committee_caches(&self.chain.spec).unwrap();
            let committees = state
                .get_beacon_committees_at_epoch(RelativeEpoch::Current)
                .unwrap();

            for (i, result) in results.unwrap().into_iter().enumerate() {
                let expected = &committees[i];

                assert_eq!(result.index, expected.index, "{}", state_id);
                assert_eq!(result.slot, expected.slot, "{}", state_id);
                assert_eq!(
                    result
                        .validators
                        .into_iter()
                        .map(|i| i as usize)
                        .collect::<Vec<_>>(),
                    expected.committee.to_vec(),
                    "{}",
                    state_id
                );
            }
        }

        self
    }

    pub async fn test_beacon_states_randao(self) -> Self {
        for state_id in self.interesting_state_ids() {
            let mut state_opt = state_id
                .state(&self.chain)
                .ok()
                .map(|(state, _execution_optimistic, _finalized)| state);

            let epoch_opt = state_opt.as_ref().map(|state| state.current_epoch());
            let result = self
                .client
                .get_beacon_states_randao(state_id.0, epoch_opt)
                .await
                .unwrap()
                .map(|res| res.data);

            if result.is_none() && state_opt.is_none() {
                continue;
            }

            let state = state_opt.as_mut().expect("result should be none");
            let randao_mix = state
                .get_randao_mix(state.slot().epoch(E::slots_per_epoch()))
                .unwrap();

            assert_eq!(result.unwrap().randao, *randao_mix);
        }

        self
    }

    pub async fn test_beacon_headers_all_slots(self) -> Self {
        for slot in 0..CHAIN_LENGTH {
            let slot = Slot::from(slot);

            let result = self
                .client
                .get_beacon_headers(Some(slot), None)
                .await
                .unwrap()
                .map(|res| res.data);

            let root = self
                .chain
                .block_root_at_slot(slot, WhenSlotSkipped::None)
                .unwrap();

            if root.is_none() && result.is_none() {
                continue;
            }

            let root = root.unwrap();
            let block = self
                .chain
                .block_at_slot(slot, WhenSlotSkipped::Prev)
                .unwrap()
                .unwrap();
            let header = BlockHeaderData {
                root,
                canonical: true,
                header: BlockHeaderAndSignature {
                    message: block.message().block_header(),
                    signature: block.signature().clone().into(),
                },
            };
            let expected = vec![header];

            assert_eq!(result.unwrap(), expected, "slot {:?}", slot);
        }

        self
    }

    pub async fn test_beacon_headers_all_parents(self) -> Self {
        let mut roots = self
            .chain
            .forwards_iter_block_roots(Slot::new(0))
            .unwrap()
            .map(Result::unwrap)
            .map(|(root, _slot)| root)
            .collect::<Vec<_>>();

        // The iterator natively returns duplicate roots for skipped slots.
        roots.dedup();

        for i in 1..roots.len() {
            let parent_root = roots[i - 1];
            let child_root = roots[i];

            let result = self
                .client
                .get_beacon_headers(None, Some(parent_root))
                .await
                .unwrap()
                .unwrap()
                .data;

            assert_eq!(result.len(), 1, "i {}", i);
            assert_eq!(result[0].root, child_root, "i {}", i);
        }

        self
    }

    pub async fn test_beacon_headers_block_id(self) -> Self {
        for block_id in self.interesting_block_ids() {
            let result = self
                .client
                .get_beacon_headers_block_id(block_id.0)
                .await
                .unwrap()
                .map(|res| res.data);

            let block_root_opt = block_id
                .root(&self.chain)
                .ok()
                .map(|(root, _execution_optimistic, _finalized)| root);

            if let CoreBlockId::Slot(slot) = block_id.0 {
                if block_root_opt.is_none() {
                    assert!(SKIPPED_SLOTS.contains(&slot.as_u64()));
                } else {
                    assert!(!SKIPPED_SLOTS.contains(&slot.as_u64()));
                }
            }

            let block_opt = block_id
                .full_block(&self.chain)
                .await
                .ok()
                .map(|(block, _execution_optimistic, _finalized)| block);

            if block_opt.is_none() && result.is_none() {
                continue;
            }

            let result = result.unwrap();
            let block = block_opt.unwrap();
            let block_root = block_root_opt.unwrap();
            let canonical = self
                .chain
                .block_root_at_slot(block.slot(), WhenSlotSkipped::None)
                .unwrap()
                .map_or(false, |canonical| block_root == canonical);

            assert_eq!(result.canonical, canonical, "{:?}", block_id);
            assert_eq!(result.root, block_root, "{:?}", block_id);
            assert_eq!(
                result.header.message,
                block.message().block_header(),
                "{:?}",
                block_id
            );
            assert_eq!(
                result.header.signature,
                block.signature().clone().into(),
                "{:?}",
                block_id
            );
        }

        self
    }

    pub async fn test_beacon_blocks_root(self) -> Self {
        for block_id in self.interesting_block_ids() {
            let result = self
                .client
                .get_beacon_blocks_root(block_id.0)
                .await
                .unwrap()
                .map(|res| res.data.root);

            let expected = block_id
                .root(&self.chain)
                .ok()
                .map(|(root, _execution_optimistic, _finalized)| root);
            if let CoreBlockId::Slot(slot) = block_id.0 {
                if expected.is_none() {
                    assert!(SKIPPED_SLOTS.contains(&slot.as_u64()));
                } else {
                    assert!(!SKIPPED_SLOTS.contains(&slot.as_u64()));
                }
            }
            assert_eq!(result, expected, "{:?}", block_id);
        }

        self
    }

    pub async fn test_post_beacon_blocks_valid(mut self) -> Self {
        let next_block = self.next_block.clone();

        self.client.post_beacon_blocks(&next_block).await.unwrap();

        assert!(
            self.network_rx.network_recv.recv().await.is_some(),
            "valid blocks should be sent to network"
        );

        self
    }

    pub async fn test_post_beacon_blocks_invalid(mut self) -> Self {
<<<<<<< HEAD
        let mut next_block = self.next_block.clone().deconstruct().0;
        *next_block.message_mut().proposer_index_mut() += 1;

        assert!(self
            .client
            .post_beacon_blocks(&SignedBlockContents::from(next_block))
            .await
            .is_err());
=======
        let block = self
            .harness
            .make_block_with_modifier(
                self.harness.get_current_state(),
                self.harness.get_current_slot(),
                |b| {
                    *b.state_root_mut() = Hash256::zero();
                },
            )
            .await
            .0;

        assert!(self.client.post_beacon_blocks(&block).await.is_err());
>>>>>>> 246d52d2

        assert!(
            self.network_rx.network_recv.recv().await.is_some(),
            "gossip valid blocks should be sent to network"
        );

        self
    }

    pub async fn test_beacon_blocks(self) -> Self {
        for block_id in self.interesting_block_ids() {
            let expected = block_id
                .full_block(&self.chain)
                .await
                .ok()
                .map(|(block, _execution_optimistic, _finalized)| block);

            if let CoreBlockId::Slot(slot) = block_id.0 {
                if expected.is_none() {
                    assert!(SKIPPED_SLOTS.contains(&slot.as_u64()));
                } else {
                    assert!(!SKIPPED_SLOTS.contains(&slot.as_u64()));
                }
            }

            // Check the JSON endpoint.
            let json_result = self.client.get_beacon_blocks(block_id.0).await.unwrap();

            if let (Some(json), Some(expected)) = (&json_result, &expected) {
                assert_eq!(&json.data, expected.as_ref(), "{:?}", block_id);
                assert_eq!(
                    json.version,
                    Some(expected.fork_name(&self.chain.spec).unwrap())
                );
            } else {
                assert_eq!(json_result, None);
                assert_eq!(expected, None);
            }

            // Check the SSZ endpoint.
            let ssz_result = self
                .client
                .get_beacon_blocks_ssz(block_id.0, &self.chain.spec)
                .await
                .unwrap();
            assert_eq!(
                ssz_result.as_ref(),
                expected.as_ref().map(|b| b.as_ref()),
                "{:?}",
                block_id
            );

            // Check that the legacy v1 API still works but doesn't return a version field.
            let v1_result = self.client.get_beacon_blocks_v1(block_id.0).await.unwrap();
            if let (Some(v1_result), Some(expected)) = (&v1_result, &expected) {
                assert_eq!(v1_result.version, None);
                assert_eq!(&v1_result.data, expected.as_ref());
            } else {
                assert_eq!(v1_result, None);
                assert_eq!(expected, None);
            }

            // Check that version headers are provided.
            let url = self.client.get_beacon_blocks_path(block_id.0).unwrap();

            let builders: Vec<fn(RequestBuilder) -> RequestBuilder> = vec![
                |b| b,
                |b| b.accept(Accept::Ssz),
                |b| b.accept(Accept::Json),
                |b| b.accept(Accept::Any),
            ];

            for req_builder in builders {
                let raw_res = self
                    .client
                    .get_response(url.clone(), req_builder)
                    .await
                    .optional()
                    .unwrap();
                if let (Some(raw_res), Some(expected)) = (&raw_res, &expected) {
                    assert_eq!(
                        raw_res.fork_name_from_header().unwrap(),
                        Some(expected.fork_name(&self.chain.spec).unwrap())
                    );
                } else {
                    assert!(raw_res.is_none());
                    assert_eq!(expected, None);
                }
            }
        }

        self
    }

    pub async fn test_beacon_blinded_blocks(self) -> Self {
        for block_id in self.interesting_block_ids() {
            let expected = block_id
                .blinded_block(&self.chain)
                .ok()
                .map(|(block, _execution_optimistic, _finalized)| block);

            if let CoreBlockId::Slot(slot) = block_id.0 {
                if expected.is_none() {
                    assert!(SKIPPED_SLOTS.contains(&slot.as_u64()));
                } else {
                    assert!(!SKIPPED_SLOTS.contains(&slot.as_u64()));
                }
            }

            // Check the JSON endpoint.
            let json_result = self
                .client
                .get_beacon_blinded_blocks(block_id.0)
                .await
                .unwrap();

            if let (Some(json), Some(expected)) = (&json_result, &expected) {
                assert_eq!(&json.data, expected, "{:?}", block_id);
                assert_eq!(
                    json.version,
                    Some(expected.fork_name(&self.chain.spec).unwrap())
                );
            } else {
                assert_eq!(json_result, None);
                assert_eq!(expected, None);
            }

            // Check the SSZ endpoint.
            let ssz_result = self
                .client
                .get_beacon_blinded_blocks_ssz(block_id.0, &self.chain.spec)
                .await
                .unwrap();
            assert_eq!(ssz_result.as_ref(), expected.as_ref(), "{:?}", block_id);

            // Check that version headers are provided.
            let url = self
                .client
                .get_beacon_blinded_blocks_path(block_id.0)
                .unwrap();

            let builders: Vec<fn(RequestBuilder) -> RequestBuilder> = vec![
                |b| b,
                |b| b.accept(Accept::Ssz),
                |b| b.accept(Accept::Json),
                |b| b.accept(Accept::Any),
            ];

            for req_builder in builders {
                let raw_res = self
                    .client
                    .get_response(url.clone(), req_builder)
                    .await
                    .optional()
                    .unwrap();
                if let (Some(raw_res), Some(expected)) = (&raw_res, &expected) {
                    assert_eq!(
                        raw_res.fork_name_from_header().unwrap(),
                        Some(expected.fork_name(&self.chain.spec).unwrap())
                    );
                } else {
                    assert!(raw_res.is_none());
                    assert_eq!(expected, None);
                }
            }
        }

        self
    }

    pub async fn test_beacon_blocks_attestations(self) -> Self {
        for block_id in self.interesting_block_ids() {
            let result = self
                .client
                .get_beacon_blocks_attestations(block_id.0)
                .await
                .unwrap()
                .map(|res| res.data);

            let expected = block_id.full_block(&self.chain).await.ok().map(
                |(block, _execution_optimistic, _finalized)| {
                    block.message().body().attestations().clone().into()
                },
            );

            if let CoreBlockId::Slot(slot) = block_id.0 {
                if expected.is_none() {
                    assert!(SKIPPED_SLOTS.contains(&slot.as_u64()));
                } else {
                    assert!(!SKIPPED_SLOTS.contains(&slot.as_u64()));
                }
            }

            assert_eq!(result, expected, "{:?}", block_id);
        }

        self
    }

    pub async fn test_post_beacon_pool_attestations_valid(mut self) -> Self {
        self.client
            .post_beacon_pool_attestations(self.attestations.as_slice())
            .await
            .unwrap();

        assert!(
            self.network_rx.network_recv.recv().await.is_some(),
            "valid attestation should be sent to network"
        );

        self
    }

    pub async fn test_post_beacon_pool_attestations_invalid(mut self) -> Self {
        let mut attestations = Vec::new();
        for attestation in &self.attestations {
            let mut invalid_attestation = attestation.clone();
            invalid_attestation.data.slot += 1;

            // add both to ensure we only fail on invalid attestations
            attestations.push(attestation.clone());
            attestations.push(invalid_attestation);
        }

        let err = self
            .client
            .post_beacon_pool_attestations(attestations.as_slice())
            .await
            .unwrap_err();

        match err {
            Error::ServerIndexedMessage(IndexedErrorMessage {
                code,
                message: _,
                failures,
            }) => {
                assert_eq!(code, 400);
                assert_eq!(failures.len(), self.attestations.len());
            }
            _ => panic!("query did not fail correctly"),
        }

        assert!(
            self.network_rx.network_recv.recv().await.is_some(),
            "if some attestations are valid, we should send them to the network"
        );

        self
    }

    pub async fn test_get_beacon_pool_attestations(self) -> Self {
        let result = self
            .client
            .get_beacon_pool_attestations(None, None)
            .await
            .unwrap()
            .data;

        let mut expected = self.chain.op_pool.get_all_attestations();
        expected.extend(self.chain.naive_aggregation_pool.read().iter().cloned());

        assert_eq!(result, expected);

        self
    }

    pub async fn test_post_beacon_pool_attester_slashings_valid(mut self) -> Self {
        self.client
            .post_beacon_pool_attester_slashings(&self.attester_slashing)
            .await
            .unwrap();

        assert!(
            self.network_rx.network_recv.recv().await.is_some(),
            "valid attester slashing should be sent to network"
        );

        self
    }

    pub async fn test_post_beacon_pool_attester_slashings_invalid(mut self) -> Self {
        let mut slashing = self.attester_slashing.clone();
        slashing.attestation_1.data.slot += 1;

        self.client
            .post_beacon_pool_attester_slashings(&slashing)
            .await
            .unwrap_err();

        assert!(
            self.network_rx.network_recv.recv().now_or_never().is_none(),
            "invalid attester slashing should not be sent to network"
        );

        self
    }

    pub async fn test_get_beacon_pool_attester_slashings(self) -> Self {
        let result = self
            .client
            .get_beacon_pool_attester_slashings()
            .await
            .unwrap()
            .data;

        let expected = self.chain.op_pool.get_all_attester_slashings();

        assert_eq!(result, expected);

        self
    }

    pub async fn test_post_beacon_pool_proposer_slashings_valid(mut self) -> Self {
        self.client
            .post_beacon_pool_proposer_slashings(&self.proposer_slashing)
            .await
            .unwrap();

        assert!(
            self.network_rx.network_recv.recv().await.is_some(),
            "valid proposer slashing should be sent to network"
        );

        self
    }

    pub async fn test_post_beacon_pool_proposer_slashings_invalid(mut self) -> Self {
        let mut slashing = self.proposer_slashing.clone();
        slashing.signed_header_1.message.slot += 1;

        self.client
            .post_beacon_pool_proposer_slashings(&slashing)
            .await
            .unwrap_err();

        assert!(
            self.network_rx.network_recv.recv().now_or_never().is_none(),
            "invalid proposer slashing should not be sent to network"
        );

        self
    }

    pub async fn test_get_beacon_pool_proposer_slashings(self) -> Self {
        let result = self
            .client
            .get_beacon_pool_proposer_slashings()
            .await
            .unwrap()
            .data;

        let expected = self.chain.op_pool.get_all_proposer_slashings();

        assert_eq!(result, expected);

        self
    }

    pub async fn test_post_beacon_pool_voluntary_exits_valid(mut self) -> Self {
        self.client
            .post_beacon_pool_voluntary_exits(&self.voluntary_exit)
            .await
            .unwrap();

        assert!(
            self.network_rx.network_recv.recv().await.is_some(),
            "valid exit should be sent to network"
        );

        self
    }

    pub async fn test_post_beacon_pool_voluntary_exits_invalid(mut self) -> Self {
        let mut exit = self.voluntary_exit.clone();
        exit.message.epoch += 1;

        self.client
            .post_beacon_pool_voluntary_exits(&exit)
            .await
            .unwrap_err();

        assert!(
            self.network_rx.network_recv.recv().now_or_never().is_none(),
            "invalid exit should not be sent to network"
        );

        self
    }

    pub async fn test_get_beacon_pool_voluntary_exits(self) -> Self {
        let result = self
            .client
            .get_beacon_pool_voluntary_exits()
            .await
            .unwrap()
            .data;

        let expected = self.chain.op_pool.get_all_voluntary_exits();

        assert_eq!(result, expected);

        self
    }

    pub async fn test_get_config_fork_schedule(self) -> Self {
        let result = self.client.get_config_fork_schedule().await.unwrap().data;

        let expected: Vec<Fork> = ForkName::list_all()
            .into_iter()
            .filter_map(|fork| self.chain.spec.fork_for_name(fork))
            .collect();

        assert_eq!(result, expected);

        self
    }

    pub async fn test_get_config_spec(self) -> Self {
        let result = self
            .client
            .get_config_spec::<ConfigAndPresetCapella>()
            .await
            .map(|res| ConfigAndPreset::Capella(res.data))
            .unwrap();
        let expected = ConfigAndPreset::from_chain_spec::<E>(&self.chain.spec, None);

        assert_eq!(result, expected);

        self
    }

    pub async fn test_get_config_deposit_contract(self) -> Self {
        let result = self
            .client
            .get_config_deposit_contract()
            .await
            .unwrap()
            .data;

        let expected = DepositContractData {
            address: self.chain.spec.deposit_contract_address,
            chain_id: self.chain.spec.deposit_chain_id,
        };

        assert_eq!(result, expected);

        self
    }

    pub async fn test_get_node_version(self) -> Self {
        let result = self.client.get_node_version().await.unwrap().data;

        let expected = VersionData {
            version: lighthouse_version::version_with_platform(),
        };

        assert_eq!(result, expected);

        self
    }

    pub async fn test_get_node_syncing(self) -> Self {
        let result = self.client.get_node_syncing().await.unwrap().data;
        let head_slot = self.chain.canonical_head.cached_head().head_slot();
        let sync_distance = self.chain.slot().unwrap() - head_slot;

        let expected = SyncingData {
            is_syncing: false,
            is_optimistic: Some(false),
            // these tests run without the Bellatrix fork enabled
            el_offline: Some(true),
            head_slot,
            sync_distance,
        };

        assert_eq!(result, expected);

        self
    }

    pub async fn test_get_node_identity(self) -> Self {
        let result = self.client.get_node_identity().await.unwrap().data;

        let expected = IdentityData {
            peer_id: self.local_enr.peer_id().to_string(),
            enr: self.local_enr.clone(),
            p2p_addresses: self.local_enr.multiaddr_p2p_tcp(),
            discovery_addresses: self.local_enr.multiaddr_p2p_udp(),
            metadata: eth2::types::MetaData {
                seq_number: 0,
                attnets: "0x0000000000000000".to_string(),
                syncnets: "0x00".to_string(),
            },
        };

        assert_eq!(result, expected);

        self
    }

    pub async fn test_get_node_health(self) -> Self {
        let status = self.client.get_node_health().await;
        match status {
            Ok(_) => {
                panic!("should return 503 error status code");
            }
            Err(e) => {
                assert_eq!(e.status().unwrap(), 503);
            }
        }
        self
    }

    pub async fn test_get_node_peers_by_id(self) -> Self {
        let result = self
            .client
            .get_node_peers_by_id(self.external_peer_id.clone())
            .await
            .unwrap()
            .data;

        let expected = PeerData {
            peer_id: self.external_peer_id.to_string(),
            enr: None,
            last_seen_p2p_address: EXTERNAL_ADDR.to_string(),
            state: PeerState::Connected,
            direction: PeerDirection::Inbound,
        };

        assert_eq!(result, expected);

        self
    }

    pub async fn test_get_node_peers(self) -> Self {
        let peer_states: Vec<Option<&[PeerState]>> = vec![
            Some(&[PeerState::Connected]),
            Some(&[PeerState::Connecting]),
            Some(&[PeerState::Disconnected]),
            Some(&[PeerState::Disconnecting]),
            None,
            Some(&[PeerState::Connected, PeerState::Connecting]),
        ];
        let peer_dirs: Vec<Option<&[PeerDirection]>> = vec![
            Some(&[PeerDirection::Outbound]),
            Some(&[PeerDirection::Inbound]),
            Some(&[PeerDirection::Inbound, PeerDirection::Outbound]),
            None,
        ];

        for states in peer_states {
            for dirs in peer_dirs.clone() {
                let result = self.client.get_node_peers(states, dirs).await.unwrap();
                let expected_peer = PeerData {
                    peer_id: self.external_peer_id.to_string(),
                    enr: None,
                    last_seen_p2p_address: EXTERNAL_ADDR.to_string(),
                    state: PeerState::Connected,
                    direction: PeerDirection::Inbound,
                };

                let state_match =
                    states.map_or(true, |states| states.contains(&PeerState::Connected));
                let dir_match = dirs.map_or(true, |dirs| dirs.contains(&PeerDirection::Inbound));

                let mut expected_peers = Vec::new();
                if state_match && dir_match {
                    expected_peers.push(expected_peer);
                }

                assert_eq!(
                    result,
                    PeersData {
                        meta: PeersMetaData {
                            count: expected_peers.len() as u64
                        },
                        data: expected_peers,
                    }
                );
            }
        }
        self
    }

    pub async fn test_get_node_peer_count(self) -> Self {
        let result = self.client.get_node_peer_count().await.unwrap().data;
        assert_eq!(
            result,
            PeerCount {
                connected: 1,
                connecting: 0,
                disconnected: 0,
                disconnecting: 0,
            }
        );
        self
    }

    pub async fn test_get_debug_beacon_states(self) -> Self {
        for state_id in self.interesting_state_ids() {
            let result_json = self
                .client
                .get_debug_beacon_states(state_id.0)
                .await
                .unwrap();

            let mut expected = state_id
                .state(&self.chain)
                .ok()
                .map(|(state, _execution_optimistic, _finalized)| state);
            expected.as_mut().map(|state| state.drop_all_caches());

            if let (Some(json), Some(expected)) = (&result_json, &expected) {
                assert_eq!(json.data, *expected, "{:?}", state_id);
                assert_eq!(
                    json.version,
                    Some(expected.fork_name(&self.chain.spec).unwrap())
                );
            } else {
                assert_eq!(result_json, None);
                assert_eq!(expected, None);
            }

            // Check SSZ API.
            let result_ssz = self
                .client
                .get_debug_beacon_states_ssz(state_id.0, &self.chain.spec)
                .await
                .unwrap();
            assert_eq!(result_ssz, expected, "{:?}", state_id);

            // Check that version headers are provided.
            let url = self
                .client
                .get_debug_beacon_states_path(state_id.0)
                .unwrap();

            let builders: Vec<fn(RequestBuilder) -> RequestBuilder> =
                vec![|b| b, |b| b.accept(Accept::Ssz)];

            for req_builder in builders {
                let raw_res = self
                    .client
                    .get_response(url.clone(), req_builder)
                    .await
                    .optional()
                    .unwrap();
                if let (Some(raw_res), Some(expected)) = (&raw_res, &expected) {
                    assert_eq!(
                        raw_res.fork_name_from_header().unwrap(),
                        Some(expected.fork_name(&self.chain.spec).unwrap())
                    );
                } else {
                    assert!(raw_res.is_none());
                    assert_eq!(expected, None);
                }
            }
        }

        self
    }

    pub async fn test_get_debug_beacon_heads(self) -> Self {
        let result = self
            .client
            .get_debug_beacon_heads()
            .await
            .unwrap()
            .data
            .into_iter()
            .map(|head| (head.root, head.slot))
            .collect::<Vec<_>>();

        let expected = self.chain.heads();

        assert_eq!(result, expected);

        self
    }

    pub async fn test_get_debug_fork_choice(self) -> Self {
        let result = self.client.get_debug_fork_choice().await.unwrap();

        let beacon_fork_choice = self.chain.canonical_head.fork_choice_read_lock();

        let expected_proto_array = beacon_fork_choice.proto_array().core_proto_array();

        assert_eq!(
            result.justified_checkpoint,
            expected_proto_array.justified_checkpoint
        );
        assert_eq!(
            result.finalized_checkpoint,
            expected_proto_array.finalized_checkpoint
        );

        let expected_fork_choice_nodes: Vec<ForkChoiceNode> = expected_proto_array
            .nodes
            .iter()
            .map(|node| {
                let execution_status = if node.execution_status.is_execution_enabled() {
                    Some(node.execution_status.to_string())
                } else {
                    None
                };
                ForkChoiceNode {
                    slot: node.slot,
                    block_root: node.root,
                    parent_root: node
                        .parent
                        .and_then(|index| expected_proto_array.nodes.get(index))
                        .map(|parent| parent.root),
                    justified_epoch: node.justified_checkpoint.epoch,
                    finalized_epoch: node.finalized_checkpoint.epoch,
                    weight: node.weight,
                    validity: execution_status,
                    execution_block_hash: node
                        .execution_status
                        .block_hash()
                        .map(|block_hash| block_hash.into_root()),
                }
            })
            .collect();

        assert_eq!(result.fork_choice_nodes, expected_fork_choice_nodes);

        // need to drop beacon_fork_choice here, else borrow checker will complain
        // that self cannot be moved out since beacon_fork_choice borrowed self.chain
        // and might still live after self is moved out
        drop(beacon_fork_choice);
        self
    }

    fn validator_count(&self) -> usize {
        self.chain.head_snapshot().beacon_state.validators().len()
    }

    fn interesting_validator_indices(&self) -> Vec<Vec<u64>> {
        let validator_count = self.validator_count() as u64;

        let mut interesting = vec![
            vec![],
            vec![0],
            vec![0, 1],
            vec![0, 1, 3],
            vec![validator_count],
            vec![validator_count, 1],
            vec![validator_count, 1, 3],
            vec![u64::max_value()],
            vec![u64::max_value(), 1],
            vec![u64::max_value(), 1, 3],
        ];

        interesting.push((0..validator_count).collect());

        interesting
    }

    fn interesting_validator_statuses(&self) -> Vec<Vec<ValidatorStatus>> {
        let interesting = vec![
            vec![],
            vec![ValidatorStatus::Active],
            vec![
                ValidatorStatus::PendingInitialized,
                ValidatorStatus::PendingQueued,
                ValidatorStatus::ActiveOngoing,
                ValidatorStatus::ActiveExiting,
                ValidatorStatus::ActiveSlashed,
                ValidatorStatus::ExitedUnslashed,
                ValidatorStatus::ExitedSlashed,
                ValidatorStatus::WithdrawalPossible,
                ValidatorStatus::WithdrawalDone,
                ValidatorStatus::Active,
                ValidatorStatus::Pending,
                ValidatorStatus::Exited,
                ValidatorStatus::Withdrawal,
            ],
        ];
        interesting
    }

    pub async fn test_get_validator_duties_attester(self) -> Self {
        let current_epoch = self.chain.epoch().unwrap().as_u64();

        let half = current_epoch / 2;
        let first = current_epoch - half;
        let last = current_epoch + half;

        for epoch in first..=last {
            for indices in self.interesting_validator_indices() {
                let epoch = Epoch::from(epoch);

                // The endpoint does not allow getting duties past the next epoch.
                if epoch > current_epoch + 1 {
                    assert_eq!(
                        self.client
                            .post_validator_duties_attester(epoch, indices.as_slice())
                            .await
                            .unwrap_err()
                            .status()
                            .map(Into::into),
                        Some(400)
                    );
                    continue;
                }

                let results = self
                    .client
                    .post_validator_duties_attester(epoch, indices.as_slice())
                    .await
                    .unwrap();

                let dependent_root = self
                    .chain
                    .block_root_at_slot(
                        (epoch - 1).start_slot(E::slots_per_epoch()) - 1,
                        WhenSlotSkipped::Prev,
                    )
                    .unwrap()
                    .unwrap_or(self.chain.head_beacon_block_root());

                assert_eq!(results.dependent_root, dependent_root);

                let result_duties = results.data;

                let mut state = self
                    .chain
                    .state_at_slot(
                        epoch.start_slot(E::slots_per_epoch()),
                        StateSkipConfig::WithStateRoots,
                    )
                    .unwrap();
                state
                    .build_committee_cache(RelativeEpoch::Current, &self.chain.spec)
                    .unwrap();

                let expected_len = indices
                    .iter()
                    .filter(|i| **i < state.validators().len() as u64)
                    .count();

                assert_eq!(result_duties.len(), expected_len);

                for (indices_set, &i) in indices.iter().enumerate() {
                    if let Some(duty) = state
                        .get_attestation_duties(i as usize, RelativeEpoch::Current)
                        .unwrap()
                    {
                        let expected = AttesterData {
                            pubkey: state.validators()[i as usize].pubkey.clone().into(),
                            validator_index: i,
                            committees_at_slot: duty.committees_at_slot,
                            committee_index: duty.index,
                            committee_length: duty.committee_len as u64,
                            validator_committee_index: duty.committee_position as u64,
                            slot: duty.slot,
                        };

                        let result = result_duties
                            .iter()
                            .find(|duty| duty.validator_index == i)
                            .unwrap();

                        assert_eq!(
                            *result, expected,
                            "epoch: {}, indices_set: {}",
                            epoch, indices_set
                        );
                    } else {
                        assert!(
                            !result_duties.iter().any(|duty| duty.validator_index == i),
                            "validator index should not exist in response"
                        );
                    }
                }
            }
        }

        self
    }

    pub async fn test_get_validator_duties_proposer(self) -> Self {
        let current_epoch = self.chain.epoch().unwrap();

        for epoch in 0..=self.chain.epoch().unwrap().as_u64() + 1 {
            let epoch = Epoch::from(epoch);

            let dependent_root = self
                .chain
                .block_root_at_slot(
                    epoch.start_slot(E::slots_per_epoch()) - 1,
                    WhenSlotSkipped::Prev,
                )
                .unwrap()
                .unwrap_or(self.chain.head_beacon_block_root());

            // Presently, the beacon chain harness never runs the code that primes the proposer
            // cache. If this changes in the future then we'll need some smarter logic here, but
            // this is succinct and effective for the time being.
            assert!(
                self.chain
                    .beacon_proposer_cache
                    .lock()
                    .get_epoch::<E>(dependent_root, epoch)
                    .is_none(),
                "the proposer cache should miss initially"
            );

            let result = self
                .client
                .get_validator_duties_proposer(epoch)
                .await
                .unwrap();

            // Check that current-epoch requests prime the proposer cache, whilst non-current
            // requests don't.
            if epoch == current_epoch {
                assert!(
                    self.chain
                        .beacon_proposer_cache
                        .lock()
                        .get_epoch::<E>(dependent_root, epoch)
                        .is_some(),
                    "a current-epoch request should prime the proposer cache"
                );
            } else {
                assert!(
                    self.chain
                        .beacon_proposer_cache
                        .lock()
                        .get_epoch::<E>(dependent_root, epoch)
                        .is_none(),
                    "a non-current-epoch request should not prime the proposer cache"
                );
            }

            let mut state = self
                .chain
                .state_at_slot(
                    epoch.start_slot(E::slots_per_epoch()),
                    StateSkipConfig::WithStateRoots,
                )
                .unwrap();

            state
                .build_committee_cache(RelativeEpoch::Current, &self.chain.spec)
                .unwrap();

            let expected_duties = epoch
                .slot_iter(E::slots_per_epoch())
                .map(|slot| {
                    let index = state
                        .get_beacon_proposer_index(slot, &self.chain.spec)
                        .unwrap();
                    let pubkey = state.validators()[index].pubkey.clone().into();

                    ProposerData {
                        pubkey,
                        validator_index: index as u64,
                        slot,
                    }
                })
                .collect::<Vec<_>>();

            let expected = DutiesResponse {
                data: expected_duties,
                execution_optimistic: Some(false),
                dependent_root,
            };

            assert_eq!(result, expected);

            // If it's the current epoch, check the function with a primed proposer cache.
            if epoch == current_epoch {
                // This is technically a double-check, but it's defensive.
                assert!(
                    self.chain
                        .beacon_proposer_cache
                        .lock()
                        .get_epoch::<E>(dependent_root, epoch)
                        .is_some(),
                    "the request should prime the proposer cache"
                );

                let result = self
                    .client
                    .get_validator_duties_proposer(epoch)
                    .await
                    .unwrap();

                assert_eq!(result, expected);
            }
        }

        // Requests to the epochs after the next epoch should fail.
        self.client
            .get_validator_duties_proposer(current_epoch + 2)
            .await
            .unwrap_err();

        self
    }

    pub async fn test_get_validator_duties_early(self) -> Self {
        let current_epoch = self.chain.epoch().unwrap();
        let next_epoch = current_epoch + 1;
        let current_epoch_start = self
            .chain
            .slot_clock
            .start_of(current_epoch.start_slot(E::slots_per_epoch()))
            .unwrap();

        self.chain.slot_clock.set_current_time(
            current_epoch_start - MAXIMUM_GOSSIP_CLOCK_DISPARITY - Duration::from_millis(1),
        );

        let dependent_root = self
            .chain
            .block_root_at_slot(
                current_epoch.start_slot(E::slots_per_epoch()) - 1,
                WhenSlotSkipped::Prev,
            )
            .unwrap()
            .unwrap_or(self.chain.head_beacon_block_root());

        self.client
            .get_validator_duties_proposer(current_epoch)
            .await
            .expect("should get proposer duties for the next epoch outside of tolerance");

        assert!(
            self.chain
                .beacon_proposer_cache
                .lock()
                .get_epoch::<E>(dependent_root, current_epoch)
                .is_none(),
            "should not prime the proposer cache outside of tolerance"
        );

        assert_eq!(
            self.client
                .post_validator_duties_attester(next_epoch, &[0])
                .await
                .unwrap_err()
                .status()
                .map(Into::into),
            Some(400),
            "should not get attester duties outside of tolerance"
        );

        self.chain
            .slot_clock
            .set_current_time(current_epoch_start - MAXIMUM_GOSSIP_CLOCK_DISPARITY);

        self.client
            .get_validator_duties_proposer(current_epoch)
            .await
            .expect("should get proposer duties within tolerance");

        assert!(
            self.chain
                .beacon_proposer_cache
                .lock()
                .get_epoch::<E>(dependent_root, current_epoch)
                .is_some(),
            "should prime the proposer cache inside the tolerance"
        );

        self.client
            .post_validator_duties_attester(next_epoch, &[0])
            .await
            .expect("should get attester duties within tolerance");

        self
    }

    pub async fn test_block_production(self) -> Self {
        let fork = self.chain.canonical_head.cached_head().head_fork();
        let genesis_validators_root = self.chain.genesis_validators_root;

        for _ in 0..E::slots_per_epoch() * 3 {
            let slot = self.chain.slot().unwrap();
            let epoch = self.chain.epoch().unwrap();

            let proposer_pubkey_bytes = self
                .client
                .get_validator_duties_proposer(epoch)
                .await
                .unwrap()
                .data
                .into_iter()
                .find(|duty| duty.slot == slot)
                .map(|duty| duty.pubkey)
                .unwrap();
            let proposer_pubkey = (&proposer_pubkey_bytes).try_into().unwrap();

            let sk = self
                .validator_keypairs()
                .iter()
                .find(|kp| kp.pk == proposer_pubkey)
                .map(|kp| kp.sk.clone())
                .unwrap();

            let randao_reveal = {
                let domain = self.chain.spec.get_domain(
                    epoch,
                    Domain::Randao,
                    &fork,
                    genesis_validators_root,
                );
                let message = epoch.signing_root(domain);
                sk.sign(message).into()
            };

            let block = self
                .client
                .get_validator_blocks::<E, FullPayload<E>>(slot, &randao_reveal, None)
                .await
                .unwrap()
                .data
                .deconstruct()
                .0;

            let signed_block = block.sign(&sk, &fork, genesis_validators_root, &self.chain.spec);
            let signed_block_contents = SignedBlockContents::from(signed_block.clone());

            self.client
                .post_beacon_blocks(&signed_block_contents)
                .await
                .unwrap();

            assert_eq!(self.chain.head_beacon_block().as_ref(), &signed_block);

            self.chain.slot_clock.set_slot(slot.as_u64() + 1);
        }

        self
    }

    pub async fn test_block_production_no_verify_randao(self) -> Self {
        for _ in 0..E::slots_per_epoch() {
            let slot = self.chain.slot().unwrap();

            let block = self
                .client
                .get_validator_blocks_modular::<E, FullPayload<E>>(
                    slot,
                    &Signature::infinity().unwrap().into(),
                    None,
                    SkipRandaoVerification::Yes,
                )
                .await
                .unwrap()
                .data
                .deconstruct()
                .0;
            assert_eq!(block.slot(), slot);
            self.chain.slot_clock.set_slot(slot.as_u64() + 1);
        }

        self
    }

    pub async fn test_block_production_verify_randao_invalid(self) -> Self {
        let fork = self.chain.canonical_head.cached_head().head_fork();
        let genesis_validators_root = self.chain.genesis_validators_root;

        for _ in 0..E::slots_per_epoch() {
            let slot = self.chain.slot().unwrap();
            let epoch = self.chain.epoch().unwrap();

            let proposer_pubkey_bytes = self
                .client
                .get_validator_duties_proposer(epoch)
                .await
                .unwrap()
                .data
                .into_iter()
                .find(|duty| duty.slot == slot)
                .map(|duty| duty.pubkey)
                .unwrap();
            let proposer_pubkey = (&proposer_pubkey_bytes).try_into().unwrap();

            let sk = self
                .validator_keypairs()
                .iter()
                .find(|kp| kp.pk == proposer_pubkey)
                .map(|kp| kp.sk.clone())
                .unwrap();

            let bad_randao_reveal = {
                let domain = self.chain.spec.get_domain(
                    epoch,
                    Domain::Randao,
                    &fork,
                    genesis_validators_root,
                );
                let message = (epoch + 1).signing_root(domain);
                sk.sign(message).into()
            };

            // Check failure with no `skip_randao_verification` passed.
            self.client
                .get_validator_blocks::<E, FullPayload<E>>(slot, &bad_randao_reveal, None)
                .await
                .unwrap_err();

            // Check failure with `skip_randao_verification` (requires infinity sig).
            self.client
                .get_validator_blocks_modular::<E, FullPayload<E>>(
                    slot,
                    &bad_randao_reveal,
                    None,
                    SkipRandaoVerification::Yes,
                )
                .await
                .unwrap_err();

            self.chain.slot_clock.set_slot(slot.as_u64() + 1);
        }

        self
    }

    pub async fn test_blinded_block_production<Payload: AbstractExecPayload<E>>(&self) {
        let fork = self.chain.canonical_head.cached_head().head_fork();
        let genesis_validators_root = self.chain.genesis_validators_root;

        for _ in 0..E::slots_per_epoch() * 3 {
            let slot = self.chain.slot().unwrap();
            let epoch = self.chain.epoch().unwrap();

            let proposer_pubkey_bytes = self
                .client
                .get_validator_duties_proposer(epoch)
                .await
                .unwrap()
                .data
                .into_iter()
                .find(|duty| duty.slot == slot)
                .map(|duty| duty.pubkey)
                .unwrap();
            let proposer_pubkey = (&proposer_pubkey_bytes).try_into().unwrap();

            let sk = self
                .validator_keypairs()
                .iter()
                .find(|kp| kp.pk == proposer_pubkey)
                .map(|kp| kp.sk.clone())
                .unwrap();

            let randao_reveal = {
                let domain = self.chain.spec.get_domain(
                    epoch,
                    Domain::Randao,
                    &fork,
                    genesis_validators_root,
                );
                let message = epoch.signing_root(domain);
                sk.sign(message).into()
            };

            let block = self
                .client
                .get_validator_blinded_blocks::<E, Payload>(slot, &randao_reveal, None)
                .await
                .unwrap()
                .data;

            let signed_block = block.sign(&sk, &fork, genesis_validators_root, &self.chain.spec);

            self.client
                .post_beacon_blinded_blocks(&signed_block)
                .await
                .unwrap();

            // This converts the generic `Payload` to a concrete type for comparison.
            let head_block = SignedBeaconBlock::from(signed_block.clone());
            assert_eq!(head_block, signed_block);

            self.chain.slot_clock.set_slot(slot.as_u64() + 1);
        }
    }

    pub async fn test_blinded_block_production_no_verify_randao<Payload: AbstractExecPayload<E>>(
        self,
    ) -> Self {
        for _ in 0..E::slots_per_epoch() {
            let slot = self.chain.slot().unwrap();

            let block = self
                .client
                .get_validator_blinded_blocks_modular::<E, Payload>(
                    slot,
                    &Signature::infinity().unwrap().into(),
                    None,
                    SkipRandaoVerification::Yes,
                )
                .await
                .unwrap()
                .data;
            assert_eq!(block.slot(), slot);
            self.chain.slot_clock.set_slot(slot.as_u64() + 1);
        }

        self
    }

    pub async fn test_blinded_block_production_verify_randao_invalid<
        Payload: AbstractExecPayload<E>,
    >(
        self,
    ) -> Self {
        let fork = self.chain.canonical_head.cached_head().head_fork();
        let genesis_validators_root = self.chain.genesis_validators_root;

        for _ in 0..E::slots_per_epoch() {
            let slot = self.chain.slot().unwrap();
            let epoch = self.chain.epoch().unwrap();

            let proposer_pubkey_bytes = self
                .client
                .get_validator_duties_proposer(epoch)
                .await
                .unwrap()
                .data
                .into_iter()
                .find(|duty| duty.slot == slot)
                .map(|duty| duty.pubkey)
                .unwrap();
            let proposer_pubkey = (&proposer_pubkey_bytes).try_into().unwrap();

            let sk = self
                .validator_keypairs()
                .iter()
                .find(|kp| kp.pk == proposer_pubkey)
                .map(|kp| kp.sk.clone())
                .unwrap();

            let bad_randao_reveal = {
                let domain = self.chain.spec.get_domain(
                    epoch,
                    Domain::Randao,
                    &fork,
                    genesis_validators_root,
                );
                let message = (epoch + 1).signing_root(domain);
                sk.sign(message).into()
            };

            // Check failure with full randao verification enabled.
            self.client
                .get_validator_blinded_blocks::<E, Payload>(slot, &bad_randao_reveal, None)
                .await
                .unwrap_err();

            // Check failure with `skip_randao_verification` (requires infinity sig).
            self.client
                .get_validator_blinded_blocks_modular::<E, Payload>(
                    slot,
                    &bad_randao_reveal,
                    None,
                    SkipRandaoVerification::Yes,
                )
                .await
                .unwrap_err();

            self.chain.slot_clock.set_slot(slot.as_u64() + 1);
        }

        self
    }

    pub async fn test_get_validator_attestation_data(self) -> Self {
        let mut state = self.chain.head_beacon_state_cloned();
        let slot = state.slot();
        state
            .build_committee_cache(RelativeEpoch::Current, &self.chain.spec)
            .unwrap();

        for index in 0..state.get_committee_count_at_slot(slot).unwrap() {
            let result = self
                .client
                .get_validator_attestation_data(slot, index)
                .await
                .unwrap()
                .data;

            let expected = self
                .chain
                .produce_unaggregated_attestation(slot, index)
                .unwrap()
                .data;

            assert_eq!(result, expected);
        }

        self
    }

    pub async fn test_get_validator_aggregate_attestation(self) -> Self {
        let attestation = self
            .chain
            .head_beacon_block()
            .message()
            .body()
            .attestations()[0]
            .clone();

        let result = self
            .client
            .get_validator_aggregate_attestation(
                attestation.data.slot,
                attestation.data.tree_hash_root(),
            )
            .await
            .unwrap()
            .unwrap()
            .data;

        let expected = attestation;

        assert_eq!(result, expected);

        self
    }

    pub async fn get_aggregate(&mut self) -> SignedAggregateAndProof<E> {
        let slot = self.chain.slot().unwrap();
        let epoch = self.chain.epoch().unwrap();

        let mut head = self.chain.head_snapshot().as_ref().clone();
        while head.beacon_state.current_epoch() < epoch {
            per_slot_processing(&mut head.beacon_state, None, &self.chain.spec).unwrap();
        }
        head.beacon_state
            .build_committee_cache(RelativeEpoch::Current, &self.chain.spec)
            .unwrap();

        let committee_len = head.beacon_state.get_committee_count_at_slot(slot).unwrap();
        let fork = head.beacon_state.fork();
        let genesis_validators_root = self.chain.genesis_validators_root;

        let duties = self
            .client
            .post_validator_duties_attester(
                epoch,
                (0..self.validator_keypairs().len() as u64)
                    .collect::<Vec<u64>>()
                    .as_slice(),
            )
            .await
            .unwrap()
            .data;

        let (i, kp, duty, proof) = self
            .validator_keypairs()
            .iter()
            .enumerate()
            .find_map(|(i, kp)| {
                let duty = duties[i].clone();

                let proof = SelectionProof::new::<E>(
                    duty.slot,
                    &kp.sk,
                    &fork,
                    genesis_validators_root,
                    &self.chain.spec,
                );

                if proof
                    .is_aggregator(committee_len as usize, &self.chain.spec)
                    .unwrap()
                {
                    Some((i, kp, duty, proof))
                } else {
                    None
                }
            })
            .expect("there is at least one aggregator for this epoch")
            .clone();

        if duty.slot > slot {
            self.chain.slot_clock.set_slot(duty.slot.into());
        }

        let attestation_data = self
            .client
            .get_validator_attestation_data(duty.slot, duty.committee_index)
            .await
            .unwrap()
            .data;

        let mut attestation = Attestation {
            aggregation_bits: BitList::with_capacity(duty.committee_length as usize).unwrap(),
            data: attestation_data,
            signature: AggregateSignature::infinity(),
        };

        attestation
            .sign(
                &kp.sk,
                duty.validator_committee_index as usize,
                &fork,
                genesis_validators_root,
                &self.chain.spec,
            )
            .unwrap();

        SignedAggregateAndProof::from_aggregate(
            i as u64,
            attestation,
            Some(proof),
            &kp.sk,
            &fork,
            genesis_validators_root,
            &self.chain.spec,
        )
    }

    pub async fn test_get_validator_aggregate_and_proofs_valid(mut self) -> Self {
        let aggregate = self.get_aggregate().await;

        self.client
            .post_validator_aggregate_and_proof::<E>(&[aggregate])
            .await
            .unwrap();

        assert!(self.network_rx.network_recv.recv().await.is_some());

        self
    }

    pub async fn test_get_validator_aggregate_and_proofs_invalid(mut self) -> Self {
        let mut aggregate = self.get_aggregate().await;

        aggregate.message.aggregate.data.slot += 1;

        self.client
            .post_validator_aggregate_and_proof::<E>(&[aggregate])
            .await
            .unwrap_err();

        assert!(self.network_rx.network_recv.recv().now_or_never().is_none());

        self
    }

    pub async fn test_get_validator_beacon_committee_subscriptions(mut self) -> Self {
        let subscription = BeaconCommitteeSubscription {
            validator_index: 0,
            committee_index: 0,
            committees_at_slot: 1,
            slot: Slot::new(1),
            is_aggregator: true,
        };

        self.client
            .post_validator_beacon_committee_subscriptions(&[subscription])
            .await
            .unwrap();

        self.network_rx
            .validator_subscription_recv
            .recv()
            .now_or_never()
            .unwrap();

        self
    }

    pub async fn test_post_validator_register_validator(self) -> Self {
        let mut registrations = vec![];
        let mut fee_recipients = vec![];

        let genesis_epoch = self.chain.spec.genesis_slot.epoch(E::slots_per_epoch());
        let fork = Fork {
            current_version: self.chain.spec.genesis_fork_version,
            previous_version: self.chain.spec.genesis_fork_version,
            epoch: genesis_epoch,
        };

        let expected_gas_limit = 11_111_111;

        for (val_index, keypair) in self.validator_keypairs().iter().enumerate() {
            let pubkey = keypair.pk.compress();
            let fee_recipient = Address::from_low_u64_be(val_index as u64);

            let data = ValidatorRegistrationData {
                fee_recipient,
                gas_limit: expected_gas_limit,
                timestamp: 0,
                pubkey,
            };

            let domain = self.chain.spec.get_domain(
                genesis_epoch,
                Domain::ApplicationMask(ApplicationDomain::Builder),
                &fork,
                Hash256::zero(),
            );
            let message = data.signing_root(domain);
            let signature = keypair.sk.sign(message);

            let signed = SignedValidatorRegistrationData {
                message: data,
                signature,
            };

            fee_recipients.push(fee_recipient);
            registrations.push(signed);
        }

        self.client
            .post_validator_register_validator(&registrations)
            .await
            .unwrap();

        for (val_index, (_, fee_recipient)) in self
            .chain
            .head_snapshot()
            .beacon_state
            .validators()
            .into_iter()
            .zip(fee_recipients.into_iter())
            .enumerate()
        {
            let actual = self
                .chain
                .execution_layer
                .as_ref()
                .unwrap()
                .get_suggested_fee_recipient(val_index as u64)
                .await;
            assert_eq!(actual, fee_recipient);
        }

        self
    }

    pub async fn test_post_validator_register_validator_slashed(self) -> Self {
        // slash a validator
        self.client
            .post_beacon_pool_attester_slashings(&self.attester_slashing)
            .await
            .unwrap();

        self.harness
            .extend_chain(
                1,
                BlockStrategy::OnCanonicalHead,
                AttestationStrategy::AllValidators,
            )
            .await;

        let mut registrations = vec![];
        let mut fee_recipients = vec![];

        let genesis_epoch = self.chain.spec.genesis_slot.epoch(E::slots_per_epoch());
        let fork = Fork {
            current_version: self.chain.spec.genesis_fork_version,
            previous_version: self.chain.spec.genesis_fork_version,
            epoch: genesis_epoch,
        };

        let expected_gas_limit = 11_111_111;

        for (val_index, keypair) in self.validator_keypairs().iter().enumerate() {
            let pubkey = keypair.pk.compress();
            let fee_recipient = Address::from_low_u64_be(val_index as u64);

            let data = ValidatorRegistrationData {
                fee_recipient,
                gas_limit: expected_gas_limit,
                timestamp: 0,
                pubkey,
            };

            let domain = self.chain.spec.get_domain(
                genesis_epoch,
                Domain::ApplicationMask(ApplicationDomain::Builder),
                &fork,
                Hash256::zero(),
            );
            let message = data.signing_root(domain);
            let signature = keypair.sk.sign(message);

            let signed = SignedValidatorRegistrationData {
                message: data,
                signature,
            };

            fee_recipients.push(fee_recipient);
            registrations.push(signed);
        }

        self.client
            .post_validator_register_validator(&registrations)
            .await
            .unwrap();

        for (val_index, (_, fee_recipient)) in self
            .chain
            .head_snapshot()
            .beacon_state
            .validators()
            .into_iter()
            .zip(fee_recipients.into_iter())
            .enumerate()
        {
            let actual = self
                .chain
                .execution_layer
                .as_ref()
                .unwrap()
                .get_suggested_fee_recipient(val_index as u64)
                .await;
            if val_index == 0 || val_index == 1 {
                assert_eq!(actual, Address::from_low_u64_be(val_index as u64));
            } else {
                assert_eq!(actual, fee_recipient);
            }
        }

        self
    }

    // Helper function for tests that require a valid RANDAO signature.
    async fn get_test_randao(&self, slot: Slot, epoch: Epoch) -> (u64, SignatureBytes) {
        let fork = self.chain.canonical_head.cached_head().head_fork();
        let genesis_validators_root = self.chain.genesis_validators_root;

        let (proposer_pubkey_bytes, proposer_index) = self
            .client
            .get_validator_duties_proposer(epoch)
            .await
            .unwrap()
            .data
            .into_iter()
            .find(|duty| duty.slot == slot)
            .map(|duty| (duty.pubkey, duty.validator_index))
            .unwrap();
        let proposer_pubkey = (&proposer_pubkey_bytes).try_into().unwrap();

        let sk = self
            .validator_keypairs()
            .iter()
            .find(|kp| kp.pk == proposer_pubkey)
            .map(|kp| kp.sk.clone())
            .unwrap();

        let randao_reveal = {
            let domain =
                self.chain
                    .spec
                    .get_domain(epoch, Domain::Randao, &fork, genesis_validators_root);
            let message = epoch.signing_root(domain);
            sk.sign(message).into()
        };
        (proposer_index, randao_reveal)
    }

    pub async fn test_payload_respects_registration(self) -> Self {
        let slot = self.chain.slot().unwrap();
        let epoch = self.chain.epoch().unwrap();

        let (proposer_index, randao_reveal) = self.get_test_randao(slot, epoch).await;

        let payload: BlindedPayload<E> = self
            .client
            .get_validator_blinded_blocks::<E, BlindedPayload<E>>(slot, &randao_reveal, None)
            .await
            .unwrap()
            .data
            .body()
            .execution_payload()
            .unwrap()
            .into();

        let expected_fee_recipient = Address::from_low_u64_be(proposer_index as u64);
        assert_eq!(payload.fee_recipient(), expected_fee_recipient);
        assert_eq!(payload.gas_limit(), 11_111_111);

        // If this cache is empty, it indicates fallback was not used, so the payload came from the
        // mock builder.
        assert!(self
            .chain
            .execution_layer
            .as_ref()
            .unwrap()
            .get_payload_by_root(&payload.tree_hash_root())
            .is_none());
        self
    }

    pub async fn test_payload_accepts_mutated_gas_limit(self) -> Self {
        // Mutate gas limit.
        self.mock_builder
            .as_ref()
            .unwrap()
            .builder
            .add_operation(Operation::GasLimit(30_000_000));

        let slot = self.chain.slot().unwrap();
        let epoch = self.chain.epoch().unwrap();

        let (proposer_index, randao_reveal) = self.get_test_randao(slot, epoch).await;

        let payload: BlindedPayload<E> = self
            .client
            .get_validator_blinded_blocks::<E, BlindedPayload<E>>(slot, &randao_reveal, None)
            .await
            .unwrap()
            .data
            .body()
            .execution_payload()
            .unwrap()
            .into();

        let expected_fee_recipient = Address::from_low_u64_be(proposer_index as u64);
        assert_eq!(payload.fee_recipient(), expected_fee_recipient);
        assert_eq!(payload.gas_limit(), 30_000_000);

        // This cache should not be populated because fallback should not have been used.
        assert!(self
            .chain
            .execution_layer
            .as_ref()
            .unwrap()
            .get_payload_by_root(&payload.tree_hash_root())
            .is_none());
        self
    }

    pub async fn test_payload_accepts_changed_fee_recipient(self) -> Self {
        let test_fee_recipient = "0x4242424242424242424242424242424242424242"
            .parse::<Address>()
            .unwrap();

        // Mutate fee recipient.
        self.mock_builder
            .as_ref()
            .unwrap()
            .builder
            .add_operation(Operation::FeeRecipient(test_fee_recipient));

        let slot = self.chain.slot().unwrap();
        let epoch = self.chain.epoch().unwrap();

        let (_, randao_reveal) = self.get_test_randao(slot, epoch).await;

        let payload: BlindedPayload<E> = self
            .client
            .get_validator_blinded_blocks::<E, BlindedPayload<E>>(slot, &randao_reveal, None)
            .await
            .unwrap()
            .data
            .body()
            .execution_payload()
            .unwrap()
            .into();

        assert_eq!(payload.fee_recipient(), test_fee_recipient);

        // This cache should not be populated because fallback should not have been used.
        assert!(self
            .chain
            .execution_layer
            .as_ref()
            .unwrap()
            .get_payload_by_root(&payload.tree_hash_root())
            .is_none());
        self
    }

    pub async fn test_payload_rejects_invalid_parent_hash(self) -> Self {
        let invalid_parent_hash =
            "0x4242424242424242424242424242424242424242424242424242424242424242"
                .parse::<Hash256>()
                .unwrap();

        // Mutate parent hash.
        self.mock_builder
            .as_ref()
            .unwrap()
            .builder
            .add_operation(Operation::ParentHash(invalid_parent_hash));

        let slot = self.chain.slot().unwrap();
        let epoch = self.chain.epoch().unwrap();
        let expected_parent_hash = self
            .chain
            .head_snapshot()
            .beacon_state
            .latest_execution_payload_header()
            .unwrap()
            .block_hash();

        let (_, randao_reveal) = self.get_test_randao(slot, epoch).await;

        let payload: BlindedPayload<E> = self
            .client
            .get_validator_blinded_blocks::<E, BlindedPayload<E>>(slot, &randao_reveal, None)
            .await
            .unwrap()
            .data
            .body()
            .execution_payload()
            .unwrap()
            .into();

        assert_eq!(payload.parent_hash(), expected_parent_hash);

        // If this cache is populated, it indicates fallback to the local EE was correctly used.
        assert!(self
            .chain
            .execution_layer
            .as_ref()
            .unwrap()
            .get_payload_by_root(&payload.tree_hash_root())
            .is_some());
        self
    }

    pub async fn test_payload_rejects_invalid_prev_randao(self) -> Self {
        let invalid_prev_randao =
            "0x4242424242424242424242424242424242424242424242424242424242424242"
                .parse::<Hash256>()
                .unwrap();

        // Mutate prev randao.
        self.mock_builder
            .as_ref()
            .unwrap()
            .builder
            .add_operation(Operation::PrevRandao(invalid_prev_randao));

        let slot = self.chain.slot().unwrap();
        let epoch = self.chain.epoch().unwrap();
        let expected_prev_randao = self
            .chain
            .canonical_head
            .cached_head()
            .head_random()
            .unwrap();

        let (_, randao_reveal) = self.get_test_randao(slot, epoch).await;

        let payload: BlindedPayload<E> = self
            .client
            .get_validator_blinded_blocks::<E, BlindedPayload<E>>(slot, &randao_reveal, None)
            .await
            .unwrap()
            .data
            .body()
            .execution_payload()
            .unwrap()
            .into();

        assert_eq!(payload.prev_randao(), expected_prev_randao);

        // If this cache is populated, it indicates fallback to the local EE was correctly used.
        assert!(self
            .chain
            .execution_layer
            .as_ref()
            .unwrap()
            .get_payload_by_root(&payload.tree_hash_root())
            .is_some());
        self
    }

    pub async fn test_payload_rejects_invalid_block_number(self) -> Self {
        let invalid_block_number = 2;

        // Mutate block number.
        self.mock_builder
            .as_ref()
            .unwrap()
            .builder
            .add_operation(Operation::BlockNumber(invalid_block_number));

        let slot = self.chain.slot().unwrap();
        let epoch = self.chain.epoch().unwrap();
        let expected_block_number = self
            .chain
            .head_snapshot()
            .beacon_state
            .latest_execution_payload_header()
            .unwrap()
            .block_number()
            + 1;

        let (_, randao_reveal) = self.get_test_randao(slot, epoch).await;

        let payload: BlindedPayload<E> = self
            .client
            .get_validator_blinded_blocks::<E, BlindedPayload<E>>(slot, &randao_reveal, None)
            .await
            .unwrap()
            .data
            .body()
            .execution_payload()
            .unwrap()
            .into();

        assert_eq!(payload.block_number(), expected_block_number);

        // If this cache is populated, it indicates fallback to the local EE was correctly used.
        assert!(self
            .chain
            .execution_layer
            .as_ref()
            .unwrap()
            .get_payload_by_root(&payload.tree_hash_root())
            .is_some());
        self
    }

    pub async fn test_payload_rejects_invalid_timestamp(self) -> Self {
        let invalid_timestamp = 2;

        // Mutate timestamp.
        self.mock_builder
            .as_ref()
            .unwrap()
            .builder
            .add_operation(Operation::Timestamp(invalid_timestamp));

        let slot = self.chain.slot().unwrap();
        let epoch = self.chain.epoch().unwrap();
        let min_expected_timestamp = self
            .chain
            .head_snapshot()
            .beacon_state
            .latest_execution_payload_header()
            .unwrap()
            .timestamp();

        let (_, randao_reveal) = self.get_test_randao(slot, epoch).await;

        let payload: BlindedPayload<E> = self
            .client
            .get_validator_blinded_blocks::<E, BlindedPayload<E>>(slot, &randao_reveal, None)
            .await
            .unwrap()
            .data
            .body()
            .execution_payload()
            .unwrap()
            .into();

        assert!(payload.timestamp() > min_expected_timestamp);

        // If this cache is populated, it indicates fallback to the local EE was correctly used.
        assert!(self
            .chain
            .execution_layer
            .as_ref()
            .unwrap()
            .get_payload_by_root(&payload.tree_hash_root())
            .is_some());
        self
    }

    pub async fn test_payload_rejects_invalid_signature(self) -> Self {
        self.mock_builder
            .as_ref()
            .unwrap()
            .builder
            .invalid_signatures();

        let slot = self.chain.slot().unwrap();
        let epoch = self.chain.epoch().unwrap();

        let (_, randao_reveal) = self.get_test_randao(slot, epoch).await;

        let payload: BlindedPayload<E> = self
            .client
            .get_validator_blinded_blocks::<E, BlindedPayload<E>>(slot, &randao_reveal, None)
            .await
            .unwrap()
            .data
            .body()
            .execution_payload()
            .unwrap()
            .into();

        // If this cache is populated, it indicates fallback to the local EE was correctly used.
        assert!(self
            .chain
            .execution_layer
            .as_ref()
            .unwrap()
            .get_payload_by_root(&payload.tree_hash_root())
            .is_some());
        self
    }

    pub async fn test_builder_chain_health_skips(self) -> Self {
        let slot = self.chain.slot().unwrap();

        // Since we are proposing this slot, start the count from the previous slot.
        let prev_slot = slot - Slot::new(1);
        let head_slot = self.chain.canonical_head.cached_head().head_slot();
        let epoch = self.chain.epoch().unwrap();

        // Inclusive here to make sure we advance one slot past the threshold.
        for _ in (prev_slot - head_slot).as_usize()..=self.chain.config.builder_fallback_skips {
            self.harness.advance_slot();
        }

        let (_, randao_reveal) = self.get_test_randao(slot, epoch).await;

        let payload: BlindedPayload<E> = self
            .client
            .get_validator_blinded_blocks::<E, BlindedPayload<E>>(slot, &randao_reveal, None)
            .await
            .unwrap()
            .data
            .body()
            .execution_payload()
            .unwrap()
            .into();

        // If this cache is populated, it indicates fallback to the local EE was correctly used.
        assert!(self
            .chain
            .execution_layer
            .as_ref()
            .unwrap()
            .get_payload_by_root(&payload.tree_hash_root())
            .is_some());
        self
    }

    pub async fn test_builder_chain_health_skips_per_epoch(self) -> Self {
        // Fill an epoch with `builder_fallback_skips_per_epoch` skip slots.
        for i in 0..E::slots_per_epoch() {
            if i == 0 || i as usize > self.chain.config.builder_fallback_skips_per_epoch {
                self.harness
                    .extend_chain(
                        1,
                        BlockStrategy::OnCanonicalHead,
                        AttestationStrategy::AllValidators,
                    )
                    .await;
            }
            self.harness.advance_slot();
        }

        let next_slot = self.chain.slot().unwrap();

        let (_, randao_reveal) = self
            .get_test_randao(next_slot, next_slot.epoch(E::slots_per_epoch()))
            .await;

        let payload: BlindedPayload<E> = self
            .client
            .get_validator_blinded_blocks::<E, BlindedPayload<E>>(next_slot, &randao_reveal, None)
            .await
            .unwrap()
            .data
            .body()
            .execution_payload()
            .unwrap()
            .into();

        // This cache should not be populated because fallback should not have been used.
        assert!(self
            .chain
            .execution_layer
            .as_ref()
            .unwrap()
            .get_payload_by_root(&payload.tree_hash_root())
            .is_none());

        // Without proposing, advance into the next slot, this should make us cross the threshold
        // number of skips, causing us to use the fallback.
        self.harness.advance_slot();
        let next_slot = self.chain.slot().unwrap();

        let (_, randao_reveal) = self
            .get_test_randao(next_slot, next_slot.epoch(E::slots_per_epoch()))
            .await;

        let payload: BlindedPayload<E> = self
            .client
            .get_validator_blinded_blocks::<E, BlindedPayload<E>>(next_slot, &randao_reveal, None)
            .await
            .unwrap()
            .data
            .body()
            .execution_payload()
            .unwrap()
            .into();

        // If this cache is populated, it indicates fallback to the local EE was correctly used.
        assert!(self
            .chain
            .execution_layer
            .as_ref()
            .unwrap()
            .get_payload_by_root(&payload.tree_hash_root())
            .is_some());

        self
    }

    pub async fn test_builder_chain_health_epochs_since_finalization(self) -> Self {
        let skips = E::slots_per_epoch()
            * self.chain.config.builder_fallback_epochs_since_finalization as u64;

        for _ in 0..skips {
            self.harness.advance_slot();
        }

        // Fill the next epoch with blocks, should be enough to justify, not finalize.
        for _ in 0..E::slots_per_epoch() {
            self.harness
                .extend_chain(
                    1,
                    BlockStrategy::OnCanonicalHead,
                    AttestationStrategy::AllValidators,
                )
                .await;
            self.harness.advance_slot();
        }

        let next_slot = self.chain.slot().unwrap();

        let (_, randao_reveal) = self
            .get_test_randao(next_slot, next_slot.epoch(E::slots_per_epoch()))
            .await;

        let payload: BlindedPayload<E> = self
            .client
            .get_validator_blinded_blocks::<E, BlindedPayload<E>>(next_slot, &randao_reveal, None)
            .await
            .unwrap()
            .data
            .body()
            .execution_payload()
            .unwrap()
            .into();

        // If this cache is populated, it indicates fallback to the local EE was correctly used.
        assert!(self
            .chain
            .execution_layer
            .as_ref()
            .unwrap()
            .get_payload_by_root(&payload.tree_hash_root())
            .is_some());

        // Fill another epoch with blocks, should be enough to finalize. (Sneaky plus 1 because this
        // scenario starts at an epoch boundary).
        for _ in 0..E::slots_per_epoch() + 1 {
            self.harness
                .extend_chain(
                    1,
                    BlockStrategy::OnCanonicalHead,
                    AttestationStrategy::AllValidators,
                )
                .await;
            self.harness.advance_slot();
        }

        let next_slot = self.chain.slot().unwrap();

        let (_, randao_reveal) = self
            .get_test_randao(next_slot, next_slot.epoch(E::slots_per_epoch()))
            .await;

        let payload: BlindedPayload<E> = self
            .client
            .get_validator_blinded_blocks::<E, BlindedPayload<E>>(next_slot, &randao_reveal, None)
            .await
            .unwrap()
            .data
            .body()
            .execution_payload()
            .unwrap()
            .into();

        // This cache should not be populated because fallback should not have been used.
        assert!(self
            .chain
            .execution_layer
            .as_ref()
            .unwrap()
            .get_payload_by_root(&payload.tree_hash_root())
            .is_none());

        self
    }

    pub async fn test_builder_chain_health_optimistic_head(self) -> Self {
        // Make sure the next payload verification will return optimistic before advancing the chain.
        self.harness.mock_execution_layer.as_ref().map(|el| {
            el.server.all_payloads_syncing(true);
            el
        });
        self.harness
            .extend_chain(
                1,
                BlockStrategy::OnCanonicalHead,
                AttestationStrategy::AllValidators,
            )
            .await;
        self.harness.advance_slot();

        let slot = self.chain.slot().unwrap();
        let epoch = self.chain.epoch().unwrap();

        let (proposer_index, randao_reveal) = self.get_test_randao(slot, epoch).await;

        let payload: BlindedPayload<E> = self
            .client
            .get_validator_blinded_blocks::<E, BlindedPayload<E>>(slot, &randao_reveal, None)
            .await
            .unwrap()
            .data
            .body()
            .execution_payload()
            .unwrap()
            .into();

        let expected_fee_recipient = Address::from_low_u64_be(proposer_index as u64);
        assert_eq!(payload.fee_recipient(), expected_fee_recipient);

        // If this cache is populated, it indicates fallback to the local EE was correctly used.
        assert!(self
            .chain
            .execution_layer
            .as_ref()
            .unwrap()
            .get_payload_by_root(&payload.tree_hash_root())
            .is_some());

        self
    }

    pub async fn test_payload_rejects_inadequate_builder_threshold(self) -> Self {
        // Mutate value.
        self.mock_builder
            .as_ref()
            .unwrap()
            .builder
            .add_operation(Operation::Value(Uint256::from(
                DEFAULT_BUILDER_THRESHOLD_WEI - 1,
            )));

        let slot = self.chain.slot().unwrap();
        let epoch = self.chain.epoch().unwrap();

        let (_, randao_reveal) = self.get_test_randao(slot, epoch).await;

        let payload: BlindedPayload<E> = self
            .client
            .get_validator_blinded_blocks::<E, BlindedPayload<E>>(slot, &randao_reveal, None)
            .await
            .unwrap()
            .data
            .body()
            .execution_payload()
            .unwrap()
            .into();

        // If this cache is populated, it indicates fallback to the local EE was correctly used.
        assert!(self
            .chain
            .execution_layer
            .as_ref()
            .unwrap()
            .get_payload_by_root(&payload.tree_hash_root())
            .is_some());
        self
    }

    pub async fn test_builder_payload_chosen_when_more_profitable(self) -> Self {
        // Mutate value.
        self.mock_builder
            .as_ref()
            .unwrap()
            .builder
            .add_operation(Operation::Value(Uint256::from(
                DEFAULT_MOCK_EL_PAYLOAD_VALUE_WEI + 1,
            )));

        let slot = self.chain.slot().unwrap();
        let epoch = self.chain.epoch().unwrap();

        let (_, randao_reveal) = self.get_test_randao(slot, epoch).await;

        let payload: BlindedPayload<E> = self
            .client
            .get_validator_blinded_blocks::<E, BlindedPayload<E>>(slot, &randao_reveal, None)
            .await
            .unwrap()
            .data
            .body()
            .execution_payload()
            .unwrap()
            .into();

        // The builder's payload should've been chosen, so this cache should not be populated
        assert!(self
            .chain
            .execution_layer
            .as_ref()
            .unwrap()
            .get_payload_by_root(&payload.tree_hash_root())
            .is_none());
        self
    }

    pub async fn test_local_payload_chosen_when_equally_profitable(self) -> Self {
        // Mutate value.
        self.mock_builder
            .as_ref()
            .unwrap()
            .builder
            .add_operation(Operation::Value(Uint256::from(
                DEFAULT_MOCK_EL_PAYLOAD_VALUE_WEI,
            )));

        let slot = self.chain.slot().unwrap();
        let epoch = self.chain.epoch().unwrap();

        let (_, randao_reveal) = self.get_test_randao(slot, epoch).await;

        let payload: BlindedPayload<E> = self
            .client
            .get_validator_blinded_blocks::<E, BlindedPayload<E>>(slot, &randao_reveal, None)
            .await
            .unwrap()
            .data
            .body()
            .execution_payload()
            .unwrap()
            .into();

        // The local payload should've been chosen, so this cache should be populated
        assert!(self
            .chain
            .execution_layer
            .as_ref()
            .unwrap()
            .get_payload_by_root(&payload.tree_hash_root())
            .is_some());
        self
    }

    pub async fn test_local_payload_chosen_when_more_profitable(self) -> Self {
        // Mutate value.
        self.mock_builder
            .as_ref()
            .unwrap()
            .builder
            .add_operation(Operation::Value(Uint256::from(
                DEFAULT_MOCK_EL_PAYLOAD_VALUE_WEI - 1,
            )));

        let slot = self.chain.slot().unwrap();
        let epoch = self.chain.epoch().unwrap();

        let (_, randao_reveal) = self.get_test_randao(slot, epoch).await;

        let payload: BlindedPayload<E> = self
            .client
            .get_validator_blinded_blocks::<E, BlindedPayload<E>>(slot, &randao_reveal, None)
            .await
            .unwrap()
            .data
            .body()
            .execution_payload()
            .unwrap()
            .into();

        // The local payload should've been chosen, so this cache should be populated
        assert!(self
            .chain
            .execution_layer
            .as_ref()
            .unwrap()
            .get_payload_by_root(&payload.tree_hash_root())
            .is_some());
        self
    }

    pub async fn test_builder_works_post_capella(self) -> Self {
        // Ensure builder payload is chosen
        self.mock_builder
            .as_ref()
            .unwrap()
            .builder
            .add_operation(Operation::Value(Uint256::from(
                DEFAULT_MOCK_EL_PAYLOAD_VALUE_WEI + 1,
            )));

        let slot = self.chain.slot().unwrap();
        let propose_state = self
            .harness
            .chain
            .state_at_slot(slot, StateSkipConfig::WithoutStateRoots)
            .unwrap();
        let withdrawals = get_expected_withdrawals(&propose_state, &self.chain.spec).unwrap();
        let withdrawals_root = withdrawals.tree_hash_root();
        // Set withdrawals root for builder
        self.mock_builder
            .as_ref()
            .unwrap()
            .builder
            .add_operation(Operation::WithdrawalsRoot(withdrawals_root));

        let epoch = self.chain.epoch().unwrap();
        let (_, randao_reveal) = self.get_test_randao(slot, epoch).await;

        let payload: BlindedPayload<E> = self
            .client
            .get_validator_blinded_blocks::<E, BlindedPayload<E>>(slot, &randao_reveal, None)
            .await
            .unwrap()
            .data
            .body()
            .execution_payload()
            .unwrap()
            .into();

        // The builder's payload should've been chosen, so this cache should not be populated
        assert!(self
            .chain
            .execution_layer
            .as_ref()
            .unwrap()
            .get_payload_by_root(&payload.tree_hash_root())
            .is_none());
        self
    }

    pub async fn test_lighthouse_rejects_invalid_withdrawals_root(self) -> Self {
        // Ensure builder payload *would be* chosen
        self.mock_builder
            .as_ref()
            .unwrap()
            .builder
            .add_operation(Operation::Value(Uint256::from(
                DEFAULT_MOCK_EL_PAYLOAD_VALUE_WEI + 1,
            )));
        // Set withdrawals root to something invalid
        self.mock_builder
            .as_ref()
            .unwrap()
            .builder
            .add_operation(Operation::WithdrawalsRoot(Hash256::repeat_byte(0x42)));

        let slot = self.chain.slot().unwrap();
        let epoch = self.chain.epoch().unwrap();
        let (_, randao_reveal) = self.get_test_randao(slot, epoch).await;

        let payload: BlindedPayload<E> = self
            .client
            .get_validator_blinded_blocks::<E, BlindedPayload<E>>(slot, &randao_reveal, None)
            .await
            .unwrap()
            .data
            .body()
            .execution_payload()
            .unwrap()
            .into();

        // The local payload should've been chosen because the builder's was invalid
        assert!(self
            .chain
            .execution_layer
            .as_ref()
            .unwrap()
            .get_payload_by_root(&payload.tree_hash_root())
            .is_some());
        self
    }

    #[cfg(target_os = "linux")]
    pub async fn test_get_lighthouse_health(self) -> Self {
        self.client.get_lighthouse_health().await.unwrap();

        self
    }

    #[cfg(not(target_os = "linux"))]
    pub async fn test_get_lighthouse_health(self) -> Self {
        self.client.get_lighthouse_health().await.unwrap_err();

        self
    }

    pub async fn test_get_lighthouse_syncing(self) -> Self {
        self.client.get_lighthouse_syncing().await.unwrap();

        self
    }

    pub async fn test_get_lighthouse_proto_array(self) -> Self {
        self.client.get_lighthouse_proto_array().await.unwrap();

        self
    }

    pub async fn test_get_lighthouse_validator_inclusion_global(self) -> Self {
        let epoch = self.chain.epoch().unwrap() - 1;
        self.client
            .get_lighthouse_validator_inclusion_global(epoch)
            .await
            .unwrap();

        self
    }

    pub async fn test_get_lighthouse_validator_inclusion(self) -> Self {
        let epoch = self.chain.epoch().unwrap() - 1;
        self.client
            .get_lighthouse_validator_inclusion(epoch, ValidatorId::Index(0))
            .await
            .unwrap();

        self
    }

    pub async fn test_get_lighthouse_eth1_syncing(self) -> Self {
        self.client.get_lighthouse_eth1_syncing().await.unwrap();

        self
    }

    pub async fn test_get_lighthouse_eth1_block_cache(self) -> Self {
        let blocks = self.client.get_lighthouse_eth1_block_cache().await.unwrap();

        assert!(blocks.data.is_empty());

        self
    }

    pub async fn test_get_lighthouse_eth1_deposit_cache(self) -> Self {
        let deposits = self
            .client
            .get_lighthouse_eth1_deposit_cache()
            .await
            .unwrap();

        assert!(deposits.data.is_empty());

        self
    }

    pub async fn test_get_lighthouse_beacon_states_ssz(self) -> Self {
        for state_id in self.interesting_state_ids() {
            let result = self
                .client
                .get_lighthouse_beacon_states_ssz(&state_id.0, &self.chain.spec)
                .await
                .unwrap();

            let mut expected = state_id
                .state(&self.chain)
                .ok()
                .map(|(state, _execution_optimistic, _finalized)| state);
            expected.as_mut().map(|state| state.drop_all_caches());

            assert_eq!(result, expected, "{:?}", state_id);
        }

        self
    }

    pub async fn test_get_lighthouse_staking(self) -> Self {
        let result = self.client.get_lighthouse_staking().await.unwrap();

        assert_eq!(result, self.chain.eth1_chain.is_some());

        self
    }

    pub async fn test_get_lighthouse_database_info(self) -> Self {
        let info = self.client.get_lighthouse_database_info().await.unwrap();

        assert_eq!(info.anchor, self.chain.store.get_anchor_info());
        assert_eq!(info.split, self.chain.store.get_split_info());
        assert_eq!(
            info.schema_version,
            store::metadata::CURRENT_SCHEMA_VERSION.as_u64()
        );

        self
    }

    pub async fn test_post_lighthouse_database_reconstruct(self) -> Self {
        let response = self
            .client
            .post_lighthouse_database_reconstruct()
            .await
            .unwrap();
        assert_eq!(response, "success");
        self
    }

    pub async fn test_post_lighthouse_liveness(self) -> Self {
        let epoch = self.chain.epoch().unwrap();
        let head_state = self.chain.head_beacon_state_cloned();
        let indices = (0..head_state.validators().len())
            .map(|i| i as u64)
            .collect::<Vec<_>>();

        // Construct the expected response
        let expected: Vec<LivenessResponseData> = head_state
            .validators()
            .iter()
            .enumerate()
            .map(|(index, _)| LivenessResponseData {
                index: index as u64,
                is_live: false,
                epoch,
            })
            .collect();

        let result = self
            .client
            .post_lighthouse_liveness(indices.as_slice(), epoch)
            .await
            .unwrap()
            .data;

        assert_eq!(result, expected);

        // Attest to the current slot
        self.client
            .post_beacon_pool_attestations(self.attestations.as_slice())
            .await
            .unwrap();

        let result = self
            .client
            .post_lighthouse_liveness(indices.as_slice(), epoch)
            .await
            .unwrap()
            .data;

        let committees = head_state
            .get_beacon_committees_at_slot(self.chain.slot().unwrap())
            .unwrap();
        let attesting_validators: Vec<usize> = committees
            .into_iter()
            .flat_map(|committee| committee.committee.iter().cloned())
            .collect();
        // All attesters should now be considered live
        let expected = expected
            .into_iter()
            .map(|mut a| {
                if attesting_validators.contains(&(a.index as usize)) {
                    a.is_live = true;
                }
                a
            })
            .collect::<Vec<_>>();

        assert_eq!(result, expected);

        self
    }

    pub async fn test_get_events(self) -> Self {
        // Subscribe to all events
        let topics = vec![
            EventTopic::Attestation,
            EventTopic::VoluntaryExit,
            EventTopic::Block,
            EventTopic::Head,
            EventTopic::FinalizedCheckpoint,
        ];
        let mut events_future = self
            .client
            .get_events::<E>(topics.as_slice())
            .await
            .unwrap();

        let expected_attestation_len = self.attestations.len();

        self.client
            .post_beacon_pool_attestations(self.attestations.as_slice())
            .await
            .unwrap();

        let attestation_events = poll_events(
            &mut events_future,
            expected_attestation_len,
            Duration::from_millis(10000),
        )
        .await;
        assert_eq!(
            attestation_events.as_slice(),
            self.attestations
                .clone()
                .into_iter()
                .map(|attestation| EventKind::Attestation(Box::new(attestation)))
                .collect::<Vec<_>>()
                .as_slice()
        );

        // Produce a voluntary exit event
        self.client
            .post_beacon_pool_voluntary_exits(&self.voluntary_exit)
            .await
            .unwrap();

        let exit_events = poll_events(&mut events_future, 1, Duration::from_millis(10000)).await;
        assert_eq!(
            exit_events.as_slice(),
            &[EventKind::VoluntaryExit(self.voluntary_exit.clone())]
        );

        // Submit the next block, which is on an epoch boundary, so this will produce a finalized
        // checkpoint event, head event, and block event
        let block_root = self.next_block.signed_block().canonical_root();

        // current_duty_dependent_root = block root because this is the first slot of the epoch
        let current_duty_dependent_root = self.chain.head_beacon_block_root();
        let current_slot = self.chain.slot().unwrap();
        let next_slot = self.next_block.signed_block().slot();
        let finalization_distance = E::slots_per_epoch() * 2;

        let expected_block = EventKind::Block(SseBlock {
            block: block_root,
            slot: next_slot,
            execution_optimistic: false,
        });

        let expected_head = EventKind::Head(SseHead {
            block: block_root,
            slot: next_slot,
            state: self.next_block.signed_block().state_root(),
            current_duty_dependent_root,
            previous_duty_dependent_root: self
                .chain
                .block_root_at_slot(current_slot - E::slots_per_epoch(), WhenSlotSkipped::Prev)
                .unwrap()
                .unwrap(),
            epoch_transition: true,
            execution_optimistic: false,
        });

        let finalized_block_root = self
            .chain
            .block_root_at_slot(next_slot - finalization_distance, WhenSlotSkipped::Prev)
            .unwrap()
            .unwrap();
        let finalized_block = self
            .chain
            .get_blinded_block(&finalized_block_root)
            .unwrap()
            .unwrap();
        let finalized_state_root = finalized_block.state_root();

        let expected_finalized = EventKind::FinalizedCheckpoint(SseFinalizedCheckpoint {
            block: finalized_block_root,
            state: finalized_state_root,
            epoch: Epoch::new(3),
            execution_optimistic: false,
        });

        self.client
            .post_beacon_blocks(&self.next_block)
            .await
            .unwrap();

        let block_events = poll_events(&mut events_future, 3, Duration::from_millis(10000)).await;
        assert_eq!(
            block_events.as_slice(),
            &[expected_block, expected_head, expected_finalized]
        );

        // Test a reorg event
        let mut chain_reorg_event_future = self
            .client
            .get_events::<E>(&[EventTopic::ChainReorg])
            .await
            .unwrap();

        let expected_reorg = EventKind::ChainReorg(SseChainReorg {
<<<<<<< HEAD
            slot: self.next_block.signed_block().slot(),
=======
            slot: self.reorg_block.slot(),
>>>>>>> 246d52d2
            depth: 1,
            old_head_block: self.next_block.signed_block().canonical_root(),
            old_head_state: self.next_block.signed_block().state_root(),
            new_head_block: self.reorg_block.signed_block().canonical_root(),
            new_head_state: self.reorg_block.signed_block().state_root(),
            epoch: self
                .next_block
                .signed_block()
                .slot()
                .epoch(E::slots_per_epoch()),
            execution_optimistic: false,
        });

        self.harness.advance_slot();

        self.client
            .post_beacon_blocks(&self.reorg_block)
            .await
            .unwrap();

        let reorg_event = poll_events(
            &mut chain_reorg_event_future,
            1,
            Duration::from_millis(10000),
        )
        .await;
        assert_eq!(reorg_event.as_slice(), &[expected_reorg]);

        self
    }

    pub async fn test_get_events_altair(self) -> Self {
        let topics = vec![EventTopic::ContributionAndProof];
        let mut events_future = self
            .client
            .get_events::<E>(topics.as_slice())
            .await
            .unwrap();

        let expected_contribution_len = self.contribution_and_proofs.len();

        self.client
            .post_validator_contribution_and_proofs(self.contribution_and_proofs.as_slice())
            .await
            .unwrap();

        let contribution_events = poll_events(
            &mut events_future,
            expected_contribution_len,
            Duration::from_millis(10000),
        )
        .await;
        assert_eq!(
            contribution_events.as_slice(),
            self.contribution_and_proofs
                .clone()
                .into_iter()
                .map(|contribution| EventKind::ContributionAndProof(Box::new(contribution)))
                .collect::<Vec<_>>()
                .as_slice()
        );

        self
    }

    pub async fn test_get_events_from_genesis(self) -> Self {
        let topics = vec![EventTopic::Block, EventTopic::Head];
        let mut events_future = self
            .client
            .get_events::<E>(topics.as_slice())
            .await
            .unwrap();

        let block_root = self.next_block.signed_block().canonical_root();
        let next_slot = self.next_block.signed_block().slot();

        let expected_block = EventKind::Block(SseBlock {
            block: block_root,
            slot: next_slot,
            execution_optimistic: false,
        });

        let expected_head = EventKind::Head(SseHead {
            block: block_root,
            slot: next_slot,
            state: self.next_block.signed_block().state_root(),
            current_duty_dependent_root: self.chain.genesis_block_root,
            previous_duty_dependent_root: self.chain.genesis_block_root,
            epoch_transition: false,
            execution_optimistic: false,
        });

        self.client
            .post_beacon_blocks(&self.next_block)
            .await
            .unwrap();

        let block_events = poll_events(&mut events_future, 2, Duration::from_millis(10000)).await;
        assert_eq!(block_events.as_slice(), &[expected_block, expected_head]);

        self
    }

    pub async fn test_check_optimistic_responses(&mut self) {
        // Check responses are not optimistic.
        let result = self
            .client
            .get_beacon_headers_block_id(CoreBlockId::Head)
            .await
            .unwrap()
            .unwrap();

        assert_eq!(result.execution_optimistic, Some(false));

        // Change head to be optimistic.
        self.chain
            .canonical_head
            .fork_choice_write_lock()
            .proto_array_mut()
            .core_proto_array_mut()
            .nodes
            .last_mut()
            .map(|head_node| {
                head_node.execution_status = ExecutionStatus::Optimistic(ExecutionBlockHash::zero())
            });

        // Check responses are now optimistic.
        let result = self
            .client
            .get_beacon_headers_block_id(CoreBlockId::Head)
            .await
            .unwrap()
            .unwrap();

        assert_eq!(result.execution_optimistic, Some(true));
    }
}

async fn poll_events<S: Stream<Item = Result<EventKind<T>, eth2::Error>> + Unpin, T: EthSpec>(
    stream: &mut S,
    num_events: usize,
    timeout: Duration,
) -> Vec<EventKind<T>> {
    let mut events = Vec::new();

    let collect_stream_fut = async {
        loop {
            if let Some(result) = stream.next().await {
                events.push(result.unwrap());
                if events.len() == num_events {
                    return;
                }
            }
        }
    };

    tokio::select! {
            _ = collect_stream_fut => {events}
            _ = tokio::time::sleep(timeout) => { return events; }
    }
}

#[tokio::test(flavor = "multi_thread", worker_threads = 2)]
async fn get_events() {
    ApiTester::new().await.test_get_events().await;
}

#[tokio::test(flavor = "multi_thread", worker_threads = 2)]
async fn get_events_altair() {
    let mut config = ApiTesterConfig::default();
    config.spec.altair_fork_epoch = Some(Epoch::new(0));
    ApiTester::new_from_config(config)
        .await
        .test_get_events_altair()
        .await;
}

#[tokio::test(flavor = "multi_thread", worker_threads = 2)]
async fn get_events_from_genesis() {
    ApiTester::new_from_genesis()
        .await
        .test_get_events_from_genesis()
        .await;
}

#[tokio::test(flavor = "multi_thread", worker_threads = 2)]
async fn beacon_get() {
    ApiTester::new()
        .await
        .test_beacon_genesis()
        .await
        .test_beacon_states_root_finalized()
        .await
        .test_beacon_states_fork_finalized()
        .await
        .test_beacon_states_finality_checkpoints_finalized()
        .await
        .test_beacon_headers_block_id_finalized()
        .await
        .test_beacon_blocks_finalized::<MainnetEthSpec>()
        .await
        .test_beacon_blinded_blocks_finalized::<MainnetEthSpec>()
        .await
        .test_debug_beacon_states_finalized()
        .await
        .test_beacon_states_root()
        .await
        .test_beacon_states_fork()
        .await
        .test_beacon_states_finality_checkpoints()
        .await
        .test_beacon_states_validators()
        .await
        .test_beacon_states_validator_balances()
        .await
        .test_beacon_states_committees()
        .await
        .test_beacon_states_validator_id()
        .await
        .test_beacon_states_randao()
        .await
        .test_beacon_headers_all_slots()
        .await
        .test_beacon_headers_all_parents()
        .await
        .test_beacon_headers_block_id()
        .await
        .test_beacon_blocks()
        .await
        .test_beacon_blinded_blocks()
        .await
        .test_beacon_blocks_attestations()
        .await
        .test_beacon_blocks_root()
        .await
        .test_get_beacon_pool_attestations()
        .await
        .test_get_beacon_pool_attester_slashings()
        .await
        .test_get_beacon_pool_proposer_slashings()
        .await
        .test_get_beacon_pool_voluntary_exits()
        .await;
}

#[tokio::test(flavor = "multi_thread", worker_threads = 2)]
async fn post_beacon_blocks_valid() {
    ApiTester::new().await.test_post_beacon_blocks_valid().await;
}

#[tokio::test(flavor = "multi_thread", worker_threads = 2)]
async fn post_beacon_blocks_invalid() {
    ApiTester::new()
        .await
        .test_post_beacon_blocks_invalid()
        .await;
}

#[tokio::test(flavor = "multi_thread", worker_threads = 2)]
async fn beacon_pools_post_attestations_valid() {
    ApiTester::new()
        .await
        .test_post_beacon_pool_attestations_valid()
        .await;
}

#[tokio::test(flavor = "multi_thread", worker_threads = 2)]
async fn beacon_pools_post_attestations_invalid() {
    ApiTester::new()
        .await
        .test_post_beacon_pool_attestations_invalid()
        .await;
}

#[tokio::test(flavor = "multi_thread", worker_threads = 2)]
async fn beacon_pools_post_attester_slashings_valid() {
    ApiTester::new()
        .await
        .test_post_beacon_pool_attester_slashings_valid()
        .await;
}

#[tokio::test(flavor = "multi_thread", worker_threads = 2)]
async fn beacon_pools_post_attester_slashings_invalid() {
    ApiTester::new()
        .await
        .test_post_beacon_pool_attester_slashings_invalid()
        .await;
}

#[tokio::test(flavor = "multi_thread", worker_threads = 2)]
async fn beacon_pools_post_proposer_slashings_valid() {
    ApiTester::new()
        .await
        .test_post_beacon_pool_proposer_slashings_valid()
        .await;
}

#[tokio::test(flavor = "multi_thread", worker_threads = 2)]
async fn beacon_pools_post_proposer_slashings_invalid() {
    ApiTester::new()
        .await
        .test_post_beacon_pool_proposer_slashings_invalid()
        .await;
}

#[tokio::test(flavor = "multi_thread", worker_threads = 2)]
async fn beacon_pools_post_voluntary_exits_valid() {
    ApiTester::new()
        .await
        .test_post_beacon_pool_voluntary_exits_valid()
        .await;
}

#[tokio::test(flavor = "multi_thread", worker_threads = 2)]
async fn beacon_pools_post_voluntary_exits_invalid() {
    ApiTester::new()
        .await
        .test_post_beacon_pool_voluntary_exits_invalid()
        .await;
}

#[tokio::test(flavor = "multi_thread", worker_threads = 2)]
async fn config_get() {
    ApiTester::new()
        .await
        .test_get_config_fork_schedule()
        .await
        .test_get_config_spec()
        .await
        .test_get_config_deposit_contract()
        .await;
}

#[tokio::test(flavor = "multi_thread", worker_threads = 2)]
async fn debug_get() {
    ApiTester::new()
        .await
        .test_get_debug_beacon_states()
        .await
        .test_get_debug_beacon_heads()
        .await
        .test_get_debug_fork_choice()
        .await;
}

#[tokio::test(flavor = "multi_thread", worker_threads = 2)]
async fn node_get() {
    ApiTester::new()
        .await
        .test_get_node_version()
        .await
        .test_get_node_syncing()
        .await
        .test_get_node_identity()
        .await
        .test_get_node_health()
        .await
        .test_get_node_peers_by_id()
        .await
        .test_get_node_peers()
        .await
        .test_get_node_peer_count()
        .await;
}

#[tokio::test(flavor = "multi_thread", worker_threads = 2)]
async fn get_validator_duties_early() {
    ApiTester::new()
        .await
        .test_get_validator_duties_early()
        .await;
}

#[tokio::test(flavor = "multi_thread", worker_threads = 2)]
async fn get_validator_duties_attester() {
    ApiTester::new()
        .await
        .test_get_validator_duties_attester()
        .await;
}

#[tokio::test(flavor = "multi_thread", worker_threads = 2)]
async fn get_validator_duties_attester_with_skip_slots() {
    ApiTester::new()
        .await
        .skip_slots(E::slots_per_epoch() * 2)
        .test_get_validator_duties_attester()
        .await;
}

#[tokio::test(flavor = "multi_thread", worker_threads = 2)]
async fn get_validator_duties_proposer() {
    ApiTester::new()
        .await
        .test_get_validator_duties_proposer()
        .await;
}

#[tokio::test(flavor = "multi_thread", worker_threads = 2)]
async fn get_validator_duties_proposer_with_skip_slots() {
    ApiTester::new()
        .await
        .skip_slots(E::slots_per_epoch() * 2)
        .test_get_validator_duties_proposer()
        .await;
}

#[tokio::test(flavor = "multi_thread", worker_threads = 2)]
async fn block_production() {
    ApiTester::new().await.test_block_production().await;
}

#[tokio::test(flavor = "multi_thread", worker_threads = 2)]
async fn block_production_with_skip_slots() {
    ApiTester::new()
        .await
        .skip_slots(E::slots_per_epoch() * 2)
        .test_block_production()
        .await;
}

#[tokio::test(flavor = "multi_thread", worker_threads = 2)]
async fn block_production_no_verify_randao() {
    ApiTester::new()
        .await
        .test_block_production_no_verify_randao()
        .await;
}

#[tokio::test(flavor = "multi_thread", worker_threads = 2)]
async fn block_production_verify_randao_invalid() {
    ApiTester::new()
        .await
        .test_block_production_verify_randao_invalid()
        .await;
}

#[tokio::test(flavor = "multi_thread", worker_threads = 2)]
async fn blinded_block_production_full_payload_premerge() {
    ApiTester::new()
        .await
        .test_blinded_block_production::<FullPayload<_>>()
        .await;
}

#[tokio::test(flavor = "multi_thread", worker_threads = 2)]
async fn blinded_block_production_with_skip_slots_full_payload_premerge() {
    ApiTester::new()
        .await
        .skip_slots(E::slots_per_epoch() * 2)
        .test_blinded_block_production::<FullPayload<_>>()
        .await;
}

#[tokio::test(flavor = "multi_thread", worker_threads = 2)]
async fn blinded_block_production_no_verify_randao_full_payload_premerge() {
    ApiTester::new()
        .await
        .test_blinded_block_production_no_verify_randao::<FullPayload<_>>()
        .await;
}

#[tokio::test(flavor = "multi_thread", worker_threads = 2)]
async fn blinded_block_production_verify_randao_invalid_full_payload_premerge() {
    ApiTester::new()
        .await
        .test_blinded_block_production_verify_randao_invalid::<FullPayload<_>>()
        .await;
}

#[tokio::test(flavor = "multi_thread", worker_threads = 2)]
async fn blinded_block_production_blinded_payload_premerge() {
    ApiTester::new()
        .await
        .test_blinded_block_production::<BlindedPayload<_>>()
        .await;
}

#[tokio::test(flavor = "multi_thread", worker_threads = 2)]
async fn blinded_block_production_with_skip_slots_blinded_payload_premerge() {
    ApiTester::new()
        .await
        .skip_slots(E::slots_per_epoch() * 2)
        .test_blinded_block_production::<BlindedPayload<_>>()
        .await;
}

#[tokio::test(flavor = "multi_thread", worker_threads = 2)]
async fn blinded_block_production_no_verify_randao_blinded_payload_premerge() {
    ApiTester::new()
        .await
        .test_blinded_block_production_no_verify_randao::<BlindedPayload<_>>()
        .await;
}

#[tokio::test(flavor = "multi_thread", worker_threads = 2)]
async fn blinded_block_production_verify_randao_invalid_blinded_payload_premerge() {
    ApiTester::new()
        .await
        .test_blinded_block_production_verify_randao_invalid::<BlindedPayload<_>>()
        .await;
}

#[tokio::test(flavor = "multi_thread", worker_threads = 2)]
async fn get_validator_attestation_data() {
    ApiTester::new()
        .await
        .test_get_validator_attestation_data()
        .await;
}

#[tokio::test(flavor = "multi_thread", worker_threads = 2)]
async fn get_validator_attestation_data_with_skip_slots() {
    ApiTester::new()
        .await
        .skip_slots(E::slots_per_epoch() * 2)
        .test_get_validator_attestation_data()
        .await;
}

#[tokio::test(flavor = "multi_thread", worker_threads = 2)]
async fn get_validator_aggregate_attestation() {
    ApiTester::new()
        .await
        .test_get_validator_aggregate_attestation()
        .await;
}

#[tokio::test(flavor = "multi_thread", worker_threads = 2)]
async fn get_validator_aggregate_attestation_with_skip_slots() {
    ApiTester::new()
        .await
        .skip_slots(E::slots_per_epoch() * 2)
        .test_get_validator_aggregate_attestation()
        .await;
}

#[tokio::test(flavor = "multi_thread", worker_threads = 2)]
async fn get_validator_aggregate_and_proofs_valid() {
    ApiTester::new()
        .await
        .test_get_validator_aggregate_and_proofs_valid()
        .await;
}

#[tokio::test(flavor = "multi_thread", worker_threads = 2)]
async fn get_validator_aggregate_and_proofs_valid_with_skip_slots() {
    ApiTester::new()
        .await
        .skip_slots(E::slots_per_epoch() * 2)
        .test_get_validator_aggregate_and_proofs_valid()
        .await;
}

#[tokio::test(flavor = "multi_thread", worker_threads = 2)]
async fn get_validator_aggregate_and_proofs_invalid() {
    ApiTester::new()
        .await
        .test_get_validator_aggregate_and_proofs_invalid()
        .await;
}

#[tokio::test(flavor = "multi_thread", worker_threads = 2)]
async fn get_validator_aggregate_and_proofs_invalid_with_skip_slots() {
    ApiTester::new()
        .await
        .skip_slots(E::slots_per_epoch() * 2)
        .test_get_validator_aggregate_and_proofs_invalid()
        .await;
}

#[tokio::test(flavor = "multi_thread", worker_threads = 2)]
async fn get_validator_beacon_committee_subscriptions() {
    ApiTester::new()
        .await
        .test_get_validator_beacon_committee_subscriptions()
        .await;
}

#[tokio::test(flavor = "multi_thread", worker_threads = 2)]
async fn post_validator_register_validator() {
    ApiTester::new()
        .await
        .test_post_validator_register_validator()
        .await;
}

#[tokio::test(flavor = "multi_thread", worker_threads = 2)]
async fn post_validator_register_validator_slashed() {
    ApiTester::new()
        .await
        .test_post_validator_register_validator_slashed()
        .await;
}

#[tokio::test(flavor = "multi_thread", worker_threads = 2)]
async fn post_validator_register_valid() {
    ApiTester::new_mev_tester()
        .await
        .test_payload_respects_registration()
        .await;
}

#[tokio::test(flavor = "multi_thread", worker_threads = 2)]
async fn post_validator_register_gas_limit_mutation() {
    ApiTester::new_mev_tester()
        .await
        .test_payload_accepts_mutated_gas_limit()
        .await;
}

#[tokio::test(flavor = "multi_thread", worker_threads = 2)]
async fn post_validator_register_fee_recipient_mutation() {
    ApiTester::new_mev_tester()
        .await
        .test_payload_accepts_changed_fee_recipient()
        .await;
}

#[tokio::test(flavor = "multi_thread", worker_threads = 2)]
async fn get_blinded_block_invalid_parent_hash() {
    ApiTester::new_mev_tester()
        .await
        .test_payload_rejects_invalid_parent_hash()
        .await;
}

#[tokio::test(flavor = "multi_thread", worker_threads = 2)]
async fn get_blinded_block_invalid_prev_randao() {
    ApiTester::new_mev_tester()
        .await
        .test_payload_rejects_invalid_prev_randao()
        .await;
}

#[tokio::test(flavor = "multi_thread", worker_threads = 2)]
async fn get_blinded_block_invalid_block_number() {
    ApiTester::new_mev_tester()
        .await
        .test_payload_rejects_invalid_block_number()
        .await;
}

#[tokio::test(flavor = "multi_thread", worker_threads = 2)]
async fn get_blinded_block_invalid_timestamp() {
    ApiTester::new_mev_tester()
        .await
        .test_payload_rejects_invalid_timestamp()
        .await;
}

#[tokio::test(flavor = "multi_thread", worker_threads = 2)]
async fn get_blinded_block_invalid_signature() {
    ApiTester::new_mev_tester()
        .await
        .test_payload_rejects_invalid_signature()
        .await;
}

#[tokio::test(flavor = "multi_thread", worker_threads = 2)]
async fn builder_chain_health_skips() {
    ApiTester::new_mev_tester()
        .await
        .test_builder_chain_health_skips()
        .await;
}

#[tokio::test(flavor = "multi_thread", worker_threads = 2)]
async fn builder_chain_health_skips_per_epoch() {
    ApiTester::new_mev_tester()
        .await
        .test_builder_chain_health_skips_per_epoch()
        .await;
}

#[tokio::test(flavor = "multi_thread", worker_threads = 2)]
async fn builder_chain_health_epochs_since_finalization() {
    ApiTester::new_mev_tester()
        .await
        .test_builder_chain_health_epochs_since_finalization()
        .await;
}

#[tokio::test(flavor = "multi_thread", worker_threads = 2)]
async fn builder_chain_health_optimistic_head() {
    ApiTester::new_mev_tester()
        .await
        .test_builder_chain_health_optimistic_head()
        .await;
}

#[tokio::test(flavor = "multi_thread", worker_threads = 2)]
async fn builder_inadequate_builder_threshold() {
    ApiTester::new_mev_tester()
        .await
        .test_payload_rejects_inadequate_builder_threshold()
        .await;
}

#[tokio::test(flavor = "multi_thread", worker_threads = 2)]
async fn builder_payload_chosen_by_profit() {
    ApiTester::new_mev_tester_no_builder_threshold()
        .await
        .test_builder_payload_chosen_when_more_profitable()
        .await
        .test_local_payload_chosen_when_equally_profitable()
        .await
        .test_local_payload_chosen_when_more_profitable()
        .await;
}

#[tokio::test(flavor = "multi_thread", worker_threads = 2)]
async fn builder_works_post_capella() {
    let mut config = ApiTesterConfig {
        builder_threshold: Some(0),
        spec: E::default_spec(),
    };
    config.spec.altair_fork_epoch = Some(Epoch::new(0));
    config.spec.bellatrix_fork_epoch = Some(Epoch::new(0));
    config.spec.capella_fork_epoch = Some(Epoch::new(0));

    ApiTester::new_from_config(config)
        .await
        .test_post_validator_register_validator()
        .await
        .test_builder_works_post_capella()
        .await
        .test_lighthouse_rejects_invalid_withdrawals_root()
        .await;
}

#[tokio::test(flavor = "multi_thread", worker_threads = 2)]
async fn lighthouse_endpoints() {
    ApiTester::new()
        .await
        .test_get_lighthouse_health()
        .await
        .test_get_lighthouse_syncing()
        .await
        .test_get_lighthouse_proto_array()
        .await
        .test_get_lighthouse_validator_inclusion()
        .await
        .test_get_lighthouse_validator_inclusion_global()
        .await
        .test_get_lighthouse_eth1_syncing()
        .await
        .test_get_lighthouse_eth1_block_cache()
        .await
        .test_get_lighthouse_eth1_deposit_cache()
        .await
        .test_get_lighthouse_beacon_states_ssz()
        .await
        .test_get_lighthouse_staking()
        .await
        .test_get_lighthouse_database_info()
        .await
        .test_post_lighthouse_database_reconstruct()
        .await
        .test_post_lighthouse_liveness()
        .await;
}

#[tokio::test(flavor = "multi_thread", worker_threads = 2)]
async fn optimistic_responses() {
    ApiTester::new_with_hard_forks(true, true)
        .await
        .test_check_optimistic_responses()
        .await;
}<|MERGE_RESOLUTION|>--- conflicted
+++ resolved
@@ -1252,16 +1252,6 @@
     }
 
     pub async fn test_post_beacon_blocks_invalid(mut self) -> Self {
-<<<<<<< HEAD
-        let mut next_block = self.next_block.clone().deconstruct().0;
-        *next_block.message_mut().proposer_index_mut() += 1;
-
-        assert!(self
-            .client
-            .post_beacon_blocks(&SignedBlockContents::from(next_block))
-            .await
-            .is_err());
-=======
         let block = self
             .harness
             .make_block_with_modifier(
@@ -1274,8 +1264,7 @@
             .await
             .0;
 
-        assert!(self.client.post_beacon_blocks(&block).await.is_err());
->>>>>>> 246d52d2
+        assert!(self.client.post_beacon_blocks(&SignedBlockContents::from(block)).await.is_err());
 
         assert!(
             self.network_rx.network_recv.recv().await.is_some(),
@@ -4164,11 +4153,7 @@
             .unwrap();
 
         let expected_reorg = EventKind::ChainReorg(SseChainReorg {
-<<<<<<< HEAD
-            slot: self.next_block.signed_block().slot(),
-=======
             slot: self.reorg_block.slot(),
->>>>>>> 246d52d2
             depth: 1,
             old_head_block: self.next_block.signed_block().canonical_root(),
             old_head_state: self.next_block.signed_block().state_root(),
