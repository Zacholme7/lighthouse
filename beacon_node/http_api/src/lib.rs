//! This crate contains a HTTP server which serves the endpoints listed here:
//!
//! https://github.com/ethereum/beacon-APIs
//!
//! There are also some additional, non-standard endpoints behind the `/lighthouse/` path which are
//! used for development.

mod attestation_performance;
mod attester_duties;
mod block_id;
mod block_packing_efficiency;
mod block_rewards;
mod build_block_contents;
mod builder_states;
mod database;
mod metrics;
mod produce_block;
mod proposer_duties;
mod publish_blocks;
mod standard_block_rewards;
mod state_id;
mod sync_committee_rewards;
mod sync_committees;
mod task_spawner;
pub mod test_utils;
mod ui;
mod validator;
mod validator_inclusion;
mod validators;
mod version;

use crate::produce_block::{produce_blinded_block_v2, produce_block_v2, produce_block_v3};
use beacon_chain::{
    attestation_verification::VerifiedAttestation, observed_operations::ObservationOutcome,
    validator_monitor::timestamp_now, AttestationError as AttnError, BeaconChain, BeaconChainError,
    BeaconChainTypes, WhenSlotSkipped,
};
use beacon_processor::BeaconProcessorSend;
pub use block_id::BlockId;
use builder_states::get_next_withdrawals;
use bytes::Bytes;
use directory::DEFAULT_ROOT_DIR;
use eth2::types::{
    self as api_types, BroadcastValidation, EndpointVersion, ForkChoice, ForkChoiceNode,
    PublishBlockRequest, ValidatorBalancesRequestBody, ValidatorId, ValidatorStatus,
    ValidatorsRequestBody,
};
use lighthouse_network::{types::SyncState, EnrExt, NetworkGlobals, PeerId, PubsubMessage};
use lighthouse_version::version_with_platform;
use logging::SSELoggingComponents;
use network::{NetworkMessage, NetworkSenders, ValidatorSubscriptionMessage};
use operation_pool::ReceivedPreCapella;
use parking_lot::RwLock;
pub use publish_blocks::{
    publish_blinded_block, publish_block, reconstruct_block, ProvenancedBlock,
};
use serde::{Deserialize, Serialize};
use slog::{crit, debug, error, info, warn, Logger};
use slot_clock::SlotClock;
use ssz::Encode;
pub use state_id::StateId;
use std::future::Future;
use std::net::{IpAddr, Ipv4Addr, SocketAddr};
use std::path::PathBuf;
use std::pin::Pin;
use std::sync::Arc;
use sysinfo::{System, SystemExt};
use system_health::observe_system_health_bn;
use task_spawner::{Priority, TaskSpawner};
use tokio::sync::{
    mpsc::{Sender, UnboundedSender},
    oneshot,
};
use tokio_stream::{
    wrappers::{errors::BroadcastStreamRecvError, BroadcastStream},
    StreamExt,
};
use types::{
    Attestation, AttestationData, AttestationShufflingId, AttesterSlashing, BeaconStateError,
    CommitteeCache, ConfigAndPreset, Epoch, EthSpec, ForkName, ForkVersionedResponse, Hash256,
    ProposerPreparationData, ProposerSlashing, RelativeEpoch, SignedAggregateAndProof,
    SignedBlindedBeaconBlock, SignedBlsToExecutionChange, SignedContributionAndProof,
    SignedValidatorRegistrationData, SignedVoluntaryExit, Slot, SyncCommitteeMessage,
    SyncContributionData,
};
use validator::pubkey_to_validator_index;
use version::{
    add_consensus_version_header, execution_optimistic_finalized_fork_versioned_response,
    inconsistent_fork_rejection, unsupported_version_rejection, V1, V2, V3,
};
use warp::http::StatusCode;
use warp::sse::Event;
use warp::Reply;
use warp::{http::Response, Filter};
use warp_utils::{query::multi_key_query, uor::UnifyingOrFilter};

const API_PREFIX: &str = "eth";

/// If the node is within this many epochs from the head, we declare it to be synced regardless of
/// the network sync state.
///
/// This helps prevent attacks where nodes can convince us that we're syncing some non-existent
/// finalized head.
const SYNC_TOLERANCE_EPOCHS: u64 = 8;

/// A custom type which allows for both unsecured and TLS-enabled HTTP servers.
type HttpServer = (SocketAddr, Pin<Box<dyn Future<Output = ()> + Send>>);

/// Alias for readability.
pub type ExecutionOptimistic = bool;

/// Configuration used when serving the HTTP server over TLS.
#[derive(PartialEq, Debug, Clone, Serialize, Deserialize)]
pub struct TlsConfig {
    pub cert: PathBuf,
    pub key: PathBuf,
}

/// A wrapper around all the items required to spawn the HTTP server.
///
/// The server will gracefully handle the case where any fields are `None`.
pub struct Context<T: BeaconChainTypes> {
    pub config: Config,
    pub chain: Option<Arc<BeaconChain<T>>>,
    pub network_senders: Option<NetworkSenders<T::EthSpec>>,
    pub network_globals: Option<Arc<NetworkGlobals<T::EthSpec>>>,
    pub beacon_processor_send: Option<BeaconProcessorSend<T::EthSpec>>,
    pub eth1_service: Option<eth1::Service>,
    pub sse_logging_components: Option<SSELoggingComponents>,
    pub log: Logger,
}

/// Configuration for the HTTP server.
#[derive(PartialEq, Debug, Clone, Serialize, Deserialize)]
pub struct Config {
    pub enabled: bool,
    pub listen_addr: IpAddr,
    pub listen_port: u16,
    pub allow_origin: Option<String>,
    pub tls_config: Option<TlsConfig>,
    pub allow_sync_stalled: bool,
    pub spec_fork_name: Option<ForkName>,
    pub data_dir: PathBuf,
    pub sse_capacity_multiplier: usize,
    pub enable_beacon_processor: bool,
    #[serde(with = "eth2::types::serde_status_code")]
    pub duplicate_block_status_code: StatusCode,
    pub enable_light_client_server: bool,
}

impl Default for Config {
    fn default() -> Self {
        Self {
            enabled: false,
            listen_addr: IpAddr::V4(Ipv4Addr::new(127, 0, 0, 1)),
            listen_port: 5052,
            allow_origin: None,
            tls_config: None,
            allow_sync_stalled: false,
            spec_fork_name: None,
            data_dir: PathBuf::from(DEFAULT_ROOT_DIR),
            sse_capacity_multiplier: 1,
            enable_beacon_processor: true,
            duplicate_block_status_code: StatusCode::ACCEPTED,
            enable_light_client_server: false,
        }
    }
}

#[derive(Debug)]
pub enum Error {
    Warp(warp::Error),
    Other(String),
}

impl From<warp::Error> for Error {
    fn from(e: warp::Error) -> Self {
        Error::Warp(e)
    }
}

impl From<String> for Error {
    fn from(e: String) -> Self {
        Error::Other(e)
    }
}

/// Creates a `warp` logging wrapper which we use to create `slog` logs.
pub fn slog_logging(
    log: Logger,
) -> warp::filters::log::Log<impl Fn(warp::filters::log::Info) + Clone> {
    warp::log::custom(move |info| {
        match info.status() {
            status
                if status == StatusCode::OK
                    || status == StatusCode::NOT_FOUND
                    || status == StatusCode::PARTIAL_CONTENT =>
            {
                debug!(
                    log,
                    "Processed HTTP API request";
                    "elapsed" => format!("{:?}", info.elapsed()),
                    "status" => status.to_string(),
                    "path" => info.path(),
                    "method" => info.method().to_string(),
                );
            }
            status => {
                warn!(
                    log,
                    "Error processing HTTP API request";
                    "elapsed" => format!("{:?}", info.elapsed()),
                    "status" => status.to_string(),
                    "path" => info.path(),
                    "method" => info.method().to_string(),
                );
            }
        };
    })
}

/// Creates a `warp` logging wrapper which we use for Prometheus metrics (not necessarily logging,
/// per say).
pub fn prometheus_metrics() -> warp::filters::log::Log<impl Fn(warp::filters::log::Info) + Clone> {
    warp::log::custom(move |info| {
        // Here we restrict the `info.path()` value to some predefined values. Without this, we end
        // up with a new metric type each time someone includes something unique in the path (e.g.,
        // a block hash).
        let path = {
            let equals = |s: &'static str| -> Option<&'static str> {
                if info.path() == format!("/{}/{}", API_PREFIX, s) {
                    Some(s)
                } else {
                    None
                }
            };

            let starts_with = |s: &'static str| -> Option<&'static str> {
                if info.path().starts_with(&format!("/{}/{}", API_PREFIX, s)) {
                    Some(s)
                } else {
                    None
                }
            };

            // First line covers `POST /v1/beacon/blocks` only
            equals("v1/beacon/blocks")
                .or_else(|| starts_with("v1/validator/blocks"))
                .or_else(|| starts_with("v2/validator/blocks"))
                .or_else(|| starts_with("v1/validator/blinded_blocks"))
                .or_else(|| starts_with("v1/validator/duties/attester"))
                .or_else(|| starts_with("v1/validator/duties/proposer"))
                .or_else(|| starts_with("v1/validator/duties/sync"))
                .or_else(|| starts_with("v1/validator/attestation_data"))
                .or_else(|| starts_with("v1/validator/aggregate_attestation"))
                .or_else(|| starts_with("v1/validator/aggregate_and_proofs"))
                .or_else(|| starts_with("v1/validator/sync_committee_contribution"))
                .or_else(|| starts_with("v1/validator/contribution_and_proofs"))
                .or_else(|| starts_with("v1/validator/beacon_committee_subscriptions"))
                .or_else(|| starts_with("v1/validator/sync_committee_subscriptions"))
                .or_else(|| starts_with("v1/beacon/pool/attestations"))
                .or_else(|| starts_with("v1/beacon/pool/sync_committees"))
                .or_else(|| starts_with("v1/beacon/blocks/head/root"))
                .or_else(|| starts_with("v1/validator/prepare_beacon_proposer"))
                .or_else(|| starts_with("v1/validator/register_validator"))
                .or_else(|| starts_with("v1/beacon/"))
                .or_else(|| starts_with("v2/beacon/"))
                .or_else(|| starts_with("v1/config/"))
                .or_else(|| starts_with("v1/debug/"))
                .or_else(|| starts_with("v2/debug/"))
                .or_else(|| starts_with("v1/events/"))
                .or_else(|| starts_with("v1/node/"))
                .or_else(|| starts_with("v1/validator/"))
                .unwrap_or("other")
        };

        metrics::inc_counter_vec(&metrics::HTTP_API_PATHS_TOTAL, &[path]);
        metrics::inc_counter_vec(
            &metrics::HTTP_API_STATUS_CODES_TOTAL,
            &[&info.status().to_string()],
        );
        metrics::observe_timer_vec(&metrics::HTTP_API_PATHS_TIMES, &[path], info.elapsed());
    })
}

fn enable(is_enabled: bool) -> impl Filter<Extract = (), Error = warp::Rejection> + Clone {
    warp::any()
        .and_then(move || async move {
            if is_enabled {
                Ok(())
            } else {
                Err(warp::reject::not_found())
            }
        })
        .untuple_one()
}

/// Creates a server that will serve requests using information from `ctx`.
///
/// The server will shut down gracefully when the `shutdown` future resolves.
///
/// ## Returns
///
/// This function will bind the server to the provided address and then return a tuple of:
///
/// - `SocketAddr`: the address that the HTTP server will listen on.
/// - `Future`: the actual server future that will need to be awaited.
///
/// ## Errors
///
/// Returns an error if the server is unable to bind or there is another error during
/// configuration.
pub fn serve<T: BeaconChainTypes>(
    ctx: Arc<Context<T>>,
    shutdown: impl Future<Output = ()> + Send + Sync + 'static,
) -> Result<HttpServer, Error> {
    let config = ctx.config.clone();
    let allow_sync_stalled = config.allow_sync_stalled;
    let log = ctx.log.clone();

    // Configure CORS.
    let cors_builder = {
        let builder = warp::cors()
            .allow_methods(vec!["GET", "POST"])
            .allow_headers(vec!["Content-Type"]);

        warp_utils::cors::set_builder_origins(
            builder,
            config.allow_origin.as_deref(),
            (config.listen_addr, config.listen_port),
        )?
    };

    // Sanity check.
    if !config.enabled {
        crit!(log, "Cannot start disabled HTTP server");
        return Err(Error::Other(
            "A disabled server should not be started".to_string(),
        ));
    }

    // Create a filter that extracts the endpoint version.
    let any_version = warp::path(API_PREFIX).and(warp::path::param::<EndpointVersion>().or_else(
        |_| async move {
            Err(warp_utils::reject::custom_bad_request(
                "Invalid version identifier".to_string(),
            ))
        },
    ));

    // Filter that enforces a single endpoint version and then discards the `EndpointVersion`.
    let single_version = |reqd: EndpointVersion| {
        any_version
            .and_then(move |version| async move {
                if version == reqd {
                    Ok(())
                } else {
                    Err(unsupported_version_rejection(version))
                }
            })
            .untuple_one()
    };

    let eth_v1 = single_version(V1);
    let eth_v2 = single_version(V2);

    // Create a `warp` filter that provides access to the network globals.
    let inner_network_globals = ctx.network_globals.clone();
    let network_globals = warp::any()
        .map(move || inner_network_globals.clone())
        .and_then(|network_globals| async move {
            match network_globals {
                Some(globals) => Ok(globals),
                None => Err(warp_utils::reject::custom_not_found(
                    "network globals are not initialized.".to_string(),
                )),
            }
        });

    // Create a `warp` filter for the data_dir.
    let inner_data_dir = ctx.config.data_dir.clone();
    let data_dir_filter = warp::any().map(move || inner_data_dir.clone());

    // Create a `warp` filter that provides access to the beacon chain.
    let inner_ctx = ctx.clone();
    let chain_filter =
        warp::any()
            .map(move || inner_ctx.chain.clone())
            .and_then(|chain| async move {
                match chain {
                    Some(chain) => Ok(chain),
                    None => Err(warp_utils::reject::custom_not_found(
                        "Beacon chain genesis has not yet been observed.".to_string(),
                    )),
                }
            });

    // Create a `warp` filter that provides access to the network sender channel.
    let network_tx = ctx
        .network_senders
        .as_ref()
        .map(|senders| senders.network_send());
    let network_tx_filter =
        warp::any()
            .map(move || network_tx.clone())
            .and_then(|network_tx| async move {
                match network_tx {
                    Some(network_tx) => Ok(network_tx),
                    None => Err(warp_utils::reject::custom_not_found(
                        "The networking stack has not yet started (network_tx).".to_string(),
                    )),
                }
            });

    // Create a `warp` filter that provides access to the network attestation subscription channel.
    let validator_subscriptions_tx = ctx
        .network_senders
        .as_ref()
        .map(|senders| senders.validator_subscription_send());
    let validator_subscription_tx_filter = warp::any()
        .map(move || validator_subscriptions_tx.clone())
        .and_then(|validator_subscriptions_tx| async move {
            match validator_subscriptions_tx {
                Some(validator_subscriptions_tx) => Ok(validator_subscriptions_tx),
                None => Err(warp_utils::reject::custom_not_found(
                    "The networking stack has not yet started (validator_subscription_tx)."
                        .to_string(),
                )),
            }
        });

    // Create a `warp` filter that provides access to the Eth1 service.
    let inner_ctx = ctx.clone();
    let eth1_service_filter = warp::any()
        .map(move || inner_ctx.eth1_service.clone())
        .and_then(|eth1_service| async move {
            match eth1_service {
                Some(eth1_service) => Ok(eth1_service),
                None => Err(warp_utils::reject::custom_not_found(
                    "The Eth1 service is not started. Use --eth1 on the CLI.".to_string(),
                )),
            }
        });

    // Create a `warp` filter that rejects requests whilst the node is syncing.
    let not_while_syncing_filter =
        warp::any()
            .and(network_globals.clone())
            .and(chain_filter.clone())
            .and_then(
                move |network_globals: Arc<NetworkGlobals<T::EthSpec>>,
                      chain: Arc<BeaconChain<T>>| async move {
                    match *network_globals.sync_state.read() {
                        SyncState::SyncingFinalized { .. } => {
                            let head_slot = chain.canonical_head.cached_head().head_slot();

                            let current_slot =
                                chain.slot_clock.now_or_genesis().ok_or_else(|| {
                                    warp_utils::reject::custom_server_error(
                                        "unable to read slot clock".to_string(),
                                    )
                                })?;

                            let tolerance = SYNC_TOLERANCE_EPOCHS * T::EthSpec::slots_per_epoch();

                            if head_slot + tolerance >= current_slot {
                                Ok(())
                            } else {
                                Err(warp_utils::reject::not_synced(format!(
                                    "head slot is {}, current slot is {}",
                                    head_slot, current_slot
                                )))
                            }
                        }
                        SyncState::SyncingHead { .. }
                        | SyncState::SyncTransition
                        | SyncState::BackFillSyncing { .. } => Ok(()),
                        SyncState::Synced => Ok(()),
                        SyncState::Stalled if allow_sync_stalled => Ok(()),
                        SyncState::Stalled => Err(warp_utils::reject::not_synced(
                            "sync is stalled".to_string(),
                        )),
                    }
                },
            )
            .untuple_one();

    // Create a `warp` filter that provides access to the logger.
    let inner_ctx = ctx.clone();
    let log_filter = warp::any().map(move || inner_ctx.log.clone());

    let inner_components = ctx.sse_logging_components.clone();
    let sse_component_filter = warp::any().map(move || inner_components.clone());

    // Create a `warp` filter that provides access to local system information.
    let system_info = Arc::new(RwLock::new(sysinfo::System::new()));
    {
        // grab write access for initialisation
        let mut system_info = system_info.write();
        system_info.refresh_disks_list();
        system_info.refresh_networks_list();
        system_info.refresh_cpu_specifics(sysinfo::CpuRefreshKind::everything());
        system_info.refresh_cpu();
    } // end lock

    let system_info_filter =
        warp::any()
            .map(move || system_info.clone())
            .map(|sysinfo: Arc<RwLock<System>>| {
                {
                    // refresh stats
                    let mut sysinfo_lock = sysinfo.write();
                    sysinfo_lock.refresh_memory();
                    sysinfo_lock.refresh_cpu_specifics(sysinfo::CpuRefreshKind::everything());
                    sysinfo_lock.refresh_cpu();
                    sysinfo_lock.refresh_system();
                    sysinfo_lock.refresh_networks();
                    sysinfo_lock.refresh_disks();
                } // end lock
                sysinfo
            });

    let app_start = std::time::Instant::now();
    let app_start_filter = warp::any().map(move || app_start);

    // Create a `warp` filter that provides access to the `TaskSpawner`.
    let beacon_processor_send = ctx
        .beacon_processor_send
        .clone()
        .filter(|_| config.enable_beacon_processor);
    let task_spawner_filter =
        warp::any().map(move || TaskSpawner::new(beacon_processor_send.clone()));

    let duplicate_block_status_code = ctx.config.duplicate_block_status_code;

    /*
     *
     * Start of HTTP method definitions.
     *
     */

    // GET beacon/genesis
    let get_beacon_genesis = eth_v1
        .and(warp::path("beacon"))
        .and(warp::path("genesis"))
        .and(warp::path::end())
        .and(task_spawner_filter.clone())
        .and(chain_filter.clone())
        .then(
            |task_spawner: TaskSpawner<T::EthSpec>, chain: Arc<BeaconChain<T>>| {
                task_spawner.blocking_json_task(Priority::P1, move || {
                    let genesis_data = api_types::GenesisData {
                        genesis_time: chain.genesis_time,
                        genesis_validators_root: chain.genesis_validators_root,
                        genesis_fork_version: chain.spec.genesis_fork_version,
                    };
                    Ok(api_types::GenericResponse::from(genesis_data))
                })
            },
        );

    /*
     * beacon/states/{state_id}
     */

    let beacon_states_path = eth_v1
        .and(warp::path("beacon"))
        .and(warp::path("states"))
        .and(warp::path::param::<StateId>().or_else(|_| async {
            Err(warp_utils::reject::custom_bad_request(
                "Invalid state ID".to_string(),
            ))
        }))
        .and(task_spawner_filter.clone())
        .and(chain_filter.clone());

    // GET beacon/states/{state_id}/root
    let get_beacon_state_root = beacon_states_path
        .clone()
        .and(warp::path("root"))
        .and(warp::path::end())
        .then(
            |state_id: StateId,
             task_spawner: TaskSpawner<T::EthSpec>,
             chain: Arc<BeaconChain<T>>| {
                task_spawner.blocking_json_task(Priority::P1, move || {
                    let (root, execution_optimistic, finalized) = state_id.root(&chain)?;
                    Ok(api_types::GenericResponse::from(api_types::RootData::from(
                        root,
                    )))
                    .map(|resp| {
                        resp.add_execution_optimistic_finalized(execution_optimistic, finalized)
                    })
                })
            },
        );

    // GET beacon/states/{state_id}/fork
    let get_beacon_state_fork = beacon_states_path
        .clone()
        .and(warp::path("fork"))
        .and(warp::path::end())
        .then(
            |state_id: StateId,
             task_spawner: TaskSpawner<T::EthSpec>,
             chain: Arc<BeaconChain<T>>| {
                task_spawner.blocking_json_task(Priority::P1, move || {
                    let (fork, execution_optimistic, finalized) =
                        state_id.fork_and_execution_optimistic_and_finalized(&chain)?;
                    Ok(api_types::ExecutionOptimisticFinalizedResponse {
                        data: fork,
                        execution_optimistic: Some(execution_optimistic),
                        finalized: Some(finalized),
                    })
                })
            },
        );

    // GET beacon/states/{state_id}/finality_checkpoints
    let get_beacon_state_finality_checkpoints = beacon_states_path
        .clone()
        .and(warp::path("finality_checkpoints"))
        .and(warp::path::end())
        .then(
            |state_id: StateId,
             task_spawner: TaskSpawner<T::EthSpec>,
             chain: Arc<BeaconChain<T>>| {
                task_spawner.blocking_json_task(Priority::P1, move || {
                    let (data, execution_optimistic, finalized) = state_id
                        .map_state_and_execution_optimistic_and_finalized(
                            &chain,
                            |state, execution_optimistic, finalized| {
                                Ok((
                                    api_types::FinalityCheckpointsData {
                                        previous_justified: state.previous_justified_checkpoint(),
                                        current_justified: state.current_justified_checkpoint(),
                                        finalized: state.finalized_checkpoint(),
                                    },
                                    execution_optimistic,
                                    finalized,
                                ))
                            },
                        )?;

                    Ok(api_types::ExecutionOptimisticFinalizedResponse {
                        data,
                        execution_optimistic: Some(execution_optimistic),
                        finalized: Some(finalized),
                    })
                })
            },
        );

    // GET beacon/states/{state_id}/validator_balances?id
    let get_beacon_state_validator_balances = beacon_states_path
        .clone()
        .and(warp::path("validator_balances"))
        .and(warp::path::end())
        .and(multi_key_query::<api_types::ValidatorBalancesQuery>())
        .then(
            |state_id: StateId,
             task_spawner: TaskSpawner<T::EthSpec>,
             chain: Arc<BeaconChain<T>>,
             query_res: Result<api_types::ValidatorBalancesQuery, warp::Rejection>| {
                task_spawner.blocking_json_task(Priority::P1, move || {
                    let query = query_res?;
<<<<<<< HEAD
                    let (data, execution_optimistic, finalized) = state_id
                        .map_state_and_execution_optimistic_and_finalized(
                            &chain,
                            |state, execution_optimistic, finalized| {
                                Ok((
                                    state
                                        .validators()
                                        .iter()
                                        .zip(state.balances().iter())
                                        .enumerate()
                                        // filter by validator id(s) if provided
                                        .filter(|(index, (validator, _))| {
                                            query.id.as_ref().map_or(true, |ids| {
                                                ids.iter().any(|id| match id {
                                                    ValidatorId::PublicKey(pubkey) => {
                                                        validator.pubkey() == pubkey
                                                    }
                                                    ValidatorId::Index(param_index) => {
                                                        *param_index == *index as u64
                                                    }
                                                })
                                            })
                                        })
                                        .map(|(index, (_, balance))| {
                                            Some(api_types::ValidatorBalanceData {
                                                index: index as u64,
                                                balance: *balance,
                                            })
                                        })
                                        .collect::<Vec<_>>(),
                                    execution_optimistic,
                                    finalized,
                                ))
                            },
                        )?;
=======
                    crate::validators::get_beacon_state_validator_balances(
                        state_id,
                        chain,
                        query.id.as_deref(),
                    )
                })
            },
        );
>>>>>>> a3a37030

    // POST beacon/states/{state_id}/validator_balances
    let post_beacon_state_validator_balances = beacon_states_path
        .clone()
        .and(warp::path("validator_balances"))
        .and(warp::path::end())
        .and(warp::body::json())
        .then(
            |state_id: StateId,
             task_spawner: TaskSpawner<T::EthSpec>,
             chain: Arc<BeaconChain<T>>,
             query: ValidatorBalancesRequestBody| {
                task_spawner.blocking_json_task(Priority::P1, move || {
                    crate::validators::get_beacon_state_validator_balances(
                        state_id,
                        chain,
                        Some(&query.ids),
                    )
                })
            },
        );

    // GET beacon/states/{state_id}/validators?id,status
    let get_beacon_state_validators = beacon_states_path
        .clone()
        .and(warp::path("validators"))
        .and(warp::path::end())
        .and(multi_key_query::<api_types::ValidatorsQuery>())
        .then(
            |state_id: StateId,
             task_spawner: TaskSpawner<T::EthSpec>,
             chain: Arc<BeaconChain<T>>,
             query_res: Result<api_types::ValidatorsQuery, warp::Rejection>| {
                task_spawner.blocking_json_task(Priority::P1, move || {
                    let query = query_res?;
<<<<<<< HEAD
                    let (data, execution_optimistic, finalized) = state_id
                        .map_state_and_execution_optimistic_and_finalized(
                            &chain,
                            |state, execution_optimistic, finalized| {
                                let epoch = state.current_epoch();
                                let far_future_epoch = chain.spec.far_future_epoch;

                                Ok((
                                    state
                                        .validators()
                                        .iter()
                                        .zip(state.balances().iter())
                                        .enumerate()
                                        // filter by validator id(s) if provided
                                        .filter(|(index, (validator, _))| {
                                            query.id.as_ref().map_or(true, |ids| {
                                                ids.iter().any(|id| match id {
                                                    ValidatorId::PublicKey(pubkey) => {
                                                        validator.pubkey() == pubkey
                                                    }
                                                    ValidatorId::Index(param_index) => {
                                                        *param_index == *index as u64
                                                    }
                                                })
                                            })
                                        })
                                        // filter by status(es) if provided and map the result
                                        .filter_map(|(index, (validator, balance))| {
                                            let status = api_types::ValidatorStatus::from_validator(
                                                validator,
                                                epoch,
                                                far_future_epoch,
                                            );

                                            let status_matches =
                                                query.status.as_ref().map_or(true, |statuses| {
                                                    statuses.contains(&status)
                                                        || statuses.contains(&status.superstatus())
                                                });

                                            if status_matches {
                                                Some(api_types::ValidatorData {
                                                    index: index as u64,
                                                    balance: *balance,
                                                    status,
                                                    validator: validator.clone(),
                                                })
                                            } else {
                                                None
                                            }
                                        })
                                        .collect::<Vec<_>>(),
                                    execution_optimistic,
                                    finalized,
                                ))
                            },
                        )?;
=======
                    crate::validators::get_beacon_state_validators(
                        state_id,
                        chain,
                        &query.id,
                        &query.status,
                    )
                })
            },
        );
>>>>>>> a3a37030

    // POST beacon/states/{state_id}/validators
    let post_beacon_state_validators = beacon_states_path
        .clone()
        .and(warp::path("validators"))
        .and(warp::path::end())
        .and(warp::body::json())
        .then(
            |state_id: StateId,
             task_spawner: TaskSpawner<T::EthSpec>,
             chain: Arc<BeaconChain<T>>,
             query: ValidatorsRequestBody| {
                task_spawner.blocking_json_task(Priority::P1, move || {
                    crate::validators::get_beacon_state_validators(
                        state_id,
                        chain,
                        &query.ids,
                        &query.statuses,
                    )
                })
            },
        );

    // GET beacon/states/{state_id}/validators/{validator_id}
    let get_beacon_state_validators_id = beacon_states_path
        .clone()
        .and(warp::path("validators"))
        .and(warp::path::param::<ValidatorId>().or_else(|_| async {
            Err(warp_utils::reject::custom_bad_request(
                "Invalid validator ID".to_string(),
            ))
        }))
        .and(warp::path::end())
        .then(
            |state_id: StateId,
             task_spawner: TaskSpawner<T::EthSpec>,
             chain: Arc<BeaconChain<T>>,
             validator_id: ValidatorId| {
                task_spawner.blocking_json_task(Priority::P1, move || {
                    let (data, execution_optimistic, finalized) = state_id
                        .map_state_and_execution_optimistic_and_finalized(
                            &chain,
                            |state, execution_optimistic, finalized| {
                                let index_opt = match &validator_id {
                                    ValidatorId::PublicKey(pubkey) => pubkey_to_validator_index(
                                        &chain, state, pubkey,
                                    )
                                    .map_err(|e| {
                                        warp_utils::reject::custom_not_found(format!(
                                            "unable to access pubkey cache: {e:?}",
                                        ))
                                    })?,
                                    ValidatorId::Index(index) => Some(*index as usize),
                                };

                                Ok((
                                    index_opt
                                        .and_then(|index| {
                                            let validator = state.validators().get(index)?;
                                            let balance = *state.balances().get(index)?;
                                            let epoch = state.current_epoch();
                                            let far_future_epoch = chain.spec.far_future_epoch;

                                            Some(api_types::ValidatorData {
                                                index: index as u64,
                                                balance,
                                                status: api_types::ValidatorStatus::from_validator(
                                                    validator,
                                                    epoch,
                                                    far_future_epoch,
                                                ),
                                                validator: validator.clone(),
                                            })
                                        })
                                        .ok_or_else(|| {
                                            warp_utils::reject::custom_not_found(format!(
                                                "unknown validator: {}",
                                                validator_id
                                            ))
                                        })?,
                                    execution_optimistic,
                                    finalized,
                                ))
                            },
                        )?;

                    Ok(api_types::ExecutionOptimisticFinalizedResponse {
                        data,
                        execution_optimistic: Some(execution_optimistic),
                        finalized: Some(finalized),
                    })
                })
            },
        );

    // GET beacon/states/{state_id}/committees?slot,index,epoch
    let get_beacon_state_committees = beacon_states_path
        .clone()
        .and(warp::path("committees"))
        .and(warp::query::<api_types::CommitteesQuery>())
        .and(warp::path::end())
        .then(
            |state_id: StateId,
             task_spawner: TaskSpawner<T::EthSpec>,
             chain: Arc<BeaconChain<T>>,
             query: api_types::CommitteesQuery| {
                task_spawner.blocking_json_task(Priority::P1, move || {
                    let (data, execution_optimistic, finalized) = state_id
                        .map_state_and_execution_optimistic_and_finalized(
                            &chain,
                            |state, execution_optimistic, finalized| {
                                let current_epoch = state.current_epoch();
                                let epoch = query.epoch.unwrap_or(current_epoch);

                                // Attempt to obtain the committee_cache from the beacon chain
                                let decision_slot = (epoch.saturating_sub(2u64))
                                    .end_slot(T::EthSpec::slots_per_epoch());
                                // Find the decision block and skip to another method on any kind
                                // of failure
                                let shuffling_id = if let Ok(Some(shuffling_decision_block)) =
                                    chain.block_root_at_slot(decision_slot, WhenSlotSkipped::Prev)
                                {
                                    Some(AttestationShufflingId {
                                        shuffling_epoch: epoch,
                                        shuffling_decision_block,
                                    })
                                } else {
                                    None
                                };

                                // Attempt to read from the chain cache if there exists a
                                // shuffling_id
                                let maybe_cached_shuffling = if let Some(shuffling_id) =
                                    shuffling_id.as_ref()
                                {
                                    chain
                                        .shuffling_cache
                                        .try_write_for(std::time::Duration::from_secs(1))
                                        .and_then(|mut cache_write| cache_write.get(shuffling_id))
                                        .and_then(|cache_item| cache_item.wait().ok())
                                } else {
                                    None
                                };

                                let committee_cache = if let Some(shuffling) =
                                    maybe_cached_shuffling
                                {
                                    shuffling
                                } else {
                                    let possibly_built_cache =
                                        match RelativeEpoch::from_epoch(current_epoch, epoch) {
                                            Ok(relative_epoch)
                                                if state.committee_cache_is_initialized(
                                                    relative_epoch,
                                                ) =>
                                            {
                                                state
                                                    .committee_cache(relative_epoch)
                                                    .map(Arc::clone)
                                            }
                                            _ => CommitteeCache::initialized(
                                                state,
                                                epoch,
                                                &chain.spec,
                                            ),
                                        }
                                        .map_err(|e| {
                                            match e {
                                                BeaconStateError::EpochOutOfBounds => {
                                                    let max_sprp =
                                                        T::EthSpec::slots_per_historical_root()
                                                            as u64;
                                                    let first_subsequent_restore_point_slot =
                                                        ((epoch.start_slot(
                                                            T::EthSpec::slots_per_epoch(),
                                                        ) / max_sprp)
                                                            + 1)
                                                            * max_sprp;
                                                    if epoch < current_epoch {
                                                        warp_utils::reject::custom_bad_request(
                                                            format!(
                                                                "epoch out of bounds, \
                                                                 try state at slot {}",
                                                                first_subsequent_restore_point_slot,
                                                            ),
                                                        )
                                                    } else {
                                                        warp_utils::reject::custom_bad_request(
                                                            "epoch out of bounds, \
                                                             too far in future"
                                                                .into(),
                                                        )
                                                    }
                                                }
                                                _ => {
                                                    warp_utils::reject::beacon_chain_error(e.into())
                                                }
                                            }
                                        })?;

                                    // Attempt to write to the beacon cache (only if the cache
                                    // size is not the default value).
                                    if chain.config.shuffling_cache_size
                                        != beacon_chain::shuffling_cache::DEFAULT_CACHE_SIZE
                                    {
                                        if let Some(shuffling_id) = shuffling_id {
                                            if let Some(mut cache_write) = chain
                                                .shuffling_cache
                                                .try_write_for(std::time::Duration::from_secs(1))
                                            {
                                                cache_write.insert_committee_cache(
                                                    shuffling_id,
                                                    &possibly_built_cache,
                                                );
                                            }
                                        }
                                    }
                                    possibly_built_cache
                                };

                                // Use either the supplied slot or all slots in the epoch.
                                let slots =
                                    query.slot.map(|slot| vec![slot]).unwrap_or_else(|| {
                                        epoch.slot_iter(T::EthSpec::slots_per_epoch()).collect()
                                    });

                                // Use either the supplied committee index or all available indices.
                                let indices =
                                    query.index.map(|index| vec![index]).unwrap_or_else(|| {
                                        (0..committee_cache.committees_per_slot()).collect()
                                    });

                                let mut response = Vec::with_capacity(slots.len() * indices.len());

                                for slot in slots {
                                    // It is not acceptable to query with a slot that is not within the
                                    // specified epoch.
                                    if slot.epoch(T::EthSpec::slots_per_epoch()) != epoch {
                                        return Err(warp_utils::reject::custom_bad_request(
                                            format!("{} is not in epoch {}", slot, epoch),
                                        ));
                                    }

                                    for &index in &indices {
                                        let committee = committee_cache
                                            .get_beacon_committee(slot, index)
                                            .ok_or_else(|| {
                                                warp_utils::reject::custom_bad_request(format!(
                                                    "committee index {} does not exist in epoch {}",
                                                    index, epoch
                                                ))
                                            })?;

                                        response.push(api_types::CommitteeData {
                                            index,
                                            slot,
                                            validators: committee
                                                .committee
                                                .iter()
                                                .map(|i| *i as u64)
                                                .collect(),
                                        });
                                    }
                                }

                                Ok((response, execution_optimistic, finalized))
                            },
                        )?;
                    Ok(api_types::ExecutionOptimisticFinalizedResponse {
                        data,
                        execution_optimistic: Some(execution_optimistic),
                        finalized: Some(finalized),
                    })
                })
            },
        );

    // GET beacon/states/{state_id}/sync_committees?epoch
    let get_beacon_state_sync_committees = beacon_states_path
        .clone()
        .and(warp::path("sync_committees"))
        .and(warp::query::<api_types::SyncCommitteesQuery>())
        .and(warp::path::end())
        .then(
            |state_id: StateId,
             task_spawner: TaskSpawner<T::EthSpec>,
             chain: Arc<BeaconChain<T>>,
             query: api_types::SyncCommitteesQuery| {
                task_spawner.blocking_json_task(Priority::P1, move || {
                    let (sync_committee, execution_optimistic, finalized) = state_id
                        .map_state_and_execution_optimistic_and_finalized(
                            &chain,
                            |state, execution_optimistic, finalized| {
                                let current_epoch = state.current_epoch();
                                let epoch = query.epoch.unwrap_or(current_epoch);
                                Ok((
                                    state
                                        .get_built_sync_committee(epoch, &chain.spec)
                                        .map(|committee| committee.clone())
                                        .map_err(|e| match e {
                                            BeaconStateError::SyncCommitteeNotKnown { .. } => {
                                                warp_utils::reject::custom_bad_request(format!(
                                                    "state at epoch {} has no \
                                                     sync committee for epoch {}",
                                                    current_epoch, epoch
                                                ))
                                            }
                                            BeaconStateError::IncorrectStateVariant => {
                                                warp_utils::reject::custom_bad_request(format!(
                                                    "state at epoch {} is not activated for Altair",
                                                    current_epoch,
                                                ))
                                            }
                                            e => warp_utils::reject::beacon_state_error(e),
                                        })?,
                                    execution_optimistic,
                                    finalized,
                                ))
                            },
                        )?;

                    let validators = chain
                        .validator_indices(sync_committee.pubkeys.iter())
                        .map_err(warp_utils::reject::beacon_chain_error)?;

                    let validator_aggregates = validators
                        .chunks_exact(T::EthSpec::sync_subcommittee_size())
                        .map(|indices| api_types::SyncSubcommittee {
                            indices: indices.to_vec(),
                        })
                        .collect();

                    let response = api_types::SyncCommitteeByValidatorIndices {
                        validators,
                        validator_aggregates,
                    };

                    Ok(api_types::GenericResponse::from(response)
                        .add_execution_optimistic_finalized(execution_optimistic, finalized))
                })
            },
        );

    // GET beacon/states/{state_id}/randao?epoch
    let get_beacon_state_randao = beacon_states_path
        .clone()
        .and(warp::path("randao"))
        .and(warp::query::<api_types::RandaoQuery>())
        .and(warp::path::end())
        .then(
            |state_id: StateId,
             task_spawner: TaskSpawner<T::EthSpec>,
             chain: Arc<BeaconChain<T>>,
             query: api_types::RandaoQuery| {
                task_spawner.blocking_json_task(Priority::P1, move || {
                    let (randao, execution_optimistic, finalized) = state_id
                        .map_state_and_execution_optimistic_and_finalized(
                            &chain,
                            |state, execution_optimistic, finalized| {
                                let epoch = query.epoch.unwrap_or_else(|| state.current_epoch());
                                let randao = *state.get_randao_mix(epoch).map_err(|e| {
                                    warp_utils::reject::custom_bad_request(format!(
                                        "epoch out of range: {e:?}"
                                    ))
                                })?;
                                Ok((randao, execution_optimistic, finalized))
                            },
                        )?;

                    Ok(
                        api_types::GenericResponse::from(api_types::RandaoMix { randao })
                            .add_execution_optimistic_finalized(execution_optimistic, finalized),
                    )
                })
            },
        );

    // GET beacon/headers
    //
    // Note: this endpoint only returns information about blocks in the canonical chain. Given that
    // there's a `canonical` flag on the response, I assume it should also return non-canonical
    // things. Returning non-canonical things is hard for us since we don't already have a
    // mechanism for arbitrary forwards block iteration, we only support iterating forwards along
    // the canonical chain.
    let get_beacon_headers = eth_v1
        .and(warp::path("beacon"))
        .and(warp::path("headers"))
        .and(warp::query::<api_types::HeadersQuery>())
        .and(warp::path::end())
        .and(task_spawner_filter.clone())
        .and(chain_filter.clone())
        .then(
            |query: api_types::HeadersQuery,
             task_spawner: TaskSpawner<T::EthSpec>,
             chain: Arc<BeaconChain<T>>| {
                task_spawner.blocking_json_task(Priority::P1, move || {
                    let (root, block, execution_optimistic, finalized) =
                        match (query.slot, query.parent_root) {
                            // No query parameters, return the canonical head block.
                            (None, None) => {
                                let (cached_head, execution_status) = chain
                                    .canonical_head
                                    .head_and_execution_status()
                                    .map_err(warp_utils::reject::beacon_chain_error)?;
                                (
                                    cached_head.head_block_root(),
                                    cached_head.snapshot.beacon_block.clone_as_blinded(),
                                    execution_status.is_optimistic_or_invalid(),
                                    false,
                                )
                            }
                            // Only the parent root parameter, do a forwards-iterator lookup.
                            (None, Some(parent_root)) => {
                                let (parent, execution_optimistic, _parent_finalized) =
                                    BlockId::from_root(parent_root).blinded_block(&chain)?;
                                let (root, _slot) = chain
                                    .forwards_iter_block_roots(parent.slot())
                                    .map_err(warp_utils::reject::beacon_chain_error)?
                                    // Ignore any skip-slots immediately following the parent.
                                    .find(|res| {
                                        res.as_ref().map_or(false, |(root, _)| *root != parent_root)
                                    })
                                    .transpose()
                                    .map_err(warp_utils::reject::beacon_chain_error)?
                                    .ok_or_else(|| {
                                        warp_utils::reject::custom_not_found(format!(
                                            "child of block with root {}",
                                            parent_root
                                        ))
                                    })?;

                                BlockId::from_root(root)
                                    .blinded_block(&chain)
                                    // Ignore this `execution_optimistic` since the first value has
                                    // more information about the original request.
                                    .map(|(block, _execution_optimistic, finalized)| {
                                        (root, block, execution_optimistic, finalized)
                                    })?
                            }
                            // Slot is supplied, search by slot and optionally filter by
                            // parent root.
                            (Some(slot), parent_root_opt) => {
                                let (root, execution_optimistic, finalized) =
                                    BlockId::from_slot(slot).root(&chain)?;
                                // Ignore the second `execution_optimistic`, the first one is the
                                // most relevant since it knows that we queried by slot.
                                let (block, _execution_optimistic, _finalized) =
                                    BlockId::from_root(root).blinded_block(&chain)?;

                                // If the parent root was supplied, check that it matches the block
                                // obtained via a slot lookup.
                                if let Some(parent_root) = parent_root_opt {
                                    if block.parent_root() != parent_root {
                                        return Err(warp_utils::reject::custom_not_found(format!(
                                            "no canonical block at slot {} with parent root {}",
                                            slot, parent_root
                                        )));
                                    }
                                }

                                (root, block, execution_optimistic, finalized)
                            }
                        };

                    let data = api_types::BlockHeaderData {
                        root,
                        canonical: true,
                        header: api_types::BlockHeaderAndSignature {
                            message: block.message().block_header(),
                            signature: block.signature().clone().into(),
                        },
                    };

                    Ok(api_types::GenericResponse::from(vec![data])
                        .add_execution_optimistic_finalized(execution_optimistic, finalized))
                })
            },
        );

    // GET beacon/headers/{block_id}
    let get_beacon_headers_block_id = eth_v1
        .and(warp::path("beacon"))
        .and(warp::path("headers"))
        .and(warp::path::param::<BlockId>().or_else(|_| async {
            Err(warp_utils::reject::custom_bad_request(
                "Invalid block ID".to_string(),
            ))
        }))
        .and(warp::path::end())
        .and(task_spawner_filter.clone())
        .and(chain_filter.clone())
        .then(
            |block_id: BlockId,
             task_spawner: TaskSpawner<T::EthSpec>,
             chain: Arc<BeaconChain<T>>| {
                task_spawner.blocking_json_task(Priority::P1, move || {
                    let (root, execution_optimistic, finalized) = block_id.root(&chain)?;
                    // Ignore the second `execution_optimistic` since the first one has more
                    // information about the original request.
                    let (block, _execution_optimistic, _finalized) =
                        BlockId::from_root(root).blinded_block(&chain)?;

                    let canonical = chain
                        .block_root_at_slot(block.slot(), WhenSlotSkipped::None)
                        .map_err(warp_utils::reject::beacon_chain_error)?
                        .map_or(false, |canonical| root == canonical);

                    let data = api_types::BlockHeaderData {
                        root,
                        canonical,
                        header: api_types::BlockHeaderAndSignature {
                            message: block.message().block_header(),
                            signature: block.signature().clone().into(),
                        },
                    };

                    Ok(api_types::ExecutionOptimisticFinalizedResponse {
                        execution_optimistic: Some(execution_optimistic),
                        finalized: Some(finalized),
                        data,
                    })
                })
            },
        );

    /*
     * beacon/blocks
     */

    // POST beacon/blocks
    let post_beacon_blocks = eth_v1
        .and(warp::path("beacon"))
        .and(warp::path("blocks"))
        .and(warp::path::end())
        .and(warp::body::json())
        .and(task_spawner_filter.clone())
        .and(chain_filter.clone())
        .and(network_tx_filter.clone())
        .and(log_filter.clone())
        .then(
            move |block_contents: PublishBlockRequest<T::EthSpec>,
                  task_spawner: TaskSpawner<T::EthSpec>,
                  chain: Arc<BeaconChain<T>>,
                  network_tx: UnboundedSender<NetworkMessage<T::EthSpec>>,
                  log: Logger| {
                task_spawner.spawn_async_with_rejection(Priority::P0, async move {
                    publish_blocks::publish_block(
                        None,
                        ProvenancedBlock::local(block_contents),
                        chain,
                        &network_tx,
                        log,
                        BroadcastValidation::default(),
                        duplicate_block_status_code,
                    )
                    .await
                })
            },
        );

    let post_beacon_blocks_ssz = eth_v1
        .and(warp::path("beacon"))
        .and(warp::path("blocks"))
        .and(warp::path::end())
        .and(warp::body::bytes())
        .and(task_spawner_filter.clone())
        .and(chain_filter.clone())
        .and(network_tx_filter.clone())
        .and(log_filter.clone())
        .then(
            move |block_bytes: Bytes,
                  task_spawner: TaskSpawner<T::EthSpec>,
                  chain: Arc<BeaconChain<T>>,
                  network_tx: UnboundedSender<NetworkMessage<T::EthSpec>>,
                  log: Logger| {
                task_spawner.spawn_async_with_rejection(Priority::P0, async move {
                    let block_contents = PublishBlockRequest::<T::EthSpec>::from_ssz_bytes(
                        &block_bytes,
                        &chain.spec,
                    )
                    .map_err(|e| {
                        warp_utils::reject::custom_bad_request(format!("invalid SSZ: {e:?}"))
                    })?;
                    publish_blocks::publish_block(
                        None,
                        ProvenancedBlock::local(block_contents),
                        chain,
                        &network_tx,
                        log,
                        BroadcastValidation::default(),
                        duplicate_block_status_code,
                    )
                    .await
                })
            },
        );

    let post_beacon_blocks_v2 = eth_v2
        .and(warp::path("beacon"))
        .and(warp::path("blocks"))
        .and(warp::query::<api_types::BroadcastValidationQuery>())
        .and(warp::path::end())
        .and(warp::body::json())
        .and(task_spawner_filter.clone())
        .and(chain_filter.clone())
        .and(network_tx_filter.clone())
        .and(log_filter.clone())
        .then(
            move |validation_level: api_types::BroadcastValidationQuery,
                  block_contents: PublishBlockRequest<T::EthSpec>,
                  task_spawner: TaskSpawner<T::EthSpec>,
                  chain: Arc<BeaconChain<T>>,
                  network_tx: UnboundedSender<NetworkMessage<T::EthSpec>>,
                  log: Logger| {
                task_spawner.spawn_async_with_rejection(Priority::P0, async move {
                    publish_blocks::publish_block(
                        None,
                        ProvenancedBlock::local(block_contents),
                        chain,
                        &network_tx,
                        log,
                        validation_level.broadcast_validation,
                        duplicate_block_status_code,
                    )
                    .await
                })
            },
        );

    let post_beacon_blocks_v2_ssz = eth_v2
        .and(warp::path("beacon"))
        .and(warp::path("blocks"))
        .and(warp::query::<api_types::BroadcastValidationQuery>())
        .and(warp::path::end())
        .and(warp::body::bytes())
        .and(task_spawner_filter.clone())
        .and(chain_filter.clone())
        .and(network_tx_filter.clone())
        .and(log_filter.clone())
        .then(
            move |validation_level: api_types::BroadcastValidationQuery,
                  block_bytes: Bytes,
                  task_spawner: TaskSpawner<T::EthSpec>,
                  chain: Arc<BeaconChain<T>>,
                  network_tx: UnboundedSender<NetworkMessage<T::EthSpec>>,
                  log: Logger| {
                task_spawner.spawn_async_with_rejection(Priority::P0, async move {
                    let block_contents = PublishBlockRequest::<T::EthSpec>::from_ssz_bytes(
                        &block_bytes,
                        &chain.spec,
                    )
                    .map_err(|e| {
                        warp_utils::reject::custom_bad_request(format!("invalid SSZ: {e:?}"))
                    })?;
                    publish_blocks::publish_block(
                        None,
                        ProvenancedBlock::local(block_contents),
                        chain,
                        &network_tx,
                        log,
                        validation_level.broadcast_validation,
                        duplicate_block_status_code,
                    )
                    .await
                })
            },
        );

    /*
     * beacon/blinded_blocks
     */

    // POST beacon/blinded_blocks
    let post_beacon_blinded_blocks = eth_v1
        .and(warp::path("beacon"))
        .and(warp::path("blinded_blocks"))
        .and(warp::path::end())
        .and(warp::body::json())
        .and(task_spawner_filter.clone())
        .and(chain_filter.clone())
        .and(network_tx_filter.clone())
        .and(log_filter.clone())
        .then(
            move |block_contents: SignedBlindedBeaconBlock<T::EthSpec>,
                  task_spawner: TaskSpawner<T::EthSpec>,
                  chain: Arc<BeaconChain<T>>,
                  network_tx: UnboundedSender<NetworkMessage<T::EthSpec>>,
                  log: Logger| {
                task_spawner.spawn_async_with_rejection(Priority::P0, async move {
                    publish_blocks::publish_blinded_block(
                        block_contents,
                        chain,
                        &network_tx,
                        log,
                        BroadcastValidation::default(),
                        duplicate_block_status_code,
                    )
                    .await
                })
            },
        );

    // POST beacon/blocks
    let post_beacon_blinded_blocks_ssz = eth_v1
        .and(warp::path("beacon"))
        .and(warp::path("blinded_blocks"))
        .and(warp::path::end())
        .and(warp::body::bytes())
        .and(task_spawner_filter.clone())
        .and(chain_filter.clone())
        .and(network_tx_filter.clone())
        .and(log_filter.clone())
        .then(
            move |block_bytes: Bytes,
                  task_spawner: TaskSpawner<T::EthSpec>,
                  chain: Arc<BeaconChain<T>>,
                  network_tx: UnboundedSender<NetworkMessage<T::EthSpec>>,
                  log: Logger| {
                task_spawner.spawn_async_with_rejection(Priority::P0, async move {
                    let block = SignedBlindedBeaconBlock::<T::EthSpec>::from_ssz_bytes(
                        &block_bytes,
                        &chain.spec,
                    )
                    .map_err(|e| {
                        warp_utils::reject::custom_bad_request(format!("invalid SSZ: {e:?}"))
                    })?;
                    publish_blocks::publish_blinded_block(
                        block,
                        chain,
                        &network_tx,
                        log,
                        BroadcastValidation::default(),
                        duplicate_block_status_code,
                    )
                    .await
                })
            },
        );

    let post_beacon_blinded_blocks_v2 = eth_v2
        .and(warp::path("beacon"))
        .and(warp::path("blinded_blocks"))
        .and(warp::query::<api_types::BroadcastValidationQuery>())
        .and(warp::path::end())
        .and(warp::body::json())
        .and(task_spawner_filter.clone())
        .and(chain_filter.clone())
        .and(network_tx_filter.clone())
        .and(log_filter.clone())
        .then(
            move |validation_level: api_types::BroadcastValidationQuery,
                  blinded_block: SignedBlindedBeaconBlock<T::EthSpec>,
                  task_spawner: TaskSpawner<T::EthSpec>,
                  chain: Arc<BeaconChain<T>>,
                  network_tx: UnboundedSender<NetworkMessage<T::EthSpec>>,
                  log: Logger| {
                task_spawner.spawn_async_with_rejection(Priority::P0, async move {
                    publish_blocks::publish_blinded_block(
                        blinded_block,
                        chain,
                        &network_tx,
                        log,
                        validation_level.broadcast_validation,
                        duplicate_block_status_code,
                    )
                    .await
                })
            },
        );

    let post_beacon_blinded_blocks_v2_ssz = eth_v2
        .and(warp::path("beacon"))
        .and(warp::path("blinded_blocks"))
        .and(warp::query::<api_types::BroadcastValidationQuery>())
        .and(warp::path::end())
        .and(warp::body::bytes())
        .and(task_spawner_filter.clone())
        .and(chain_filter.clone())
        .and(network_tx_filter.clone())
        .and(log_filter.clone())
        .then(
            move |validation_level: api_types::BroadcastValidationQuery,
                  block_bytes: Bytes,
                  task_spawner: TaskSpawner<T::EthSpec>,
                  chain: Arc<BeaconChain<T>>,
                  network_tx: UnboundedSender<NetworkMessage<T::EthSpec>>,
                  log: Logger| {
                task_spawner.spawn_async_with_rejection(Priority::P0, async move {
                    let block = SignedBlindedBeaconBlock::<T::EthSpec>::from_ssz_bytes(
                        &block_bytes,
                        &chain.spec,
                    )
                    .map_err(|e| {
                        warp_utils::reject::custom_bad_request(format!("invalid SSZ: {e:?}"))
                    })?;
                    publish_blocks::publish_blinded_block(
                        block,
                        chain,
                        &network_tx,
                        log,
                        validation_level.broadcast_validation,
                        duplicate_block_status_code,
                    )
                    .await
                })
            },
        );

    let block_id_or_err = warp::path::param::<BlockId>().or_else(|_| async {
        Err(warp_utils::reject::custom_bad_request(
            "Invalid block ID".to_string(),
        ))
    });

    let beacon_blocks_path_v1 = eth_v1
        .and(warp::path("beacon"))
        .and(warp::path("blocks"))
        .and(block_id_or_err)
        .and(task_spawner_filter.clone())
        .and(chain_filter.clone());

    let beacon_blocks_path_any = any_version
        .and(warp::path("beacon"))
        .and(warp::path("blocks"))
        .and(block_id_or_err)
        .and(task_spawner_filter.clone())
        .and(chain_filter.clone());

    // GET beacon/blocks/{block_id}
    let get_beacon_block = beacon_blocks_path_any
        .clone()
        .and(warp::path::end())
        .and(warp::header::optional::<api_types::Accept>("accept"))
        .then(
            |endpoint_version: EndpointVersion,
             block_id: BlockId,
             task_spawner: TaskSpawner<T::EthSpec>,
             chain: Arc<BeaconChain<T>>,
             accept_header: Option<api_types::Accept>| {
                task_spawner.spawn_async_with_rejection(Priority::P1, async move {
                    let (block, execution_optimistic, finalized) =
                        block_id.full_block(&chain).await?;
                    let fork_name = block
                        .fork_name(&chain.spec)
                        .map_err(inconsistent_fork_rejection)?;

                    match accept_header {
                        Some(api_types::Accept::Ssz) => Response::builder()
                            .status(200)
                            .header("Content-Type", "application/octet-stream")
                            .body(block.as_ssz_bytes().into())
                            .map_err(|e| {
                                warp_utils::reject::custom_server_error(format!(
                                    "failed to create response: {}",
                                    e
                                ))
                            }),
                        _ => execution_optimistic_finalized_fork_versioned_response(
                            endpoint_version,
                            fork_name,
                            execution_optimistic,
                            finalized,
                            block,
                        )
                        .map(|res| warp::reply::json(&res).into_response()),
                    }
                    .map(|resp| add_consensus_version_header(resp, fork_name))
                })
            },
        );

    // GET beacon/blocks/{block_id}/root
    let get_beacon_block_root = beacon_blocks_path_v1
        .clone()
        .and(warp::path("root"))
        .and(warp::path::end())
        .then(
            |block_id: BlockId,
             task_spawner: TaskSpawner<T::EthSpec>,
             chain: Arc<BeaconChain<T>>| {
                // Prioritise requests for the head block root, as it is used by some VCs (including
                // the Lighthouse VC) to create sync committee messages.
                let priority = if let BlockId(eth2::types::BlockId::Head) = block_id {
                    Priority::P0
                } else {
                    Priority::P1
                };
                task_spawner.blocking_json_task(priority, move || {
                    let (block_root, execution_optimistic, finalized) = block_id.root(&chain)?;
                    Ok(
                        api_types::GenericResponse::from(api_types::RootData::from(block_root))
                            .add_execution_optimistic_finalized(execution_optimistic, finalized),
                    )
                })
            },
        );

    // GET beacon/blocks/{block_id}/attestations
    let get_beacon_block_attestations = beacon_blocks_path_v1
        .clone()
        .and(warp::path("attestations"))
        .and(warp::path::end())
        .then(
            |block_id: BlockId,
             task_spawner: TaskSpawner<T::EthSpec>,
             chain: Arc<BeaconChain<T>>| {
                task_spawner.blocking_json_task(Priority::P1, move || {
                    let (block, execution_optimistic, finalized) =
                        block_id.blinded_block(&chain)?;
                    Ok(api_types::GenericResponse::from(
                        block.message().body().attestations().clone(),
                    )
                    .add_execution_optimistic_finalized(execution_optimistic, finalized))
                })
            },
        );

    // GET beacon/blinded_blocks/{block_id}
    let get_beacon_blinded_block = eth_v1
        .and(warp::path("beacon"))
        .and(warp::path("blinded_blocks"))
        .and(block_id_or_err)
        .and(task_spawner_filter.clone())
        .and(chain_filter.clone())
        .and(warp::path::end())
        .and(warp::header::optional::<api_types::Accept>("accept"))
        .then(
            |block_id: BlockId,
             task_spawner: TaskSpawner<T::EthSpec>,
             chain: Arc<BeaconChain<T>>,
             accept_header: Option<api_types::Accept>| {
                task_spawner.blocking_response_task(Priority::P1, move || {
                    let (block, execution_optimistic, finalized) =
                        block_id.blinded_block(&chain)?;
                    let fork_name = block
                        .fork_name(&chain.spec)
                        .map_err(inconsistent_fork_rejection)?;

                    match accept_header {
                        Some(api_types::Accept::Ssz) => Response::builder()
                            .status(200)
                            .header("Content-Type", "application/octet-stream")
                            .body(block.as_ssz_bytes().into())
                            .map_err(|e| {
                                warp_utils::reject::custom_server_error(format!(
                                    "failed to create response: {}",
                                    e
                                ))
                            }),
                        _ => {
                            // Post as a V2 endpoint so we return the fork version.
                            execution_optimistic_finalized_fork_versioned_response(
                                V2,
                                fork_name,
                                execution_optimistic,
                                finalized,
                                block,
                            )
                            .map(|res| warp::reply::json(&res).into_response())
                        }
                    }
                    .map(|resp| add_consensus_version_header(resp, fork_name))
                })
            },
        );

    /*
     * beacon/blob_sidecars
     */

    // GET beacon/blob_sidecars/{block_id}
    let get_blobs = eth_v1
        .and(warp::path("beacon"))
        .and(warp::path("blob_sidecars"))
        .and(block_id_or_err)
        .and(warp::query::<api_types::BlobIndicesQuery>())
        .and(warp::path::end())
        .and(task_spawner_filter.clone())
        .and(chain_filter.clone())
        .and(warp::header::optional::<api_types::Accept>("accept"))
        .then(
            |block_id: BlockId,
             indices: api_types::BlobIndicesQuery,
             task_spawner: TaskSpawner<T::EthSpec>,
             chain: Arc<BeaconChain<T>>,
             accept_header: Option<api_types::Accept>| {
                task_spawner.blocking_response_task(Priority::P1, move || {
                    let blob_sidecar_list_filtered =
                        block_id.blob_sidecar_list_filtered(indices, &chain)?;
                    match accept_header {
                        Some(api_types::Accept::Ssz) => Response::builder()
                            .status(200)
                            .header("Content-Type", "application/octet-stream")
                            .body(blob_sidecar_list_filtered.as_ssz_bytes().into())
                            .map_err(|e| {
                                warp_utils::reject::custom_server_error(format!(
                                    "failed to create response: {}",
                                    e
                                ))
                            }),
                        _ => Ok(warp::reply::json(&api_types::GenericResponse::from(
                            blob_sidecar_list_filtered,
                        ))
                        .into_response()),
                    }
                })
            },
        );

    /*
     * beacon/pool
     */

    let beacon_pool_path = eth_v1
        .and(warp::path("beacon"))
        .and(warp::path("pool"))
        .and(task_spawner_filter.clone())
        .and(chain_filter.clone());

    // POST beacon/pool/attestations
    let post_beacon_pool_attestations = beacon_pool_path
        .clone()
        .and(warp::path("attestations"))
        .and(warp::path::end())
        .and(warp::body::json())
        .and(network_tx_filter.clone())
        .and(log_filter.clone())
        .then(
            |task_spawner: TaskSpawner<T::EthSpec>,
             chain: Arc<BeaconChain<T>>,
             attestations: Vec<Attestation<T::EthSpec>>,
             network_tx: UnboundedSender<NetworkMessage<T::EthSpec>>,
             log: Logger| {
                task_spawner.blocking_json_task(Priority::P0, move || {
                    let seen_timestamp = timestamp_now();
                    let mut failures = Vec::new();
                    let mut num_already_known = 0;

                    for (index, attestation) in attestations.as_slice().iter().enumerate() {
                        let attestation = match chain
                            .verify_unaggregated_attestation_for_gossip(attestation, None)
                        {
                            Ok(attestation) => attestation,
                            Err(AttnError::PriorAttestationKnown { .. }) => {
                                num_already_known += 1;

                                // Skip to the next attestation since an attestation for this
                                // validator is already known in this epoch.
                                //
                                // There's little value for the network in validating a second
                                // attestation for another validator since it is either:
                                //
                                // 1. A duplicate.
                                // 2. Slashable.
                                // 3. Invalid.
                                //
                                // We are likely to get duplicates in the case where a VC is using
                                // fallback BNs. If the first BN actually publishes some/all of a
                                // batch of attestations but fails to respond in a timely fashion,
                                // the VC is likely to try publishing the attestations on another
                                // BN. That second BN may have already seen the attestations from
                                // the first BN and therefore indicate that the attestations are
                                // "already seen". An attestation that has already been seen has
                                // been published on the network so there's no actual error from
                                // the perspective of the user.
                                //
                                // It's better to prevent slashable attestations from ever
                                // appearing on the network than trying to slash validators,
                                // especially those validators connected to the local API.
                                //
                                // There might be *some* value in determining that this attestation
                                // is invalid, but since a valid attestation already it exists it
                                // appears that this validator is capable of producing valid
                                // attestations and there's no immediate cause for concern.
                                continue;
                            }
                            Err(e) => {
                                error!(log,
                                    "Failure verifying attestation for gossip";
                                    "error" => ?e,
                                    "request_index" => index,
                                    "committee_index" => attestation.data.index,
                                    "attestation_slot" => attestation.data.slot,
                                );
                                failures.push(api_types::Failure::new(
                                    index,
                                    format!("Verification: {:?}", e),
                                ));
                                // skip to the next attestation so we do not publish this one to gossip
                                continue;
                            }
                        };

                        // Notify the validator monitor.
                        chain
                            .validator_monitor
                            .read()
                            .register_api_unaggregated_attestation(
                                seen_timestamp,
                                attestation.indexed_attestation(),
                                &chain.slot_clock,
                            );

                        publish_pubsub_message(
                            &network_tx,
                            PubsubMessage::Attestation(Box::new((
                                attestation.subnet_id(),
                                attestation.attestation().clone(),
                            ))),
                        )?;

                        let committee_index = attestation.attestation().data.index;
                        let slot = attestation.attestation().data.slot;

                        if let Err(e) = chain.apply_attestation_to_fork_choice(&attestation) {
                            error!(log,
                                "Failure applying verified attestation to fork choice";
                                "error" => ?e,
                                "request_index" => index,
                                "committee_index" => committee_index,
                                "slot" => slot,
                            );
                            failures.push(api_types::Failure::new(
                                index,
                                format!("Fork choice: {:?}", e),
                            ));
                        };

                        if let Err(e) = chain.add_to_naive_aggregation_pool(&attestation) {
                            error!(log,
                                "Failure adding verified attestation to the naive aggregation pool";
                                "error" => ?e,
                                "request_index" => index,
                                "committee_index" => committee_index,
                                "slot" => slot,
                            );
                            failures.push(api_types::Failure::new(
                                index,
                                format!("Naive aggregation pool: {:?}", e),
                            ));
                        }
                    }

                    if num_already_known > 0 {
                        debug!(
                            log,
                            "Some unagg attestations already known";
                            "count" => num_already_known
                        );
                    }

                    if failures.is_empty() {
                        Ok(())
                    } else {
                        Err(warp_utils::reject::indexed_bad_request(
                            "error processing attestations".to_string(),
                            failures,
                        ))
                    }
                })
            },
        );

    // GET beacon/pool/attestations?committee_index,slot
    let get_beacon_pool_attestations = beacon_pool_path
        .clone()
        .and(warp::path("attestations"))
        .and(warp::path::end())
        .and(warp::query::<api_types::AttestationPoolQuery>())
        .then(
            |task_spawner: TaskSpawner<T::EthSpec>,
             chain: Arc<BeaconChain<T>>,
             query: api_types::AttestationPoolQuery| {
                task_spawner.blocking_json_task(Priority::P1, move || {
                    let query_filter = |data: &AttestationData| {
                        query.slot.map_or(true, |slot| slot == data.slot)
                            && query
                                .committee_index
                                .map_or(true, |index| index == data.index)
                    };

                    let mut attestations = chain.op_pool.get_filtered_attestations(query_filter);
                    attestations.extend(
                        chain
                            .naive_aggregation_pool
                            .read()
                            .iter()
                            .filter(|&att| query_filter(&att.data))
                            .cloned(),
                    );
                    Ok(api_types::GenericResponse::from(attestations))
                })
            },
        );

    // POST beacon/pool/attester_slashings
    let post_beacon_pool_attester_slashings = beacon_pool_path
        .clone()
        .and(warp::path("attester_slashings"))
        .and(warp::path::end())
        .and(warp::body::json())
        .and(network_tx_filter.clone())
        .then(
            |task_spawner: TaskSpawner<T::EthSpec>,
             chain: Arc<BeaconChain<T>>,
             slashing: AttesterSlashing<T::EthSpec>,
             network_tx: UnboundedSender<NetworkMessage<T::EthSpec>>| {
                task_spawner.blocking_json_task(Priority::P0, move || {
                    let outcome = chain
                        .verify_attester_slashing_for_gossip(slashing.clone())
                        .map_err(|e| {
                            warp_utils::reject::object_invalid(format!(
                                "gossip verification failed: {:?}",
                                e
                            ))
                        })?;

                    // Notify the validator monitor.
                    chain
                        .validator_monitor
                        .read()
                        .register_api_attester_slashing(&slashing);

                    if let ObservationOutcome::New(slashing) = outcome {
                        publish_pubsub_message(
                            &network_tx,
                            PubsubMessage::AttesterSlashing(Box::new(
                                slashing.clone().into_inner(),
                            )),
                        )?;

                        chain.import_attester_slashing(slashing);
                    }

                    Ok(())
                })
            },
        );

    // GET beacon/pool/attester_slashings
    let get_beacon_pool_attester_slashings = beacon_pool_path
        .clone()
        .and(warp::path("attester_slashings"))
        .and(warp::path::end())
        .then(
            |task_spawner: TaskSpawner<T::EthSpec>, chain: Arc<BeaconChain<T>>| {
                task_spawner.blocking_json_task(Priority::P1, move || {
                    let attestations = chain.op_pool.get_all_attester_slashings();
                    Ok(api_types::GenericResponse::from(attestations))
                })
            },
        );

    // POST beacon/pool/proposer_slashings
    let post_beacon_pool_proposer_slashings = beacon_pool_path
        .clone()
        .and(warp::path("proposer_slashings"))
        .and(warp::path::end())
        .and(warp::body::json())
        .and(network_tx_filter.clone())
        .then(
            |task_spawner: TaskSpawner<T::EthSpec>,
             chain: Arc<BeaconChain<T>>,
             slashing: ProposerSlashing,
             network_tx: UnboundedSender<NetworkMessage<T::EthSpec>>| {
                task_spawner.blocking_json_task(Priority::P0, move || {
                    let outcome = chain
                        .verify_proposer_slashing_for_gossip(slashing.clone())
                        .map_err(|e| {
                            warp_utils::reject::object_invalid(format!(
                                "gossip verification failed: {:?}",
                                e
                            ))
                        })?;

                    // Notify the validator monitor.
                    chain
                        .validator_monitor
                        .read()
                        .register_api_proposer_slashing(&slashing);

                    if let ObservationOutcome::New(slashing) = outcome {
                        publish_pubsub_message(
                            &network_tx,
                            PubsubMessage::ProposerSlashing(Box::new(
                                slashing.clone().into_inner(),
                            )),
                        )?;

                        chain.import_proposer_slashing(slashing);
                    }

                    Ok(())
                })
            },
        );

    // GET beacon/pool/proposer_slashings
    let get_beacon_pool_proposer_slashings = beacon_pool_path
        .clone()
        .and(warp::path("proposer_slashings"))
        .and(warp::path::end())
        .then(
            |task_spawner: TaskSpawner<T::EthSpec>, chain: Arc<BeaconChain<T>>| {
                task_spawner.blocking_json_task(Priority::P1, move || {
                    let attestations = chain.op_pool.get_all_proposer_slashings();
                    Ok(api_types::GenericResponse::from(attestations))
                })
            },
        );

    // POST beacon/pool/voluntary_exits
    let post_beacon_pool_voluntary_exits = beacon_pool_path
        .clone()
        .and(warp::path("voluntary_exits"))
        .and(warp::path::end())
        .and(warp::body::json())
        .and(network_tx_filter.clone())
        .then(
            |task_spawner: TaskSpawner<T::EthSpec>,
             chain: Arc<BeaconChain<T>>,
             exit: SignedVoluntaryExit,
             network_tx: UnboundedSender<NetworkMessage<T::EthSpec>>| {
                task_spawner.blocking_json_task(Priority::P0, move || {
                    let outcome = chain
                        .verify_voluntary_exit_for_gossip(exit.clone())
                        .map_err(|e| {
                            warp_utils::reject::object_invalid(format!(
                                "gossip verification failed: {:?}",
                                e
                            ))
                        })?;

                    // Notify the validator monitor.
                    chain
                        .validator_monitor
                        .read()
                        .register_api_voluntary_exit(&exit.message);

                    if let ObservationOutcome::New(exit) = outcome {
                        publish_pubsub_message(
                            &network_tx,
                            PubsubMessage::VoluntaryExit(Box::new(exit.clone().into_inner())),
                        )?;

                        chain.import_voluntary_exit(exit);
                    }

                    Ok(())
                })
            },
        );

    // GET beacon/pool/voluntary_exits
    let get_beacon_pool_voluntary_exits = beacon_pool_path
        .clone()
        .and(warp::path("voluntary_exits"))
        .and(warp::path::end())
        .then(
            |task_spawner: TaskSpawner<T::EthSpec>, chain: Arc<BeaconChain<T>>| {
                task_spawner.blocking_json_task(Priority::P1, move || {
                    let attestations = chain.op_pool.get_all_voluntary_exits();
                    Ok(api_types::GenericResponse::from(attestations))
                })
            },
        );

    // POST beacon/pool/sync_committees
    let post_beacon_pool_sync_committees = beacon_pool_path
        .clone()
        .and(warp::path("sync_committees"))
        .and(warp::path::end())
        .and(warp::body::json())
        .and(network_tx_filter.clone())
        .and(log_filter.clone())
        .then(
            |task_spawner: TaskSpawner<T::EthSpec>,
             chain: Arc<BeaconChain<T>>,
             signatures: Vec<SyncCommitteeMessage>,
             network_tx: UnboundedSender<NetworkMessage<T::EthSpec>>,
             log: Logger| {
                task_spawner.blocking_json_task(Priority::P0, move || {
                    sync_committees::process_sync_committee_signatures(
                        signatures, network_tx, &chain, log,
                    )?;
                    Ok(api_types::GenericResponse::from(()))
                })
            },
        );

    // GET beacon/pool/bls_to_execution_changes
    let get_beacon_pool_bls_to_execution_changes = beacon_pool_path
        .clone()
        .and(warp::path("bls_to_execution_changes"))
        .and(warp::path::end())
        .then(
            |task_spawner: TaskSpawner<T::EthSpec>, chain: Arc<BeaconChain<T>>| {
                task_spawner.blocking_json_task(Priority::P1, move || {
                    let address_changes = chain.op_pool.get_all_bls_to_execution_changes();
                    Ok(api_types::GenericResponse::from(address_changes))
                })
            },
        );

    // POST beacon/pool/bls_to_execution_changes
    let post_beacon_pool_bls_to_execution_changes = beacon_pool_path
        .clone()
        .and(warp::path("bls_to_execution_changes"))
        .and(warp::path::end())
        .and(warp::body::json())
        .and(network_tx_filter.clone())
        .and(log_filter.clone())
        .then(
            |task_spawner: TaskSpawner<T::EthSpec>,
             chain: Arc<BeaconChain<T>>,
             address_changes: Vec<SignedBlsToExecutionChange>,
             network_tx: UnboundedSender<NetworkMessage<T::EthSpec>>,
             log: Logger| {
                task_spawner.blocking_json_task(Priority::P0, move || {
                    let mut failures = vec![];

                    for (index, address_change) in address_changes.into_iter().enumerate() {
                        let validator_index = address_change.message.validator_index;

                        match chain.verify_bls_to_execution_change_for_http_api(address_change) {
                            Ok(ObservationOutcome::New(verified_address_change)) => {
                                let validator_index =
                                    verified_address_change.as_inner().message.validator_index;
                                let address = verified_address_change
                                    .as_inner()
                                    .message
                                    .to_execution_address;

                                // New to P2P *and* op pool, gossip immediately if post-Capella.
                                let received_pre_capella = if chain.current_slot_is_post_capella().unwrap_or(false) {
                                    ReceivedPreCapella::No
                                } else {
                                    ReceivedPreCapella::Yes
                                };
                                if matches!(received_pre_capella, ReceivedPreCapella::No) {
                                    publish_pubsub_message(
                                        &network_tx,
                                        PubsubMessage::BlsToExecutionChange(Box::new(
                                            verified_address_change.as_inner().clone(),
                                        )),
                                    )?;
                                }

                                // Import to op pool (may return `false` if there's a race).
                                let imported =
                                    chain.import_bls_to_execution_change(verified_address_change, received_pre_capella);

                                info!(
                                    log,
                                    "Processed BLS to execution change";
                                    "validator_index" => validator_index,
                                    "address" => ?address,
                                    "published" => matches!(received_pre_capella, ReceivedPreCapella::No),
                                    "imported" => imported,
                                );
                            }
                            Ok(ObservationOutcome::AlreadyKnown) => {
                                debug!(
                                    log,
                                    "BLS to execution change already known";
                                    "validator_index" => validator_index,
                                );
                            }
                            Err(e) => {
                                warn!(
                                    log,
                                    "Invalid BLS to execution change";
                                    "validator_index" => validator_index,
                                    "reason" => ?e,
                                    "source" => "HTTP",
                                );
                                failures.push(api_types::Failure::new(
                                    index,
                                    format!("invalid: {e:?}"),
                                ));
                            }
                        }
                    }

                    if failures.is_empty() {
                        Ok(())
                    } else {
                        Err(warp_utils::reject::indexed_bad_request(
                            "some BLS to execution changes failed to verify".into(),
                            failures,
                        ))
                    }
                })
            },
        );

    // GET beacon/deposit_snapshot
    let get_beacon_deposit_snapshot = eth_v1
        .and(warp::path("beacon"))
        .and(warp::path("deposit_snapshot"))
        .and(warp::path::end())
        .and(warp::header::optional::<api_types::Accept>("accept"))
        .and(task_spawner_filter.clone())
        .and(eth1_service_filter.clone())
        .then(
            |accept_header: Option<api_types::Accept>,
             task_spawner: TaskSpawner<T::EthSpec>,
             eth1_service: eth1::Service| {
                task_spawner.blocking_response_task(Priority::P1, move || match accept_header {
                    Some(api_types::Accept::Json) | None => {
                        let snapshot = eth1_service.get_deposit_snapshot();
                        Ok(
                            warp::reply::json(&api_types::GenericResponse::from(snapshot))
                                .into_response(),
                        )
                    }
                    _ => eth1_service
                        .get_deposit_snapshot()
                        .map(|snapshot| {
                            Response::builder()
                                .status(200)
                                .header("Content-Type", "application/octet-stream")
                                .body(snapshot.as_ssz_bytes().into())
                                .map_err(|e| {
                                    warp_utils::reject::custom_server_error(format!(
                                        "failed to create response: {}",
                                        e
                                    ))
                                })
                        })
                        .unwrap_or_else(|| {
                            Response::builder()
                                .status(503)
                                .header("Content-Type", "application/octet-stream")
                                .body(Vec::new().into())
                                .map_err(|e| {
                                    warp_utils::reject::custom_server_error(format!(
                                        "failed to create response: {}",
                                        e
                                    ))
                                })
                        }),
                })
            },
        );

    let beacon_rewards_path = eth_v1
        .and(warp::path("beacon"))
        .and(warp::path("rewards"))
        .and(task_spawner_filter.clone())
        .and(chain_filter.clone());

    // GET beacon/rewards/blocks/{block_id}
    let get_beacon_rewards_blocks = beacon_rewards_path
        .clone()
        .and(warp::path("blocks"))
        .and(block_id_or_err)
        .and(warp::path::end())
        .then(
            |task_spawner: TaskSpawner<T::EthSpec>,
             chain: Arc<BeaconChain<T>>,
             block_id: BlockId| {
                task_spawner.blocking_json_task(Priority::P1, move || {
                    let (rewards, execution_optimistic, finalized) =
                        standard_block_rewards::compute_beacon_block_rewards(chain, block_id)?;
                    Ok(api_types::GenericResponse::from(rewards)).map(|resp| {
                        resp.add_execution_optimistic_finalized(execution_optimistic, finalized)
                    })
                })
            },
        );

    /*
     * builder/states
     */

    let builder_states_path = eth_v1
        .and(warp::path("builder"))
        .and(warp::path("states"))
        .and(chain_filter.clone());

    // GET builder/states/{state_id}/expected_withdrawals
    let get_expected_withdrawals = builder_states_path
        .clone()
        .and(task_spawner_filter.clone())
        .and(warp::path::param::<StateId>())
        .and(warp::path("expected_withdrawals"))
        .and(warp::query::<api_types::ExpectedWithdrawalsQuery>())
        .and(warp::path::end())
        .and(warp::header::optional::<api_types::Accept>("accept"))
        .then(
            |chain: Arc<BeaconChain<T>>,
             task_spawner: TaskSpawner<T::EthSpec>,
             state_id: StateId,
             query: api_types::ExpectedWithdrawalsQuery,
             accept_header: Option<api_types::Accept>| {
                task_spawner.blocking_response_task(Priority::P1, move || {
                    let (state, execution_optimistic, finalized) = state_id.state(&chain)?;
                    let proposal_slot = query.proposal_slot.unwrap_or(state.slot() + 1);
                    let withdrawals =
                        get_next_withdrawals::<T>(&chain, state, state_id, proposal_slot)?;

                    match accept_header {
                        Some(api_types::Accept::Ssz) => Response::builder()
                            .status(200)
                            .header("Content-Type", "application/octet-stream")
                            .body(withdrawals.as_ssz_bytes().into())
                            .map_err(|e| {
                                warp_utils::reject::custom_server_error(format!(
                                    "failed to create response: {}",
                                    e
                                ))
                            }),
                        _ => Ok(warp::reply::json(
                            &api_types::ExecutionOptimisticFinalizedResponse {
                                data: withdrawals,
                                execution_optimistic: Some(execution_optimistic),
                                finalized: Some(finalized),
                            },
                        )
                        .into_response()),
                    }
                })
            },
        );

    /*
     * beacon/light_client
     */

    let beacon_light_client_path = eth_v1
        .and(warp::path("beacon"))
        .and(warp::path("light_client"))
        .and(chain_filter.clone());

    // GET beacon/light_client/bootstrap/{block_root}
    let get_beacon_light_client_bootstrap = beacon_light_client_path
        .clone()
        .and(task_spawner_filter.clone())
        .and(warp::path("bootstrap"))
        .and(warp::path::param::<Hash256>().or_else(|_| async {
            Err(warp_utils::reject::custom_bad_request(
                "Invalid block root value".to_string(),
            ))
        }))
        .and(warp::path::end())
        .and(warp::header::optional::<api_types::Accept>("accept"))
        .then(
            |chain: Arc<BeaconChain<T>>,
             task_spawner: TaskSpawner<T::EthSpec>,
             block_root: Hash256,
             accept_header: Option<api_types::Accept>| {
                task_spawner.blocking_response_task(Priority::P1, move || {
                    let (bootstrap, fork_name) = match chain.get_light_client_bootstrap(&block_root)
                    {
                        Ok(Some(res)) => res,
                        Ok(None) => {
                            return Err(warp_utils::reject::custom_not_found(
                                "Light client bootstrap unavailable".to_string(),
                            ));
                        }
                        Err(e) => {
                            return Err(warp_utils::reject::custom_server_error(format!(
                                "Unable to obtain LightClientBootstrap instance: {e:?}"
                            )));
                        }
                    };

                    match accept_header {
                        Some(api_types::Accept::Ssz) => Response::builder()
                            .status(200)
                            .header("Content-Type", "application/octet-stream")
                            .body(bootstrap.as_ssz_bytes().into())
                            .map_err(|e| {
                                warp_utils::reject::custom_server_error(format!(
                                    "failed to create response: {}",
                                    e
                                ))
                            }),
                        _ => Ok(warp::reply::json(&ForkVersionedResponse {
                            version: Some(fork_name),
                            data: bootstrap,
                        })
                        .into_response()),
                    }
                    .map(|resp| add_consensus_version_header(resp, fork_name))
                })
            },
        );

    // GET beacon/light_client/optimistic_update
    let get_beacon_light_client_optimistic_update = beacon_light_client_path
        .clone()
        .and(task_spawner_filter.clone())
        .and(warp::path("optimistic_update"))
        .and(warp::path::end())
        .and(warp::header::optional::<api_types::Accept>("accept"))
        .then(
            |chain: Arc<BeaconChain<T>>,
             task_spawner: TaskSpawner<T::EthSpec>,
             accept_header: Option<api_types::Accept>| {
                task_spawner.blocking_response_task(Priority::P1, move || {
                    let update = chain
                        .latest_seen_optimistic_update
                        .lock()
                        .clone()
                        .ok_or_else(|| {
                            warp_utils::reject::custom_not_found(
                                "No LightClientOptimisticUpdate is available".to_string(),
                            )
                        })?;

                    let fork_name = chain
                        .spec
                        .fork_name_at_slot::<T::EthSpec>(update.signature_slot);
                    match accept_header {
                        Some(api_types::Accept::Ssz) => Response::builder()
                            .status(200)
                            .header("Content-Type", "application/octet-stream")
                            .body(update.as_ssz_bytes().into())
                            .map_err(|e| {
                                warp_utils::reject::custom_server_error(format!(
                                    "failed to create response: {}",
                                    e
                                ))
                            }),
                        _ => Ok(warp::reply::json(&ForkVersionedResponse {
                            version: Some(fork_name),
                            data: update,
                        })
                        .into_response()),
                    }
                    .map(|resp| add_consensus_version_header(resp, fork_name))
                })
            },
        );

    // GET beacon/light_client/finality_update
    let get_beacon_light_client_finality_update = beacon_light_client_path
        .clone()
        .and(task_spawner_filter.clone())
        .and(warp::path("finality_update"))
        .and(warp::path::end())
        .and(warp::header::optional::<api_types::Accept>("accept"))
        .then(
            |chain: Arc<BeaconChain<T>>,
             task_spawner: TaskSpawner<T::EthSpec>,
             accept_header: Option<api_types::Accept>| {
                task_spawner.blocking_response_task(Priority::P1, move || {
                    let update = chain
                        .latest_seen_finality_update
                        .lock()
                        .clone()
                        .ok_or_else(|| {
                            warp_utils::reject::custom_not_found(
                                "No LightClientFinalityUpdate is available".to_string(),
                            )
                        })?;

                    let fork_name = chain
                        .spec
                        .fork_name_at_slot::<T::EthSpec>(update.signature_slot);
                    match accept_header {
                        Some(api_types::Accept::Ssz) => Response::builder()
                            .status(200)
                            .header("Content-Type", "application/octet-stream")
                            .body(update.as_ssz_bytes().into())
                            .map_err(|e| {
                                warp_utils::reject::custom_server_error(format!(
                                    "failed to create response: {}",
                                    e
                                ))
                            }),
                        _ => Ok(warp::reply::json(&ForkVersionedResponse {
                            version: Some(fork_name),
                            data: update,
                        })
                        .into_response()),
                    }
                    .map(|resp| add_consensus_version_header(resp, fork_name))
                })
            },
        );

    /*
     * beacon/rewards
     */

    let beacon_rewards_path = eth_v1
        .and(warp::path("beacon"))
        .and(warp::path("rewards"))
        .and(task_spawner_filter.clone())
        .and(chain_filter.clone());

    // POST beacon/rewards/attestations/{epoch}
    let post_beacon_rewards_attestations = beacon_rewards_path
        .clone()
        .and(warp::path("attestations"))
        .and(warp::path::param::<Epoch>())
        .and(warp::path::end())
        .and(warp::body::json())
        .then(
            |task_spawner: TaskSpawner<T::EthSpec>,
             chain: Arc<BeaconChain<T>>,
             epoch: Epoch,
             validators: Vec<ValidatorId>| {
                task_spawner.blocking_json_task(Priority::P1, move || {
                    let attestation_rewards = chain
                        .compute_attestation_rewards(epoch, validators)
                        .map_err(|e| match e {
                            BeaconChainError::MissingBeaconState(root) => {
                                warp_utils::reject::custom_not_found(format!(
                                    "missing state {root:?}",
                                ))
                            }
                            BeaconChainError::NoStateForSlot(slot) => {
                                warp_utils::reject::custom_not_found(format!(
                                    "missing state at slot {slot}"
                                ))
                            }
                            BeaconChainError::BeaconStateError(
                                BeaconStateError::UnknownValidator(validator_index),
                            ) => warp_utils::reject::custom_bad_request(format!(
                                "validator is unknown: {validator_index}"
                            )),
                            BeaconChainError::ValidatorPubkeyUnknown(pubkey) => {
                                warp_utils::reject::custom_bad_request(format!(
                                    "validator pubkey is unknown: {pubkey:?}"
                                ))
                            }
                            e => warp_utils::reject::custom_server_error(format!(
                                "unexpected error: {:?}",
                                e
                            )),
                        })?;
                    let execution_optimistic =
                        chain.is_optimistic_or_invalid_head().unwrap_or_default();

                    Ok(api_types::GenericResponse::from(attestation_rewards))
                        .map(|resp| resp.add_execution_optimistic(execution_optimistic))
                })
            },
        );

    // POST beacon/rewards/sync_committee/{block_id}
    let post_beacon_rewards_sync_committee = beacon_rewards_path
        .clone()
        .and(warp::path("sync_committee"))
        .and(block_id_or_err)
        .and(warp::path::end())
        .and(warp::body::json())
        .and(log_filter.clone())
        .then(
            |task_spawner: TaskSpawner<T::EthSpec>,
             chain: Arc<BeaconChain<T>>,
             block_id: BlockId,
             validators: Vec<ValidatorId>,
             log: Logger| {
                task_spawner.blocking_json_task(Priority::P1, move || {
                    let (rewards, execution_optimistic, finalized) =
                        sync_committee_rewards::compute_sync_committee_rewards(
                            chain, block_id, validators, log,
                        )?;

                    Ok(api_types::GenericResponse::from(rewards)).map(|resp| {
                        resp.add_execution_optimistic_finalized(execution_optimistic, finalized)
                    })
                })
            },
        );

    /*
     * config
     */

    let config_path = eth_v1.and(warp::path("config"));

    // GET config/fork_schedule
    let get_config_fork_schedule = config_path
        .and(warp::path("fork_schedule"))
        .and(warp::path::end())
        .and(task_spawner_filter.clone())
        .and(chain_filter.clone())
        .then(
            |task_spawner: TaskSpawner<T::EthSpec>, chain: Arc<BeaconChain<T>>| {
                task_spawner.blocking_json_task(Priority::P1, move || {
                    let forks = ForkName::list_all()
                        .into_iter()
                        .filter_map(|fork_name| chain.spec.fork_for_name(fork_name))
                        .collect::<Vec<_>>();
                    Ok(api_types::GenericResponse::from(forks))
                })
            },
        );

    // GET config/spec
    let spec_fork_name = ctx.config.spec_fork_name;
    let get_config_spec = config_path
        .and(warp::path("spec"))
        .and(warp::path::end())
        .and(task_spawner_filter.clone())
        .and(chain_filter.clone())
        .then(
            move |task_spawner: TaskSpawner<T::EthSpec>, chain: Arc<BeaconChain<T>>| {
                task_spawner.blocking_json_task(Priority::P0, move || {
                    let config_and_preset =
                        ConfigAndPreset::from_chain_spec::<T::EthSpec>(&chain.spec, spec_fork_name);
                    Ok(api_types::GenericResponse::from(config_and_preset))
                })
            },
        );

    // GET config/deposit_contract
    let get_config_deposit_contract = config_path
        .and(warp::path("deposit_contract"))
        .and(warp::path::end())
        .and(task_spawner_filter.clone())
        .and(chain_filter.clone())
        .then(
            |task_spawner: TaskSpawner<T::EthSpec>, chain: Arc<BeaconChain<T>>| {
                task_spawner.blocking_json_task(Priority::P1, move || {
                    Ok(api_types::GenericResponse::from(
                        api_types::DepositContractData {
                            address: chain.spec.deposit_contract_address,
                            chain_id: chain.spec.deposit_chain_id,
                        },
                    ))
                })
            },
        );

    /*
     * debug
     */

    // GET debug/beacon/states/{state_id}
    let get_debug_beacon_states = any_version
        .and(warp::path("debug"))
        .and(warp::path("beacon"))
        .and(warp::path("states"))
        .and(warp::path::param::<StateId>().or_else(|_| async {
            Err(warp_utils::reject::custom_bad_request(
                "Invalid state ID".to_string(),
            ))
        }))
        .and(warp::path::end())
        .and(warp::header::optional::<api_types::Accept>("accept"))
        .and(task_spawner_filter.clone())
        .and(chain_filter.clone())
        .then(
            |endpoint_version: EndpointVersion,
             state_id: StateId,
             accept_header: Option<api_types::Accept>,
             task_spawner: TaskSpawner<T::EthSpec>,
             chain: Arc<BeaconChain<T>>| {
                task_spawner.blocking_response_task(Priority::P1, move || match accept_header {
                    Some(api_types::Accept::Ssz) => {
                        // We can ignore the optimistic status for the "fork" since it's a
                        // specification constant that doesn't change across competing heads of the
                        // beacon chain.
                        let (state, _execution_optimistic, _finalized) = state_id.state(&chain)?;
                        let fork_name = state
                            .fork_name(&chain.spec)
                            .map_err(inconsistent_fork_rejection)?;
                        Response::builder()
                            .status(200)
                            .header("Content-Type", "application/octet-stream")
                            .body(state.as_ssz_bytes().into())
                            .map(|resp: warp::reply::Response| {
                                add_consensus_version_header(resp, fork_name)
                            })
                            .map_err(|e| {
                                warp_utils::reject::custom_server_error(format!(
                                    "failed to create response: {}",
                                    e
                                ))
                            })
                    }
                    _ => state_id.map_state_and_execution_optimistic_and_finalized(
                        &chain,
                        |state, execution_optimistic, finalized| {
                            let fork_name = state
                                .fork_name(&chain.spec)
                                .map_err(inconsistent_fork_rejection)?;
                            let res = execution_optimistic_finalized_fork_versioned_response(
                                endpoint_version,
                                fork_name,
                                execution_optimistic,
                                finalized,
                                &state,
                            )?;
                            Ok(add_consensus_version_header(
                                warp::reply::json(&res).into_response(),
                                fork_name,
                            ))
                        },
                    ),
                })
            },
        );

    // GET debug/beacon/heads
    let get_debug_beacon_heads = any_version
        .and(warp::path("debug"))
        .and(warp::path("beacon"))
        .and(warp::path("heads"))
        .and(warp::path::end())
        .and(task_spawner_filter.clone())
        .and(chain_filter.clone())
        .then(
            |endpoint_version: EndpointVersion,
             task_spawner: TaskSpawner<T::EthSpec>,
             chain: Arc<BeaconChain<T>>| {
                task_spawner.blocking_json_task(Priority::P1, move || {
                    let heads = chain
                        .heads()
                        .into_iter()
                        .map(|(root, slot)| {
                            let execution_optimistic = if endpoint_version == V1 {
                                None
                            } else if endpoint_version == V2 {
                                chain
                                    .canonical_head
                                    .fork_choice_read_lock()
                                    .is_optimistic_or_invalid_block(&root)
                                    .ok()
                            } else {
                                return Err(unsupported_version_rejection(endpoint_version));
                            };
                            Ok(api_types::ChainHeadData {
                                slot,
                                root,
                                execution_optimistic,
                            })
                        })
                        .collect::<Result<Vec<_>, warp::Rejection>>();
                    Ok(api_types::GenericResponse::from(heads?))
                })
            },
        );

    // GET debug/fork_choice
    let get_debug_fork_choice = eth_v1
        .and(warp::path("debug"))
        .and(warp::path("fork_choice"))
        .and(warp::path::end())
        .and(task_spawner_filter.clone())
        .and(chain_filter.clone())
        .then(
            |task_spawner: TaskSpawner<T::EthSpec>, chain: Arc<BeaconChain<T>>| {
                task_spawner.blocking_json_task(Priority::P1, move || {
                    let beacon_fork_choice = chain.canonical_head.fork_choice_read_lock();

                    let proto_array = beacon_fork_choice.proto_array().core_proto_array();

                    let fork_choice_nodes = proto_array
                        .nodes
                        .iter()
                        .map(|node| {
                            let execution_status = if node.execution_status.is_execution_enabled() {
                                Some(node.execution_status.to_string())
                            } else {
                                None
                            };

                            ForkChoiceNode {
                                slot: node.slot,
                                block_root: node.root,
                                parent_root: node
                                    .parent
                                    .and_then(|index| proto_array.nodes.get(index))
                                    .map(|parent| parent.root),
                                justified_epoch: node.justified_checkpoint.epoch,
                                finalized_epoch: node.finalized_checkpoint.epoch,
                                weight: node.weight,
                                validity: execution_status,
                                execution_block_hash: node
                                    .execution_status
                                    .block_hash()
                                    .map(|block_hash| block_hash.into_root()),
                            }
                        })
                        .collect::<Vec<_>>();
                    Ok(ForkChoice {
                        justified_checkpoint: proto_array.justified_checkpoint,
                        finalized_checkpoint: proto_array.finalized_checkpoint,
                        fork_choice_nodes,
                    })
                })
            },
        );

    /*
     * node
     */

    // GET node/identity
    let get_node_identity = eth_v1
        .and(warp::path("node"))
        .and(warp::path("identity"))
        .and(warp::path::end())
        .and(task_spawner_filter.clone())
        .and(network_globals.clone())
        .then(
            |task_spawner: TaskSpawner<T::EthSpec>,
             network_globals: Arc<NetworkGlobals<T::EthSpec>>| {
                task_spawner.blocking_json_task(Priority::P1, move || {
                    let enr = network_globals.local_enr();
                    let p2p_addresses = enr.multiaddr_p2p_tcp();
                    let discovery_addresses = enr.multiaddr_p2p_udp();
                    let meta_data = network_globals.local_metadata.read();
                    Ok(api_types::GenericResponse::from(api_types::IdentityData {
                        peer_id: network_globals.local_peer_id().to_base58(),
                        enr,
                        p2p_addresses,
                        discovery_addresses,
                        metadata: api_types::MetaData {
                            seq_number: *meta_data.seq_number(),
                            attnets: format!(
                                "0x{}",
                                hex::encode(meta_data.attnets().clone().into_bytes()),
                            ),
                            syncnets: format!(
                                "0x{}",
                                hex::encode(
                                    meta_data
                                        .syncnets()
                                        .map(|x| x.clone())
                                        .unwrap_or_default()
                                        .into_bytes()
                                )
                            ),
                        },
                    }))
                })
            },
        );

    // GET node/version
    let get_node_version = eth_v1
        .and(warp::path("node"))
        .and(warp::path("version"))
        .and(warp::path::end())
        // Bypass the `task_spawner` since this method returns a static string.
        .then(|| async {
            warp::reply::json(&api_types::GenericResponse::from(api_types::VersionData {
                version: version_with_platform(),
            }))
            .into_response()
        });

    // GET node/syncing
    let get_node_syncing = eth_v1
        .and(warp::path("node"))
        .and(warp::path("syncing"))
        .and(warp::path::end())
        .and(task_spawner_filter.clone())
        .and(network_globals.clone())
        .and(chain_filter.clone())
        .then(
            |task_spawner: TaskSpawner<T::EthSpec>,
             network_globals: Arc<NetworkGlobals<T::EthSpec>>,
             chain: Arc<BeaconChain<T>>| {
                async move {
                    let el_offline = if let Some(el) = &chain.execution_layer {
                        el.is_offline_or_erroring().await
                    } else {
                        true
                    };

                    task_spawner
                        .blocking_json_task(Priority::P0, move || {
                            let head_slot = chain.canonical_head.cached_head().head_slot();
                            let current_slot =
                                chain.slot_clock.now_or_genesis().ok_or_else(|| {
                                    warp_utils::reject::custom_server_error(
                                        "Unable to read slot clock".into(),
                                    )
                                })?;

                            // Taking advantage of saturating subtraction on slot.
                            let sync_distance = current_slot - head_slot;

                            let is_optimistic = chain
                                .is_optimistic_or_invalid_head()
                                .map_err(warp_utils::reject::beacon_chain_error)?;

                            let syncing_data = api_types::SyncingData {
                                is_syncing: network_globals.sync_state.read().is_syncing(),
                                is_optimistic: Some(is_optimistic),
                                el_offline: Some(el_offline),
                                head_slot,
                                sync_distance,
                            };

                            Ok(api_types::GenericResponse::from(syncing_data))
                        })
                        .await
                }
            },
        );

    // GET node/health
    let get_node_health = eth_v1
        .and(warp::path("node"))
        .and(warp::path("health"))
        .and(warp::path::end())
        .and(task_spawner_filter.clone())
        .and(network_globals.clone())
        .and(chain_filter.clone())
        .then(
            |task_spawner: TaskSpawner<T::EthSpec>,
             network_globals: Arc<NetworkGlobals<T::EthSpec>>,
             chain: Arc<BeaconChain<T>>| {
                async move {
                    let el_offline = if let Some(el) = &chain.execution_layer {
                        el.is_offline_or_erroring().await
                    } else {
                        true
                    };

                    task_spawner
                        .blocking_response_task(Priority::P0, move || {
                            let is_optimistic = chain
                                .is_optimistic_or_invalid_head()
                                .map_err(warp_utils::reject::beacon_chain_error)?;

                            let is_syncing = !network_globals.sync_state.read().is_synced();

                            if el_offline {
                                Err(warp_utils::reject::not_synced(
                                    "execution layer is offline".to_string(),
                                ))
                            } else if is_syncing || is_optimistic {
                                Ok(warp::reply::with_status(
                                    warp::reply(),
                                    warp::http::StatusCode::PARTIAL_CONTENT,
                                ))
                            } else {
                                Ok(warp::reply::with_status(
                                    warp::reply(),
                                    warp::http::StatusCode::OK,
                                ))
                            }
                        })
                        .await
                }
            },
        );

    // GET node/peers/{peer_id}
    let get_node_peers_by_id = eth_v1
        .and(warp::path("node"))
        .and(warp::path("peers"))
        .and(warp::path::param::<String>())
        .and(warp::path::end())
        .and(task_spawner_filter.clone())
        .and(network_globals.clone())
        .then(
            |requested_peer_id: String,
             task_spawner: TaskSpawner<T::EthSpec>,
             network_globals: Arc<NetworkGlobals<T::EthSpec>>| {
                task_spawner.blocking_json_task(Priority::P1, move || {
                    let peer_id = PeerId::from_bytes(
                        &bs58::decode(requested_peer_id.as_str())
                            .into_vec()
                            .map_err(|e| {
                                warp_utils::reject::custom_bad_request(format!(
                                    "invalid peer id: {}",
                                    e
                                ))
                            })?,
                    )
                    .map_err(|_| {
                        warp_utils::reject::custom_bad_request("invalid peer id.".to_string())
                    })?;

                    if let Some(peer_info) = network_globals.peers.read().peer_info(&peer_id) {
                        let address = if let Some(multiaddr) = peer_info.seen_multiaddrs().next() {
                            multiaddr.to_string()
                        } else if let Some(addr) = peer_info.listening_addresses().first() {
                            addr.to_string()
                        } else {
                            String::new()
                        };

                        // the eth2 API spec implies only peers we have been connected to at some point should be included.
                        if let Some(dir) = peer_info.connection_direction().as_ref() {
                            return Ok(api_types::GenericResponse::from(api_types::PeerData {
                                peer_id: peer_id.to_string(),
                                enr: peer_info.enr().map(|enr| enr.to_base64()),
                                last_seen_p2p_address: address,
                                direction: api_types::PeerDirection::from_connection_direction(dir),
                                state: api_types::PeerState::from_peer_connection_status(
                                    peer_info.connection_status(),
                                ),
                            }));
                        }
                    }
                    Err(warp_utils::reject::custom_not_found(
                        "peer not found.".to_string(),
                    ))
                })
            },
        );

    // GET node/peers
    let get_node_peers = eth_v1
        .and(warp::path("node"))
        .and(warp::path("peers"))
        .and(warp::path::end())
        .and(multi_key_query::<api_types::PeersQuery>())
        .and(task_spawner_filter.clone())
        .and(network_globals.clone())
        .then(
            |query_res: Result<api_types::PeersQuery, warp::Rejection>,
             task_spawner: TaskSpawner<T::EthSpec>,
             network_globals: Arc<NetworkGlobals<T::EthSpec>>| {
                task_spawner.blocking_json_task(Priority::P1, move || {
                    let query = query_res?;
                    let mut peers: Vec<api_types::PeerData> = Vec::new();
                    network_globals
                        .peers
                        .read()
                        .peers()
                        .for_each(|(peer_id, peer_info)| {
                            let address =
                                if let Some(multiaddr) = peer_info.seen_multiaddrs().next() {
                                    multiaddr.to_string()
                                } else if let Some(addr) = peer_info.listening_addresses().first() {
                                    addr.to_string()
                                } else {
                                    String::new()
                                };

                            // the eth2 API spec implies only peers we have been connected to at some point should be included.
                            if let Some(dir) = peer_info.connection_direction() {
                                let direction =
                                    api_types::PeerDirection::from_connection_direction(dir);
                                let state = api_types::PeerState::from_peer_connection_status(
                                    peer_info.connection_status(),
                                );

                                let state_matches = query.state.as_ref().map_or(true, |states| {
                                    states.iter().any(|state_param| *state_param == state)
                                });
                                let direction_matches =
                                    query.direction.as_ref().map_or(true, |directions| {
                                        directions.iter().any(|dir_param| *dir_param == direction)
                                    });

                                if state_matches && direction_matches {
                                    peers.push(api_types::PeerData {
                                        peer_id: peer_id.to_string(),
                                        enr: peer_info.enr().map(|enr| enr.to_base64()),
                                        last_seen_p2p_address: address,
                                        direction,
                                        state,
                                    });
                                }
                            }
                        });
                    Ok(api_types::PeersData {
                        meta: api_types::PeersMetaData {
                            count: peers.len() as u64,
                        },
                        data: peers,
                    })
                })
            },
        );

    // GET node/peer_count
    let get_node_peer_count = eth_v1
        .and(warp::path("node"))
        .and(warp::path("peer_count"))
        .and(warp::path::end())
        .and(task_spawner_filter.clone())
        .and(network_globals.clone())
        .then(
            |task_spawner: TaskSpawner<T::EthSpec>,
             network_globals: Arc<NetworkGlobals<T::EthSpec>>| {
                task_spawner.blocking_json_task(Priority::P1, move || {
                    let mut connected: u64 = 0;
                    let mut connecting: u64 = 0;
                    let mut disconnected: u64 = 0;
                    let mut disconnecting: u64 = 0;

                    network_globals
                        .peers
                        .read()
                        .peers()
                        .for_each(|(_, peer_info)| {
                            let state = api_types::PeerState::from_peer_connection_status(
                                peer_info.connection_status(),
                            );
                            match state {
                                api_types::PeerState::Connected => connected += 1,
                                api_types::PeerState::Connecting => connecting += 1,
                                api_types::PeerState::Disconnected => disconnected += 1,
                                api_types::PeerState::Disconnecting => disconnecting += 1,
                            }
                        });

                    Ok(api_types::GenericResponse::from(api_types::PeerCount {
                        connected,
                        connecting,
                        disconnected,
                        disconnecting,
                    }))
                })
            },
        );
    /*
     * validator
     */

    // GET validator/duties/proposer/{epoch}
    let get_validator_duties_proposer = eth_v1
        .and(warp::path("validator"))
        .and(warp::path("duties"))
        .and(warp::path("proposer"))
        .and(warp::path::param::<Epoch>().or_else(|_| async {
            Err(warp_utils::reject::custom_bad_request(
                "Invalid epoch".to_string(),
            ))
        }))
        .and(warp::path::end())
        .and(not_while_syncing_filter.clone())
        .and(task_spawner_filter.clone())
        .and(chain_filter.clone())
        .and(log_filter.clone())
        .then(
            |epoch: Epoch,
             task_spawner: TaskSpawner<T::EthSpec>,
             chain: Arc<BeaconChain<T>>,
             log: Logger| {
                task_spawner.blocking_json_task(Priority::P0, move || {
                    proposer_duties::proposer_duties(epoch, &chain, &log)
                })
            },
        );

    // GET validator/blocks/{slot}
    let get_validator_blocks = any_version
        .and(warp::path("validator"))
        .and(warp::path("blocks"))
        .and(warp::path::param::<Slot>().or_else(|_| async {
            Err(warp_utils::reject::custom_bad_request(
                "Invalid slot".to_string(),
            ))
        }))
        .and(warp::path::end())
        .and(warp::header::optional::<api_types::Accept>("accept"))
        .and(not_while_syncing_filter.clone())
        .and(warp::query::<api_types::ValidatorBlocksQuery>())
        .and(task_spawner_filter.clone())
        .and(chain_filter.clone())
        .and(log_filter.clone())
        .then(
            |endpoint_version: EndpointVersion,
             slot: Slot,
             accept_header: Option<api_types::Accept>,
             query: api_types::ValidatorBlocksQuery,
             task_spawner: TaskSpawner<T::EthSpec>,
             chain: Arc<BeaconChain<T>>,
             log: Logger| {
                task_spawner.spawn_async_with_rejection(Priority::P0, async move {
                    debug!(
                        log,
                        "Block production request from HTTP API";
                        "slot" => slot
                    );

                    if endpoint_version == V3 {
                        produce_block_v3(endpoint_version, accept_header, chain, slot, query).await
                    } else {
                        produce_block_v2(endpoint_version, accept_header, chain, slot, query).await
                    }
                })
            },
        );

    // GET validator/blinded_blocks/{slot}
    let get_validator_blinded_blocks = eth_v1
        .and(warp::path("validator"))
        .and(warp::path("blinded_blocks"))
        .and(warp::path::param::<Slot>().or_else(|_| async {
            Err(warp_utils::reject::custom_bad_request(
                "Invalid slot".to_string(),
            ))
        }))
        .and(warp::path::end())
        .and(not_while_syncing_filter.clone())
        .and(warp::query::<api_types::ValidatorBlocksQuery>())
        .and(warp::header::optional::<api_types::Accept>("accept"))
        .and(task_spawner_filter.clone())
        .and(chain_filter.clone())
        .then(
            |slot: Slot,
             query: api_types::ValidatorBlocksQuery,
             accept_header: Option<api_types::Accept>,
             task_spawner: TaskSpawner<T::EthSpec>,
             chain: Arc<BeaconChain<T>>| {
                task_spawner.spawn_async_with_rejection(Priority::P0, async move {
                    produce_blinded_block_v2(EndpointVersion(2), accept_header, chain, slot, query)
                        .await
                })
            },
        );

    // GET validator/attestation_data?slot,committee_index
    let get_validator_attestation_data = eth_v1
        .and(warp::path("validator"))
        .and(warp::path("attestation_data"))
        .and(warp::path::end())
        .and(warp::query::<api_types::ValidatorAttestationDataQuery>())
        .and(not_while_syncing_filter.clone())
        .and(task_spawner_filter.clone())
        .and(chain_filter.clone())
        .then(
            |query: api_types::ValidatorAttestationDataQuery,
             task_spawner: TaskSpawner<T::EthSpec>,
             chain: Arc<BeaconChain<T>>| {
                task_spawner.blocking_json_task(Priority::P0, move || {
                    let current_slot = chain
                        .slot()
                        .map_err(warp_utils::reject::beacon_chain_error)?;

                    // allow a tolerance of one slot to account for clock skew
                    if query.slot > current_slot + 1 {
                        return Err(warp_utils::reject::custom_bad_request(format!(
                            "request slot {} is more than one slot past the current slot {}",
                            query.slot, current_slot
                        )));
                    }

                    chain
                        .produce_unaggregated_attestation(query.slot, query.committee_index)
                        .map(|attestation| attestation.data)
                        .map(api_types::GenericResponse::from)
                        .map_err(warp_utils::reject::beacon_chain_error)
                })
            },
        );

    // GET validator/aggregate_attestation?attestation_data_root,slot
    let get_validator_aggregate_attestation = eth_v1
        .and(warp::path("validator"))
        .and(warp::path("aggregate_attestation"))
        .and(warp::path::end())
        .and(warp::query::<api_types::ValidatorAggregateAttestationQuery>())
        .and(not_while_syncing_filter.clone())
        .and(task_spawner_filter.clone())
        .and(chain_filter.clone())
        .then(
            |query: api_types::ValidatorAggregateAttestationQuery,
             task_spawner: TaskSpawner<T::EthSpec>,
             chain: Arc<BeaconChain<T>>| {
                task_spawner.blocking_json_task(Priority::P0, move || {
                    chain
                        .get_aggregated_attestation_by_slot_and_root(
                            query.slot,
                            &query.attestation_data_root,
                        )
                        .map_err(|e| {
                            warp_utils::reject::custom_bad_request(format!(
                                "unable to fetch aggregate: {:?}",
                                e
                            ))
                        })?
                        .map(api_types::GenericResponse::from)
                        .ok_or_else(|| {
                            warp_utils::reject::custom_not_found(
                                "no matching aggregate found".to_string(),
                            )
                        })
                })
            },
        );

    // POST validator/duties/attester/{epoch}
    let post_validator_duties_attester = eth_v1
        .and(warp::path("validator"))
        .and(warp::path("duties"))
        .and(warp::path("attester"))
        .and(warp::path::param::<Epoch>().or_else(|_| async {
            Err(warp_utils::reject::custom_bad_request(
                "Invalid epoch".to_string(),
            ))
        }))
        .and(warp::path::end())
        .and(not_while_syncing_filter.clone())
        .and(warp::body::json())
        .and(task_spawner_filter.clone())
        .and(chain_filter.clone())
        .then(
            |epoch: Epoch,
             indices: api_types::ValidatorIndexData,
             task_spawner: TaskSpawner<T::EthSpec>,
             chain: Arc<BeaconChain<T>>| {
                task_spawner.blocking_json_task(Priority::P0, move || {
                    attester_duties::attester_duties(epoch, &indices.0, &chain)
                })
            },
        );

    // POST validator/duties/sync/{epoch}
    let post_validator_duties_sync = eth_v1
        .and(warp::path("validator"))
        .and(warp::path("duties"))
        .and(warp::path("sync"))
        .and(warp::path::param::<Epoch>().or_else(|_| async {
            Err(warp_utils::reject::custom_bad_request(
                "Invalid epoch".to_string(),
            ))
        }))
        .and(warp::path::end())
        .and(not_while_syncing_filter.clone())
        .and(warp::body::json())
        .and(task_spawner_filter.clone())
        .and(chain_filter.clone())
        .then(
            |epoch: Epoch,
             indices: api_types::ValidatorIndexData,
             task_spawner: TaskSpawner<T::EthSpec>,
             chain: Arc<BeaconChain<T>>| {
                task_spawner.blocking_json_task(Priority::P0, move || {
                    sync_committees::sync_committee_duties(epoch, &indices.0, &chain)
                })
            },
        );

    // GET validator/sync_committee_contribution
    let get_validator_sync_committee_contribution = eth_v1
        .and(warp::path("validator"))
        .and(warp::path("sync_committee_contribution"))
        .and(warp::path::end())
        .and(warp::query::<SyncContributionData>())
        .and(not_while_syncing_filter.clone())
        .and(task_spawner_filter.clone())
        .and(chain_filter.clone())
        .then(
            |sync_committee_data: SyncContributionData,
             task_spawner: TaskSpawner<T::EthSpec>,
             chain: Arc<BeaconChain<T>>| {
                task_spawner.blocking_json_task(Priority::P0, move || {
                    chain
                        .get_aggregated_sync_committee_contribution(&sync_committee_data)
                        .map_err(|e| {
                            warp_utils::reject::custom_bad_request(format!(
                                "unable to fetch sync contribution: {:?}",
                                e
                            ))
                        })?
                        .map(api_types::GenericResponse::from)
                        .ok_or_else(|| {
                            warp_utils::reject::custom_not_found(
                                "no matching sync contribution found".to_string(),
                            )
                        })
                })
            },
        );

    // POST validator/aggregate_and_proofs
    let post_validator_aggregate_and_proofs = eth_v1
        .and(warp::path("validator"))
        .and(warp::path("aggregate_and_proofs"))
        .and(warp::path::end())
        .and(not_while_syncing_filter.clone())
        .and(task_spawner_filter.clone())
        .and(chain_filter.clone())
        .and(warp::body::json())
        .and(network_tx_filter.clone())
        .and(log_filter.clone())
        .then(
            |task_spawner: TaskSpawner<T::EthSpec>,
             chain: Arc<BeaconChain<T>>,
             aggregates: Vec<SignedAggregateAndProof<T::EthSpec>>,
             network_tx: UnboundedSender<NetworkMessage<T::EthSpec>>, log: Logger| {
                task_spawner.blocking_json_task(Priority::P0, move || {
                    let seen_timestamp = timestamp_now();
                    let mut verified_aggregates = Vec::with_capacity(aggregates.len());
                    let mut messages = Vec::with_capacity(aggregates.len());
                    let mut failures = Vec::new();

                    // Verify that all messages in the post are valid before processing further
                    for (index, aggregate) in aggregates.iter().enumerate() {
                        match chain.verify_aggregated_attestation_for_gossip(aggregate) {
                            Ok(verified_aggregate) => {
                                messages.push(PubsubMessage::AggregateAndProofAttestation(Box::new(
                                    verified_aggregate.aggregate().clone(),
                                )));

                                // Notify the validator monitor.
                                chain
                                    .validator_monitor
                                    .read()
                                    .register_api_aggregated_attestation(
                                        seen_timestamp,
                                        verified_aggregate.aggregate(),
                                        verified_aggregate.indexed_attestation(),
                                        &chain.slot_clock,
                                    );

                                verified_aggregates.push((index, verified_aggregate));
                            }
                            // If we already know the attestation, don't broadcast it or attempt to
                            // further verify it. Return success.
                            //
                            // It's reasonably likely that two different validators produce
                            // identical aggregates, especially if they're using the same beacon
                            // node.
                            Err(AttnError::AttestationSupersetKnown(_)) => continue,
                            // If we've already seen this aggregator produce an aggregate, just
                            // skip this one.
                            //
                            // We're likely to see this with VCs that use fallback BNs. The first
                            // BN might time-out *after* publishing the aggregate and then the
                            // second BN will indicate it's already seen the aggregate.
                            //
                            // There's no actual error for the user or the network since the
                            // aggregate has been successfully published by some other node.
                            Err(AttnError::AggregatorAlreadyKnown(_)) => continue,
                            Err(e) => {
                                error!(log,
                                    "Failure verifying aggregate and proofs";
                                    "error" => format!("{:?}", e),
                                    "request_index" => index,
                                    "aggregator_index" => aggregate.message.aggregator_index,
                                    "attestation_index" => aggregate.message.aggregate.data.index,
                                    "attestation_slot" => aggregate.message.aggregate.data.slot,
                                );
                                failures.push(api_types::Failure::new(index, format!("Verification: {:?}", e)));
                            }
                        }
                    }

                    // Publish aggregate attestations to the libp2p network
                    if !messages.is_empty() {
                        publish_network_message(&network_tx, NetworkMessage::Publish { messages })?;
                    }

                    // Import aggregate attestations
                    for (index, verified_aggregate) in verified_aggregates {
                        if let Err(e) = chain.apply_attestation_to_fork_choice(&verified_aggregate) {
                            error!(log,
                                    "Failure applying verified aggregate attestation to fork choice";
                                    "error" => format!("{:?}", e),
                                    "request_index" => index,
                                    "aggregator_index" => verified_aggregate.aggregate().message.aggregator_index,
                                    "attestation_index" => verified_aggregate.attestation().data.index,
                                    "attestation_slot" => verified_aggregate.attestation().data.slot,
                                );
                            failures.push(api_types::Failure::new(index, format!("Fork choice: {:?}", e)));
                        }
                        if let Err(e) = chain.add_to_block_inclusion_pool(verified_aggregate) {
                            warn!(
                                log,
                                "Could not add verified aggregate attestation to the inclusion pool";
                                "error" => ?e,
                                "request_index" => index,
                            );
                            failures.push(api_types::Failure::new(index, format!("Op pool: {:?}", e)));
                        }
                    }

                    if !failures.is_empty() {
                        Err(warp_utils::reject::indexed_bad_request("error processing aggregate and proofs".to_string(),
                                                                    failures,
                        ))
                    } else {
                        Ok(())
                    }
                })
            },
        );

    let post_validator_contribution_and_proofs = eth_v1
        .and(warp::path("validator"))
        .and(warp::path("contribution_and_proofs"))
        .and(warp::path::end())
        .and(not_while_syncing_filter.clone())
        .and(task_spawner_filter.clone())
        .and(chain_filter.clone())
        .and(warp::body::json())
        .and(network_tx_filter)
        .and(log_filter.clone())
        .then(
            |task_spawner: TaskSpawner<T::EthSpec>,
             chain: Arc<BeaconChain<T>>,
             contributions: Vec<SignedContributionAndProof<T::EthSpec>>,
             network_tx: UnboundedSender<NetworkMessage<T::EthSpec>>,
             log: Logger| {
                task_spawner.blocking_json_task(Priority::P0, move || {
                    sync_committees::process_signed_contribution_and_proofs(
                        contributions,
                        network_tx,
                        &chain,
                        log,
                    )?;
                    Ok(api_types::GenericResponse::from(()))
                })
            },
        );

    // POST validator/beacon_committee_subscriptions
    let post_validator_beacon_committee_subscriptions = eth_v1
        .and(warp::path("validator"))
        .and(warp::path("beacon_committee_subscriptions"))
        .and(warp::path::end())
        .and(warp::body::json())
        .and(validator_subscription_tx_filter.clone())
        .and(task_spawner_filter.clone())
        .and(chain_filter.clone())
        .and(log_filter.clone())
        .then(
            |subscriptions: Vec<api_types::BeaconCommitteeSubscription>,
             validator_subscription_tx: Sender<ValidatorSubscriptionMessage>,
             task_spawner: TaskSpawner<T::EthSpec>,
             chain: Arc<BeaconChain<T>>,
             log: Logger| {
                task_spawner.blocking_json_task(Priority::P0, move || {
                    for subscription in &subscriptions {
                        chain
                            .validator_monitor
                            .write()
                            .auto_register_local_validator(subscription.validator_index);

                        let validator_subscription = api_types::ValidatorSubscription {
                            validator_index: subscription.validator_index,
                            attestation_committee_index: subscription.committee_index,
                            slot: subscription.slot,
                            committee_count_at_slot: subscription.committees_at_slot,
                            is_aggregator: subscription.is_aggregator,
                        };

                        let message = ValidatorSubscriptionMessage::AttestationSubscribe {
                            subscriptions: vec![validator_subscription],
                        };
                        if let Err(e) = validator_subscription_tx.try_send(message) {
                            warn!(
                                log,
                                "Unable to process committee subscriptions";
                                "info" => "the host may be overloaded or resource-constrained",
                                "error" => ?e,
                            );
                            return Err(warp_utils::reject::custom_server_error(
                                "unable to queue subscription, host may be overloaded or shutting down".to_string(),
                            ));
                        }
                    }

                    Ok(())
                })
            },
        );

    // POST validator/prepare_beacon_proposer
    let post_validator_prepare_beacon_proposer = eth_v1
        .and(warp::path("validator"))
        .and(warp::path("prepare_beacon_proposer"))
        .and(warp::path::end())
        .and(not_while_syncing_filter.clone())
        .and(task_spawner_filter.clone())
        .and(chain_filter.clone())
        .and(log_filter.clone())
        .and(warp::body::json())
        .then(
            |task_spawner: TaskSpawner<T::EthSpec>,
             chain: Arc<BeaconChain<T>>,
             log: Logger,
             preparation_data: Vec<ProposerPreparationData>| {
                task_spawner.spawn_async_with_rejection(Priority::P0, async move {
                    let execution_layer = chain
                        .execution_layer
                        .as_ref()
                        .ok_or(BeaconChainError::ExecutionLayerMissing)
                        .map_err(warp_utils::reject::beacon_chain_error)?;

                    let current_slot = chain
                        .slot()
                        .map_err(warp_utils::reject::beacon_chain_error)?;
                    let current_epoch = current_slot.epoch(T::EthSpec::slots_per_epoch());

                    debug!(
                        log,
                        "Received proposer preparation data";
                        "count" => preparation_data.len(),
                    );

                    execution_layer
                        .update_proposer_preparation(current_epoch, &preparation_data)
                        .await;

                    chain
                        .prepare_beacon_proposer(current_slot)
                        .await
                        .map_err(|e| {
                            warp_utils::reject::custom_bad_request(format!(
                                "error updating proposer preparations: {:?}",
                                e
                            ))
                        })?;

                    Ok::<_, warp::reject::Rejection>(warp::reply::json(&()).into_response())
                })
            },
        );

    // POST validator/register_validator
    let post_validator_register_validator = eth_v1
        .and(warp::path("validator"))
        .and(warp::path("register_validator"))
        .and(warp::path::end())
        .and(task_spawner_filter.clone())
        .and(chain_filter.clone())
        .and(log_filter.clone())
        .and(warp::body::json())
        .then(
            |task_spawner: TaskSpawner<T::EthSpec>,
             chain: Arc<BeaconChain<T>>,
             log: Logger,
             register_val_data: Vec<SignedValidatorRegistrationData>| async {
                let (tx, rx) = oneshot::channel();

                let initial_result = task_spawner
                    .spawn_async_with_rejection_no_conversion(Priority::P0, async move {
                        let execution_layer = chain
                            .execution_layer
                            .as_ref()
                            .ok_or(BeaconChainError::ExecutionLayerMissing)
                            .map_err(warp_utils::reject::beacon_chain_error)?;
                        let current_slot = chain
                            .slot_clock
                            .now_or_genesis()
                            .ok_or(BeaconChainError::UnableToReadSlot)
                            .map_err(warp_utils::reject::beacon_chain_error)?;
                        let current_epoch = current_slot.epoch(T::EthSpec::slots_per_epoch());

                        debug!(
                            log,
                            "Received register validator request";
                            "count" => register_val_data.len(),
                        );

                        let head_snapshot = chain.head_snapshot();
                        let spec = &chain.spec;

                        let (preparation_data, filtered_registration_data): (
                            Vec<ProposerPreparationData>,
                            Vec<SignedValidatorRegistrationData>,
                        ) = register_val_data
                            .into_iter()
                            .filter_map(|register_data| {
                                chain
                                    .validator_index(&register_data.message.pubkey)
                                    .ok()
                                    .flatten()
                                    .and_then(|validator_index| {
                                        let validator = head_snapshot
                                            .beacon_state
                                            .get_validator(validator_index)
                                            .ok()?;
                                        let validator_status = ValidatorStatus::from_validator(
                                            validator,
                                            current_epoch,
                                            spec.far_future_epoch,
                                        )
                                        .superstatus();
                                        let is_active_or_pending =
                                            matches!(validator_status, ValidatorStatus::Pending)
                                                || matches!(
                                                    validator_status,
                                                    ValidatorStatus::Active
                                                );

                                        // Filter out validators who are not 'active' or 'pending'.
                                        is_active_or_pending.then_some({
                                            (
                                                ProposerPreparationData {
                                                    validator_index: validator_index as u64,
                                                    fee_recipient: register_data
                                                        .message
                                                        .fee_recipient,
                                                },
                                                register_data,
                                            )
                                        })
                                    })
                            })
                            .unzip();

                        // Update the prepare beacon proposer cache based on this request.
                        execution_layer
                            .update_proposer_preparation(current_epoch, &preparation_data)
                            .await;

                        // Call prepare beacon proposer blocking with the latest update in order to make
                        // sure we have a local payload to fall back to in the event of the blinded block
                        // flow failing.
                        chain
                            .prepare_beacon_proposer(current_slot)
                            .await
                            .map_err(|e| {
                                warp_utils::reject::custom_bad_request(format!(
                                    "error updating proposer preparations: {:?}",
                                    e
                                ))
                            })?;

                        info!(
                            log,
                            "Forwarding register validator request to connected builder";
                            "count" => filtered_registration_data.len(),
                        );

                        // It's a waste of a `BeaconProcessor` worker to just
                        // wait on a response from the builder (especially since
                        // they have frequent timeouts). Spawn a new task and
                        // send the response back to our original HTTP request
                        // task via a channel.
                        let builder_future = async move {
                            let arc_builder = chain
                                .execution_layer
                                .as_ref()
                                .ok_or(BeaconChainError::ExecutionLayerMissing)
                                .map_err(warp_utils::reject::beacon_chain_error)?
                                .builder();
                            let builder = arc_builder
                                .as_ref()
                                .ok_or(BeaconChainError::BuilderMissing)
                                .map_err(warp_utils::reject::beacon_chain_error)?;
                            builder
                                .post_builder_validators(&filtered_registration_data)
                                .await
                                .map(|resp| warp::reply::json(&resp).into_response())
                                .map_err(|e| {
                                    warn!(
                                        log,
                                        "Relay error when registering validator(s)";
                                        "num_registrations" => filtered_registration_data.len(),
                                        "error" => ?e
                                    );
                                    // Forward the HTTP status code if we are able to, otherwise fall back
                                    // to a server error.
                                    if let eth2::Error::ServerMessage(message) = e {
                                        if message.code == StatusCode::BAD_REQUEST.as_u16() {
                                            return warp_utils::reject::custom_bad_request(
                                                message.message,
                                            );
                                        } else {
                                            // According to the spec this response should only be a 400 or 500,
                                            // so we fall back to a 500 here.
                                            return warp_utils::reject::custom_server_error(
                                                message.message,
                                            );
                                        }
                                    }
                                    warp_utils::reject::custom_server_error(format!("{e:?}"))
                                })
                        };
                        tokio::task::spawn(async move { tx.send(builder_future.await) });

                        // Just send a generic 200 OK from this closure. We'll
                        // ignore the `Ok` variant and form a proper response
                        // from what is sent back down the channel.
                        Ok(warp::reply::reply().into_response())
                    })
                    .await;

                if initial_result.is_err() {
                    return task_spawner::convert_rejection(initial_result).await;
                }

                // Await a response from the builder without blocking a
                // `BeaconProcessor` worker.
                task_spawner::convert_rejection(rx.await.unwrap_or_else(|_| {
                    Ok(warp::reply::with_status(
                        warp::reply::json(&"No response from channel"),
                        eth2::StatusCode::INTERNAL_SERVER_ERROR,
                    )
                    .into_response())
                }))
                .await
            },
        );
    // POST validator/sync_committee_subscriptions
    let post_validator_sync_committee_subscriptions = eth_v1
        .and(warp::path("validator"))
        .and(warp::path("sync_committee_subscriptions"))
        .and(warp::path::end())
        .and(warp::body::json())
        .and(validator_subscription_tx_filter)
        .and(task_spawner_filter.clone())
        .and(chain_filter.clone())
        .and(log_filter.clone())
        .then(
            |subscriptions: Vec<types::SyncCommitteeSubscription>,
             validator_subscription_tx: Sender<ValidatorSubscriptionMessage>,
             task_spawner: TaskSpawner<T::EthSpec>,
             chain: Arc<BeaconChain<T>>,
             log: Logger
             | {
                task_spawner.blocking_json_task(Priority::P0, move || {
                    for subscription in subscriptions {
                        chain
                            .validator_monitor
                            .write()
                            .auto_register_local_validator(subscription.validator_index);

                        let message = ValidatorSubscriptionMessage::SyncCommitteeSubscribe {
                                subscriptions: vec![subscription],
                            };
                        if let Err(e) = validator_subscription_tx.try_send(message) {
                            warn!(
                                log,
                                "Unable to process sync subscriptions";
                                "info" => "the host may be overloaded or resource-constrained",
                                "error" => ?e
                            );
                            return Err(warp_utils::reject::custom_server_error(
                                "unable to queue subscription, host may be overloaded or shutting down".to_string(),
                            ));
                        }
                    }

                    Ok(())
                })
            },
        );

    // POST vaidator/liveness/{epoch}
    let post_validator_liveness_epoch = eth_v1
        .and(warp::path("validator"))
        .and(warp::path("liveness"))
        .and(warp::path::param::<Epoch>())
        .and(warp::path::end())
        .and(warp::body::json())
        .and(task_spawner_filter.clone())
        .and(chain_filter.clone())
        .then(
            |epoch: Epoch,
             indices: Vec<u64>,
             task_spawner: TaskSpawner<T::EthSpec>,
             chain: Arc<BeaconChain<T>>| {
                task_spawner.blocking_json_task(Priority::P0, move || {
                    // Ensure the request is for either the current, previous or next epoch.
                    let current_epoch = chain
                        .epoch()
                        .map_err(warp_utils::reject::beacon_chain_error)?;
                    let prev_epoch = current_epoch.saturating_sub(Epoch::new(1));
                    let next_epoch = current_epoch.saturating_add(Epoch::new(1));

                    if epoch < prev_epoch || epoch > next_epoch {
                        return Err(warp_utils::reject::custom_bad_request(format!(
                            "request epoch {} is more than one epoch from the current epoch {}",
                            epoch, current_epoch
                        )));
                    }

                    let liveness: Vec<api_types::StandardLivenessResponseData> = indices
                        .iter()
                        .cloned()
                        .map(|index| {
                            let is_live = chain.validator_seen_at_epoch(index as usize, epoch);
                            api_types::StandardLivenessResponseData { index, is_live }
                        })
                        .collect();

                    Ok(api_types::GenericResponse::from(liveness))
                })
            },
        );

    // POST lighthouse/liveness
    let post_lighthouse_liveness = warp::path("lighthouse")
        .and(warp::path("liveness"))
        .and(warp::path::end())
        .and(warp::body::json())
        .and(task_spawner_filter.clone())
        .and(chain_filter.clone())
        .then(
            |request_data: api_types::LivenessRequestData,
             task_spawner: TaskSpawner<T::EthSpec>,
             chain: Arc<BeaconChain<T>>| {
                task_spawner.blocking_json_task(Priority::P0, move || {
                    // Ensure the request is for either the current, previous or next epoch.
                    let current_epoch = chain
                        .epoch()
                        .map_err(warp_utils::reject::beacon_chain_error)?;
                    let prev_epoch = current_epoch.saturating_sub(Epoch::new(1));
                    let next_epoch = current_epoch.saturating_add(Epoch::new(1));

                    if request_data.epoch < prev_epoch || request_data.epoch > next_epoch {
                        return Err(warp_utils::reject::custom_bad_request(format!(
                            "request epoch {} is more than one epoch from the current epoch {}",
                            request_data.epoch, current_epoch
                        )));
                    }

                    let liveness: Vec<api_types::LivenessResponseData> = request_data
                        .indices
                        .iter()
                        .cloned()
                        .map(|index| {
                            let is_live =
                                chain.validator_seen_at_epoch(index as usize, request_data.epoch);
                            api_types::LivenessResponseData {
                                index,
                                epoch: request_data.epoch,
                                is_live,
                            }
                        })
                        .collect();

                    Ok(api_types::GenericResponse::from(liveness))
                })
            },
        );

    // GET lighthouse/health
    let get_lighthouse_health = warp::path("lighthouse")
        .and(warp::path("health"))
        .and(warp::path::end())
        .and(task_spawner_filter.clone())
        .then(|task_spawner: TaskSpawner<T::EthSpec>| {
            task_spawner.blocking_json_task(Priority::P0, move || {
                eth2::lighthouse::Health::observe()
                    .map(api_types::GenericResponse::from)
                    .map_err(warp_utils::reject::custom_bad_request)
            })
        });

    // GET lighthouse/ui/health
    let get_lighthouse_ui_health = warp::path("lighthouse")
        .and(warp::path("ui"))
        .and(warp::path("health"))
        .and(warp::path::end())
        .and(task_spawner_filter.clone())
        .and(system_info_filter)
        .and(app_start_filter)
        .and(data_dir_filter)
        .and(network_globals.clone())
        .then(
            |task_spawner: TaskSpawner<T::EthSpec>,
             sysinfo,
             app_start: std::time::Instant,
             data_dir,
             network_globals| {
                task_spawner.blocking_json_task(Priority::P0, move || {
                    let app_uptime = app_start.elapsed().as_secs();
                    Ok(api_types::GenericResponse::from(observe_system_health_bn(
                        sysinfo,
                        data_dir,
                        app_uptime,
                        network_globals,
                    )))
                })
            },
        );

    // GET lighthouse/ui/validator_count
    let get_lighthouse_ui_validator_count = warp::path("lighthouse")
        .and(warp::path("ui"))
        .and(warp::path("validator_count"))
        .and(warp::path::end())
        .and(task_spawner_filter.clone())
        .and(chain_filter.clone())
        .then(
            |task_spawner: TaskSpawner<T::EthSpec>, chain: Arc<BeaconChain<T>>| {
                task_spawner.blocking_json_task(Priority::P1, move || {
                    ui::get_validator_count(chain).map(api_types::GenericResponse::from)
                })
            },
        );

    // POST lighthouse/ui/validator_metrics
    let post_lighthouse_ui_validator_metrics = warp::path("lighthouse")
        .and(warp::path("ui"))
        .and(warp::path("validator_metrics"))
        .and(warp::path::end())
        .and(warp::body::json())
        .and(task_spawner_filter.clone())
        .and(chain_filter.clone())
        .then(
            |request_data: ui::ValidatorMetricsRequestData,
             task_spawner: TaskSpawner<T::EthSpec>,
             chain: Arc<BeaconChain<T>>| {
                task_spawner.blocking_json_task(Priority::P1, move || {
                    ui::post_validator_monitor_metrics(request_data, chain)
                        .map(api_types::GenericResponse::from)
                })
            },
        );

    // POST lighthouse/ui/validator_info
    let post_lighthouse_ui_validator_info = warp::path("lighthouse")
        .and(warp::path("ui"))
        .and(warp::path("validator_info"))
        .and(warp::path::end())
        .and(warp::body::json())
        .and(task_spawner_filter.clone())
        .and(chain_filter.clone())
        .then(
            |request_data: ui::ValidatorInfoRequestData,
             task_spawner: TaskSpawner<T::EthSpec>,
             chain: Arc<BeaconChain<T>>| {
                task_spawner.blocking_json_task(Priority::P1, move || {
                    ui::get_validator_info(request_data, chain)
                        .map(api_types::GenericResponse::from)
                })
            },
        );

    // GET lighthouse/syncing
    let get_lighthouse_syncing = warp::path("lighthouse")
        .and(warp::path("syncing"))
        .and(warp::path::end())
        .and(task_spawner_filter.clone())
        .and(network_globals.clone())
        .then(
            |task_spawner: TaskSpawner<T::EthSpec>,
             network_globals: Arc<NetworkGlobals<T::EthSpec>>| {
                task_spawner.blocking_json_task(Priority::P0, move || {
                    Ok(api_types::GenericResponse::from(
                        network_globals.sync_state(),
                    ))
                })
            },
        );

    // GET lighthouse/nat
    let get_lighthouse_nat = warp::path("lighthouse")
        .and(warp::path("nat"))
        .and(task_spawner_filter.clone())
        .and(warp::path::end())
        .then(|task_spawner: TaskSpawner<T::EthSpec>| {
            task_spawner.blocking_json_task(Priority::P1, move || {
                Ok(api_types::GenericResponse::from(
                    lighthouse_network::metrics::NAT_OPEN
                        .as_ref()
                        .map(|v| v.get())
                        .unwrap_or(0)
                        != 0,
                ))
            })
        });

    // GET lighthouse/peers
    let get_lighthouse_peers = warp::path("lighthouse")
        .and(warp::path("peers"))
        .and(warp::path::end())
        .and(task_spawner_filter.clone())
        .and(network_globals.clone())
        .then(
            |task_spawner: TaskSpawner<T::EthSpec>,
             network_globals: Arc<NetworkGlobals<T::EthSpec>>| {
                task_spawner.blocking_json_task(Priority::P1, move || {
                    Ok(network_globals
                        .peers
                        .read()
                        .peers()
                        .map(|(peer_id, peer_info)| eth2::lighthouse::Peer {
                            peer_id: peer_id.to_string(),
                            peer_info: peer_info.clone(),
                        })
                        .collect::<Vec<_>>())
                })
            },
        );

    // GET lighthouse/peers/connected
    let get_lighthouse_peers_connected = warp::path("lighthouse")
        .and(warp::path("peers"))
        .and(warp::path("connected"))
        .and(warp::path::end())
        .and(task_spawner_filter.clone())
        .and(network_globals)
        .then(
            |task_spawner: TaskSpawner<T::EthSpec>,
             network_globals: Arc<NetworkGlobals<T::EthSpec>>| {
                task_spawner.blocking_json_task(Priority::P1, move || {
                    Ok(network_globals
                        .peers
                        .read()
                        .connected_peers()
                        .map(|(peer_id, peer_info)| eth2::lighthouse::Peer {
                            peer_id: peer_id.to_string(),
                            peer_info: peer_info.clone(),
                        })
                        .collect::<Vec<_>>())
                })
            },
        );

    // GET lighthouse/proto_array
    let get_lighthouse_proto_array = warp::path("lighthouse")
        .and(warp::path("proto_array"))
        .and(warp::path::end())
        .and(task_spawner_filter.clone())
        .and(chain_filter.clone())
        .then(
            |task_spawner: TaskSpawner<T::EthSpec>, chain: Arc<BeaconChain<T>>| {
                task_spawner.blocking_response_task(Priority::P1, move || {
                    Ok::<_, warp::Rejection>(warp::reply::json(
                        &api_types::GenericResponseRef::from(
                            chain
                                .canonical_head
                                .fork_choice_read_lock()
                                .proto_array()
                                .core_proto_array(),
                        ),
                    ))
                })
            },
        );

    // GET lighthouse/validator_inclusion/{epoch}/{validator_id}
    let get_lighthouse_validator_inclusion_global = warp::path("lighthouse")
        .and(warp::path("validator_inclusion"))
        .and(warp::path::param::<Epoch>())
        .and(warp::path::param::<ValidatorId>())
        .and(warp::path::end())
        .and(task_spawner_filter.clone())
        .and(chain_filter.clone())
        .then(
            |epoch: Epoch,
             validator_id: ValidatorId,
             task_spawner: TaskSpawner<T::EthSpec>,
             chain: Arc<BeaconChain<T>>| {
                task_spawner.blocking_json_task(Priority::P1, move || {
                    validator_inclusion::validator_inclusion_data(epoch, &validator_id, &chain)
                        .map(api_types::GenericResponse::from)
                })
            },
        );

    // GET lighthouse/validator_inclusion/{epoch}/global
    let get_lighthouse_validator_inclusion = warp::path("lighthouse")
        .and(warp::path("validator_inclusion"))
        .and(warp::path::param::<Epoch>())
        .and(warp::path("global"))
        .and(warp::path::end())
        .and(task_spawner_filter.clone())
        .and(chain_filter.clone())
        .then(
            |epoch: Epoch, task_spawner: TaskSpawner<T::EthSpec>, chain: Arc<BeaconChain<T>>| {
                task_spawner.blocking_json_task(Priority::P1, move || {
                    validator_inclusion::global_validator_inclusion_data(epoch, &chain)
                        .map(api_types::GenericResponse::from)
                })
            },
        );

    // GET lighthouse/eth1/syncing
    let get_lighthouse_eth1_syncing = warp::path("lighthouse")
        .and(warp::path("eth1"))
        .and(warp::path("syncing"))
        .and(warp::path::end())
        .and(task_spawner_filter.clone())
        .and(chain_filter.clone())
        .then(
            |task_spawner: TaskSpawner<T::EthSpec>, chain: Arc<BeaconChain<T>>| {
                task_spawner.blocking_json_task(Priority::P1, move || {
                    let current_slot_opt = chain.slot().ok();

                    chain
                        .eth1_chain
                        .as_ref()
                        .ok_or_else(|| {
                            warp_utils::reject::custom_not_found(
                                "Eth1 sync is disabled. See the --eth1 CLI flag.".to_string(),
                            )
                        })
                        .and_then(|eth1| {
                            eth1.sync_status(chain.genesis_time, current_slot_opt, &chain.spec)
                                .ok_or_else(|| {
                                    warp_utils::reject::custom_server_error(
                                        "Unable to determine Eth1 sync status".to_string(),
                                    )
                                })
                        })
                        .map(api_types::GenericResponse::from)
                })
            },
        );

    // GET lighthouse/eth1/block_cache
    let get_lighthouse_eth1_block_cache = warp::path("lighthouse")
        .and(warp::path("eth1"))
        .and(warp::path("block_cache"))
        .and(warp::path::end())
        .and(task_spawner_filter.clone())
        .and(eth1_service_filter.clone())
        .then(
            |task_spawner: TaskSpawner<T::EthSpec>, eth1_service: eth1::Service| {
                task_spawner.blocking_json_task(Priority::P1, move || {
                    Ok(api_types::GenericResponse::from(
                        eth1_service
                            .blocks()
                            .read()
                            .iter()
                            .cloned()
                            .collect::<Vec<_>>(),
                    ))
                })
            },
        );

    // GET lighthouse/eth1/deposit_cache
    let get_lighthouse_eth1_deposit_cache = warp::path("lighthouse")
        .and(warp::path("eth1"))
        .and(warp::path("deposit_cache"))
        .and(warp::path::end())
        .and(task_spawner_filter.clone())
        .and(eth1_service_filter)
        .then(
            |task_spawner: TaskSpawner<T::EthSpec>, eth1_service: eth1::Service| {
                task_spawner.blocking_json_task(Priority::P1, move || {
                    Ok(api_types::GenericResponse::from(
                        eth1_service
                            .deposits()
                            .read()
                            .cache
                            .iter()
                            .cloned()
                            .collect::<Vec<_>>(),
                    ))
                })
            },
        );

    // GET lighthouse/beacon/states/{state_id}/ssz
    let get_lighthouse_beacon_states_ssz = warp::path("lighthouse")
        .and(warp::path("beacon"))
        .and(warp::path("states"))
        .and(warp::path::param::<StateId>())
        .and(warp::path("ssz"))
        .and(warp::path::end())
        .and(task_spawner_filter.clone())
        .and(chain_filter.clone())
        .then(
            |state_id: StateId,
             task_spawner: TaskSpawner<T::EthSpec>,
             chain: Arc<BeaconChain<T>>| {
                task_spawner.blocking_response_task(Priority::P1, move || {
                    // This debug endpoint provides no indication of optimistic status.
                    let (state, _execution_optimistic, _finalized) = state_id.state(&chain)?;
                    Response::builder()
                        .status(200)
                        .header("Content-Type", "application/ssz")
                        .body(state.as_ssz_bytes())
                        .map_err(|e| {
                            warp_utils::reject::custom_server_error(format!(
                                "failed to create response: {}",
                                e
                            ))
                        })
                })
            },
        );

    // GET lighthouse/staking
    let get_lighthouse_staking = warp::path("lighthouse")
        .and(warp::path("staking"))
        .and(warp::path::end())
        .and(task_spawner_filter.clone())
        .and(chain_filter.clone())
        .then(
            |task_spawner: TaskSpawner<T::EthSpec>, chain: Arc<BeaconChain<T>>| {
                task_spawner.blocking_json_task(Priority::P1, move || {
                    if chain.eth1_chain.is_some() {
                        Ok(())
                    } else {
                        Err(warp_utils::reject::custom_not_found(
                            "staking is not enabled, \
                        see the --staking CLI flag"
                                .to_string(),
                        ))
                    }
                })
            },
        );

    let database_path = warp::path("lighthouse").and(warp::path("database"));

    // GET lighthouse/database/info
    let get_lighthouse_database_info = database_path
        .and(warp::path("info"))
        .and(warp::path::end())
        .and(task_spawner_filter.clone())
        .and(chain_filter.clone())
        .then(
            |task_spawner: TaskSpawner<T::EthSpec>, chain: Arc<BeaconChain<T>>| {
                task_spawner.blocking_json_task(Priority::P1, move || database::info(chain))
            },
        );

    // POST lighthouse/database/reconstruct
    let post_lighthouse_database_reconstruct = database_path
        .and(warp::path("reconstruct"))
        .and(warp::path::end())
        .and(not_while_syncing_filter)
        .and(task_spawner_filter.clone())
        .and(chain_filter.clone())
        .then(
            |task_spawner: TaskSpawner<T::EthSpec>, chain: Arc<BeaconChain<T>>| {
                task_spawner.blocking_json_task(Priority::P1, move || {
                    chain.store_migrator.process_reconstruction();
                    Ok("success")
                })
            },
        );

    // GET lighthouse/analysis/block_rewards
    let get_lighthouse_block_rewards = warp::path("lighthouse")
        .and(warp::path("analysis"))
        .and(warp::path("block_rewards"))
        .and(warp::query::<eth2::lighthouse::BlockRewardsQuery>())
        .and(warp::path::end())
        .and(task_spawner_filter.clone())
        .and(chain_filter.clone())
        .and(log_filter.clone())
        .then(|query, task_spawner: TaskSpawner<T::EthSpec>, chain, log| {
            task_spawner.blocking_json_task(Priority::P1, move || {
                block_rewards::get_block_rewards(query, chain, log)
            })
        });

    // POST lighthouse/analysis/block_rewards
    let post_lighthouse_block_rewards = warp::path("lighthouse")
        .and(warp::path("analysis"))
        .and(warp::path("block_rewards"))
        .and(warp::body::json())
        .and(warp::path::end())
        .and(task_spawner_filter.clone())
        .and(chain_filter.clone())
        .and(log_filter.clone())
        .then(
            |blocks, task_spawner: TaskSpawner<T::EthSpec>, chain, log| {
                task_spawner.blocking_json_task(Priority::P1, move || {
                    block_rewards::compute_block_rewards(blocks, chain, log)
                })
            },
        );

    // GET lighthouse/analysis/attestation_performance/{index}
    let get_lighthouse_attestation_performance = warp::path("lighthouse")
        .and(warp::path("analysis"))
        .and(warp::path("attestation_performance"))
        .and(warp::path::param::<String>())
        .and(warp::query::<eth2::lighthouse::AttestationPerformanceQuery>())
        .and(warp::path::end())
        .and(task_spawner_filter.clone())
        .and(chain_filter.clone())
        .then(
            |target, query, task_spawner: TaskSpawner<T::EthSpec>, chain: Arc<BeaconChain<T>>| {
                task_spawner.blocking_json_task(Priority::P1, move || {
                    attestation_performance::get_attestation_performance(target, query, chain)
                })
            },
        );

    // GET lighthouse/analysis/block_packing_efficiency
    let get_lighthouse_block_packing_efficiency = warp::path("lighthouse")
        .and(warp::path("analysis"))
        .and(warp::path("block_packing_efficiency"))
        .and(warp::query::<eth2::lighthouse::BlockPackingEfficiencyQuery>())
        .and(warp::path::end())
        .and(task_spawner_filter.clone())
        .and(chain_filter.clone())
        .then(
            |query, task_spawner: TaskSpawner<T::EthSpec>, chain: Arc<BeaconChain<T>>| {
                task_spawner.blocking_json_task(Priority::P1, move || {
                    block_packing_efficiency::get_block_packing_efficiency(query, chain)
                })
            },
        );

    // GET lighthouse/merge_readiness
    let get_lighthouse_merge_readiness = warp::path("lighthouse")
        .and(warp::path("merge_readiness"))
        .and(warp::path::end())
        .and(task_spawner_filter.clone())
        .and(chain_filter.clone())
        .then(
            |task_spawner: TaskSpawner<T::EthSpec>, chain: Arc<BeaconChain<T>>| {
                task_spawner.spawn_async_with_rejection(Priority::P1, async move {
                    let current_slot = chain.slot_clock.now_or_genesis().unwrap_or(Slot::new(0));
                    let merge_readiness = chain.check_merge_readiness(current_slot).await;
                    Ok::<_, warp::reject::Rejection>(
                        warp::reply::json(&api_types::GenericResponse::from(merge_readiness))
                            .into_response(),
                    )
                })
            },
        );

    let get_events = eth_v1
        .and(warp::path("events"))
        .and(warp::path::end())
        .and(multi_key_query::<api_types::EventQuery>())
        .and(task_spawner_filter.clone())
        .and(chain_filter)
        .then(
            |topics_res: Result<api_types::EventQuery, warp::Rejection>,
             task_spawner: TaskSpawner<T::EthSpec>,
             chain: Arc<BeaconChain<T>>| {
                task_spawner.blocking_response_task(Priority::P0, move || {
                    let topics = topics_res?;
                    // for each topic subscribed spawn a new subscription
                    let mut receivers = Vec::with_capacity(topics.topics.len());

                    if let Some(event_handler) = chain.event_handler.as_ref() {
                        for topic in topics.topics {
                            let receiver = match topic {
                                api_types::EventTopic::Head => event_handler.subscribe_head(),
                                api_types::EventTopic::Block => event_handler.subscribe_block(),
                                api_types::EventTopic::BlobSidecar => {
                                    event_handler.subscribe_blob_sidecar()
                                }
                                api_types::EventTopic::Attestation => {
                                    event_handler.subscribe_attestation()
                                }
                                api_types::EventTopic::VoluntaryExit => {
                                    event_handler.subscribe_exit()
                                }
                                api_types::EventTopic::FinalizedCheckpoint => {
                                    event_handler.subscribe_finalized()
                                }
                                api_types::EventTopic::ChainReorg => {
                                    event_handler.subscribe_reorgs()
                                }
                                api_types::EventTopic::ContributionAndProof => {
                                    event_handler.subscribe_contributions()
                                }
                                api_types::EventTopic::PayloadAttributes => {
                                    event_handler.subscribe_payload_attributes()
                                }
                                api_types::EventTopic::LateHead => {
                                    event_handler.subscribe_late_head()
                                }
                                api_types::EventTopic::LightClientFinalityUpdate => {
                                    event_handler.subscribe_light_client_finality_update()
                                }
                                api_types::EventTopic::LightClientOptimisticUpdate => {
                                    event_handler.subscribe_light_client_optimistic_update()
                                }
                                api_types::EventTopic::BlockReward => {
                                    event_handler.subscribe_block_reward()
                                }
                            };

                            receivers.push(
                                BroadcastStream::new(receiver)
                                    .map(|msg| {
                                        match msg {
                                            Ok(data) => Event::default()
                                                .event(data.topic_name())
                                                .json_data(data)
                                                .unwrap_or_else(|e| {
                                                    Event::default()
                                                        .comment(format!("error - bad json: {e:?}"))
                                                }),
                                            // Do not terminate the stream if the channel fills
                                            // up. Just drop some messages and send a comment to
                                            // the client.
                                            Err(BroadcastStreamRecvError::Lagged(n)) => {
                                                Event::default().comment(format!(
                                                    "error - dropped {n} messages"
                                                ))
                                            }
                                        }
                                    })
                                    .map(Ok::<_, std::convert::Infallible>),
                            );
                        }
                    } else {
                        return Err(warp_utils::reject::custom_server_error(
                            "event handler was not initialized".to_string(),
                        ));
                    }

                    let s = futures::stream::select_all(receivers);

                    Ok(warp::sse::reply(warp::sse::keep_alive().stream(s)))
                })
            },
        );

    // Subscribe to logs via Server Side Events
    // /lighthouse/logs
    let lighthouse_log_events = warp::path("lighthouse")
        .and(warp::path("logs"))
        .and(warp::path::end())
        .and(task_spawner_filter)
        .and(sse_component_filter)
        .then(
            |task_spawner: TaskSpawner<T::EthSpec>, sse_component: Option<SSELoggingComponents>| {
                task_spawner.blocking_response_task(Priority::P1, move || {
                    if let Some(logging_components) = sse_component {
                        // Build a JSON stream
                        let s = BroadcastStream::new(logging_components.sender.subscribe()).map(
                            |msg| {
                                match msg {
                                    Ok(data) => {
                                        // Serialize to json
                                        match data.to_json_string() {
                                            // Send the json as a Server Side Event
                                            Ok(json) => Ok(Event::default().data(json)),
                                            Err(e) => {
                                                Err(warp_utils::reject::server_sent_event_error(
                                                    format!("Unable to serialize to JSON {}", e),
                                                ))
                                            }
                                        }
                                    }
                                    Err(e) => Err(warp_utils::reject::server_sent_event_error(
                                        format!("Unable to receive event {}", e),
                                    )),
                                }
                            },
                        );

                        Ok::<_, warp::Rejection>(warp::sse::reply(
                            warp::sse::keep_alive().stream(s),
                        ))
                    } else {
                        Err(warp_utils::reject::custom_server_error(
                            "SSE Logging is not enabled".to_string(),
                        ))
                    }
                })
            },
        );

    // Define the ultimate set of routes that will be provided to the server.
    // Use `uor` rather than `or` in order to simplify types (see `UnifyingOrFilter`).
    let routes = warp::get()
        .and(
            get_beacon_genesis
                .uor(get_beacon_state_root)
                .uor(get_beacon_state_fork)
                .uor(get_beacon_state_finality_checkpoints)
                .uor(get_beacon_state_validator_balances)
                .uor(get_beacon_state_validators_id)
                .uor(get_beacon_state_validators)
                .uor(get_beacon_state_committees)
                .uor(get_beacon_state_sync_committees)
                .uor(get_beacon_state_randao)
                .uor(get_beacon_headers)
                .uor(get_beacon_headers_block_id)
                .uor(get_beacon_block)
                .uor(get_beacon_block_attestations)
                .uor(get_beacon_blinded_block)
                .uor(get_beacon_block_root)
                .uor(get_blobs)
                .uor(get_beacon_pool_attestations)
                .uor(get_beacon_pool_attester_slashings)
                .uor(get_beacon_pool_proposer_slashings)
                .uor(get_beacon_pool_voluntary_exits)
                .uor(get_beacon_pool_bls_to_execution_changes)
                .uor(get_beacon_deposit_snapshot)
                .uor(get_beacon_rewards_blocks)
                .uor(get_config_fork_schedule)
                .uor(get_config_spec)
                .uor(get_config_deposit_contract)
                .uor(get_debug_beacon_states)
                .uor(get_debug_beacon_heads)
                .uor(get_debug_fork_choice)
                .uor(get_node_identity)
                .uor(get_node_version)
                .uor(get_node_syncing)
                .uor(get_node_health)
                .uor(get_node_peers_by_id)
                .uor(get_node_peers)
                .uor(get_node_peer_count)
                .uor(get_validator_duties_proposer)
                .uor(get_validator_blocks)
                .uor(get_validator_blinded_blocks)
                .uor(get_validator_attestation_data)
                .uor(get_validator_aggregate_attestation)
                .uor(get_validator_sync_committee_contribution)
                .uor(get_lighthouse_health)
                .uor(get_lighthouse_ui_health)
                .uor(get_lighthouse_ui_validator_count)
                .uor(get_lighthouse_syncing)
                .uor(get_lighthouse_nat)
                .uor(get_lighthouse_peers)
                .uor(get_lighthouse_peers_connected)
                .uor(get_lighthouse_proto_array)
                .uor(get_lighthouse_validator_inclusion_global)
                .uor(get_lighthouse_validator_inclusion)
                .uor(get_lighthouse_eth1_syncing)
                .uor(get_lighthouse_eth1_block_cache)
                .uor(get_lighthouse_eth1_deposit_cache)
                .uor(get_lighthouse_beacon_states_ssz)
                .uor(get_lighthouse_staking)
                .uor(get_lighthouse_database_info)
                .uor(get_lighthouse_block_rewards)
                .uor(get_lighthouse_attestation_performance)
                .uor(
                    enable(ctx.config.enable_light_client_server)
                        .and(get_beacon_light_client_optimistic_update),
                )
                .uor(
                    enable(ctx.config.enable_light_client_server)
                        .and(get_beacon_light_client_finality_update),
                )
                .uor(
                    enable(ctx.config.enable_light_client_server)
                        .and(get_beacon_light_client_bootstrap),
                )
                .uor(get_lighthouse_block_packing_efficiency)
                .uor(get_lighthouse_merge_readiness)
                .uor(get_events)
                .uor(get_expected_withdrawals)
                .uor(lighthouse_log_events.boxed())
                .recover(warp_utils::reject::handle_rejection),
        )
        .boxed()
        .uor(
            warp::post().and(
                warp::header::exact("Content-Type", "application/octet-stream")
                    // Routes which expect `application/octet-stream` go within this `and`.
                    .and(
                        post_beacon_blocks_ssz
                            .uor(post_beacon_blocks_v2_ssz)
                            .uor(post_beacon_blinded_blocks_ssz)
                            .uor(post_beacon_blinded_blocks_v2_ssz),
                    )
                    .uor(post_beacon_blocks)
                    .uor(post_beacon_blinded_blocks)
                    .uor(post_beacon_blocks_v2)
                    .uor(post_beacon_blinded_blocks_v2)
                    .uor(post_beacon_pool_attestations)
                    .uor(post_beacon_pool_attester_slashings)
                    .uor(post_beacon_pool_proposer_slashings)
                    .uor(post_beacon_pool_voluntary_exits)
                    .uor(post_beacon_pool_sync_committees)
                    .uor(post_beacon_pool_bls_to_execution_changes)
                    .uor(post_beacon_state_validators)
                    .uor(post_beacon_state_validator_balances)
                    .uor(post_beacon_rewards_attestations)
                    .uor(post_beacon_rewards_sync_committee)
                    .uor(post_validator_duties_attester)
                    .uor(post_validator_duties_sync)
                    .uor(post_validator_aggregate_and_proofs)
                    .uor(post_validator_contribution_and_proofs)
                    .uor(post_validator_beacon_committee_subscriptions)
                    .uor(post_validator_sync_committee_subscriptions)
                    .uor(post_validator_prepare_beacon_proposer)
                    .uor(post_validator_register_validator)
                    .uor(post_validator_liveness_epoch)
                    .uor(post_lighthouse_liveness)
                    .uor(post_lighthouse_database_reconstruct)
                    .uor(post_lighthouse_block_rewards)
                    .uor(post_lighthouse_ui_validator_metrics)
                    .uor(post_lighthouse_ui_validator_info)
                    .recover(warp_utils::reject::handle_rejection),
            ),
        )
        .recover(warp_utils::reject::handle_rejection)
        .with(slog_logging(log.clone()))
        .with(prometheus_metrics())
        // Add a `Server` header.
        .map(|reply| warp::reply::with_header(reply, "Server", &version_with_platform()))
        .with(cors_builder.build())
        .boxed();

    let http_socket: SocketAddr = SocketAddr::new(config.listen_addr, config.listen_port);
    let http_server: HttpServer = match config.tls_config {
        Some(tls_config) => {
            let (socket, server) = warp::serve(routes)
                .tls()
                .cert_path(tls_config.cert)
                .key_path(tls_config.key)
                .try_bind_with_graceful_shutdown(http_socket, async {
                    shutdown.await;
                })?;

            info!(log, "HTTP API is being served over TLS";);

            (socket, Box::pin(server))
        }
        None => {
            let (socket, server) =
                warp::serve(routes).try_bind_with_graceful_shutdown(http_socket, async {
                    shutdown.await;
                })?;
            (socket, Box::pin(server))
        }
    };

    info!(
        log,
        "HTTP API started";
        "listen_address" => %http_server.0,
    );

    Ok(http_server)
}

/// Publish a message to the libp2p pubsub network.
fn publish_pubsub_message<T: EthSpec>(
    network_tx: &UnboundedSender<NetworkMessage<T>>,
    message: PubsubMessage<T>,
) -> Result<(), warp::Rejection> {
    publish_network_message(
        network_tx,
        NetworkMessage::Publish {
            messages: vec![message],
        },
    )
}

/// Publish a message to the libp2p pubsub network.
fn publish_pubsub_messages<T: EthSpec>(
    network_tx: &UnboundedSender<NetworkMessage<T>>,
    messages: Vec<PubsubMessage<T>>,
) -> Result<(), warp::Rejection> {
    publish_network_message(network_tx, NetworkMessage::Publish { messages })
}

/// Publish a message to the libp2p network.
fn publish_network_message<T: EthSpec>(
    network_tx: &UnboundedSender<NetworkMessage<T>>,
    message: NetworkMessage<T>,
) -> Result<(), warp::Rejection> {
    network_tx.send(message).map_err(|e| {
        warp_utils::reject::custom_server_error(format!(
            "unable to publish to network channel: {}",
            e
        ))
    })
}<|MERGE_RESOLUTION|>--- conflicted
+++ resolved
@@ -664,43 +664,6 @@
              query_res: Result<api_types::ValidatorBalancesQuery, warp::Rejection>| {
                 task_spawner.blocking_json_task(Priority::P1, move || {
                     let query = query_res?;
-<<<<<<< HEAD
-                    let (data, execution_optimistic, finalized) = state_id
-                        .map_state_and_execution_optimistic_and_finalized(
-                            &chain,
-                            |state, execution_optimistic, finalized| {
-                                Ok((
-                                    state
-                                        .validators()
-                                        .iter()
-                                        .zip(state.balances().iter())
-                                        .enumerate()
-                                        // filter by validator id(s) if provided
-                                        .filter(|(index, (validator, _))| {
-                                            query.id.as_ref().map_or(true, |ids| {
-                                                ids.iter().any(|id| match id {
-                                                    ValidatorId::PublicKey(pubkey) => {
-                                                        validator.pubkey() == pubkey
-                                                    }
-                                                    ValidatorId::Index(param_index) => {
-                                                        *param_index == *index as u64
-                                                    }
-                                                })
-                                            })
-                                        })
-                                        .map(|(index, (_, balance))| {
-                                            Some(api_types::ValidatorBalanceData {
-                                                index: index as u64,
-                                                balance: *balance,
-                                            })
-                                        })
-                                        .collect::<Vec<_>>(),
-                                    execution_optimistic,
-                                    finalized,
-                                ))
-                            },
-                        )?;
-=======
                     crate::validators::get_beacon_state_validator_balances(
                         state_id,
                         chain,
@@ -709,7 +672,6 @@
                 })
             },
         );
->>>>>>> a3a37030
 
     // POST beacon/states/{state_id}/validator_balances
     let post_beacon_state_validator_balances = beacon_states_path
@@ -745,65 +707,6 @@
              query_res: Result<api_types::ValidatorsQuery, warp::Rejection>| {
                 task_spawner.blocking_json_task(Priority::P1, move || {
                     let query = query_res?;
-<<<<<<< HEAD
-                    let (data, execution_optimistic, finalized) = state_id
-                        .map_state_and_execution_optimistic_and_finalized(
-                            &chain,
-                            |state, execution_optimistic, finalized| {
-                                let epoch = state.current_epoch();
-                                let far_future_epoch = chain.spec.far_future_epoch;
-
-                                Ok((
-                                    state
-                                        .validators()
-                                        .iter()
-                                        .zip(state.balances().iter())
-                                        .enumerate()
-                                        // filter by validator id(s) if provided
-                                        .filter(|(index, (validator, _))| {
-                                            query.id.as_ref().map_or(true, |ids| {
-                                                ids.iter().any(|id| match id {
-                                                    ValidatorId::PublicKey(pubkey) => {
-                                                        validator.pubkey() == pubkey
-                                                    }
-                                                    ValidatorId::Index(param_index) => {
-                                                        *param_index == *index as u64
-                                                    }
-                                                })
-                                            })
-                                        })
-                                        // filter by status(es) if provided and map the result
-                                        .filter_map(|(index, (validator, balance))| {
-                                            let status = api_types::ValidatorStatus::from_validator(
-                                                validator,
-                                                epoch,
-                                                far_future_epoch,
-                                            );
-
-                                            let status_matches =
-                                                query.status.as_ref().map_or(true, |statuses| {
-                                                    statuses.contains(&status)
-                                                        || statuses.contains(&status.superstatus())
-                                                });
-
-                                            if status_matches {
-                                                Some(api_types::ValidatorData {
-                                                    index: index as u64,
-                                                    balance: *balance,
-                                                    status,
-                                                    validator: validator.clone(),
-                                                })
-                                            } else {
-                                                None
-                                            }
-                                        })
-                                        .collect::<Vec<_>>(),
-                                    execution_optimistic,
-                                    finalized,
-                                ))
-                            },
-                        )?;
-=======
                     crate::validators::get_beacon_state_validators(
                         state_id,
                         chain,
@@ -813,7 +716,6 @@
                 })
             },
         );
->>>>>>> a3a37030
 
     // POST beacon/states/{state_id}/validators
     let post_beacon_state_validators = beacon_states_path
