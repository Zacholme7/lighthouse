--- conflicted
+++ resolved
@@ -1,15 +1,10 @@
 [package]
 name = "beacon_node"
-<<<<<<< HEAD
-version = "4.2.990-exp"
-authors = ["Paul Hauner <paul@paulhauner.com>", "Age Manning <Age@AgeManning.com"]
-=======
 version = "4.4.1"
 authors = [
     "Paul Hauner <paul@paulhauner.com>",
     "Age Manning <Age@AgeManning.com",
 ]
->>>>>>> 35f47f45
 edition = "2021"
 
 [lib]
