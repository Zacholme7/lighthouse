--- conflicted
+++ resolved
@@ -10,11 +10,7 @@
 pub fn subnet_predicate<E>(
     subnets: Vec<Subnet>,
     log: &slog::Logger,
-<<<<<<< HEAD
     spec: &ChainSpec,
-=======
-    spec: Arc<ChainSpec>,
->>>>>>> 96b00ef6
 ) -> impl Fn(&Enr) -> bool + Send
 where
     E: EthSpec,
@@ -34,12 +30,7 @@
         let sync_committee_bitfield: Result<EnrSyncCommitteeBitfield<E>, _> =
             enr.sync_committee_bitfield::<E>();
 
-<<<<<<< HEAD
         let custody_subnet_count = enr.custody_subnet_count::<E>(&spec_clone);
-=======
-        // TODO(das): compute from enr
-        let custody_subnet_count = spec.custody_requirement;
->>>>>>> 96b00ef6
 
         let predicate = subnets.iter().any(|subnet| match subnet {
             Subnet::Attestation(s) => attestation_bitfield
@@ -52,11 +43,7 @@
                 let mut subnets = DataColumnSubnetId::compute_custody_subnets::<E>(
                     enr.node_id().raw().into(),
                     custody_subnet_count,
-<<<<<<< HEAD
-                    &spec_clone,
-=======
                     &spec,
->>>>>>> 96b00ef6
                 );
                 subnets.contains(s)
             }
