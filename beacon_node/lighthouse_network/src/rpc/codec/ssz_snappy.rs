use crate::rpc::methods::*;
use crate::rpc::{
    codec::base::OutboundCodec,
    protocol::{Encoding, ProtocolId, RPCError, SupportedProtocol, ERROR_TYPE_MAX, ERROR_TYPE_MIN},
};
use crate::rpc::{InboundRequest, OutboundRequest, RPCCodedResponse, RPCResponse};
use libp2p::bytes::BytesMut;
use snap::read::FrameDecoder;
use snap::write::FrameEncoder;
use ssz::{Decode, Encode};
use ssz_types::VariableList;
use std::io::Cursor;
use std::io::ErrorKind;
use std::io::{Read, Write};
use std::marker::PhantomData;
use std::sync::Arc;
use tokio_util::codec::{Decoder, Encoder};
use types::{light_client_bootstrap::LightClientBootstrap, BlobSidecar};
use types::{
    EthSpec, ForkContext, ForkName, Hash256, SignedBeaconBlock, SignedBeaconBlockAltair,
    SignedBeaconBlockBase, SignedBeaconBlockCapella, SignedBeaconBlockDeneb,
    SignedBeaconBlockMerge,
};
use unsigned_varint::codec::Uvi;

const CONTEXT_BYTES_LEN: usize = 4;

/* Inbound Codec */

pub struct SSZSnappyInboundCodec<TSpec: EthSpec> {
    protocol: ProtocolId,
    inner: Uvi<usize>,
    len: Option<usize>,
    /// Maximum bytes that can be sent in one req/resp chunked responses.
    max_packet_size: usize,
    fork_context: Arc<ForkContext>,
    phantom: PhantomData<TSpec>,
}

impl<T: EthSpec> SSZSnappyInboundCodec<T> {
    pub fn new(
        protocol: ProtocolId,
        max_packet_size: usize,
        fork_context: Arc<ForkContext>,
    ) -> Self {
        let uvi_codec = Uvi::default();
        // this encoding only applies to ssz_snappy.
        debug_assert_eq!(protocol.encoding, Encoding::SSZSnappy);

        SSZSnappyInboundCodec {
            inner: uvi_codec,
            protocol,
            len: None,
            phantom: PhantomData,
            fork_context,
            max_packet_size,
        }
    }
}

// Encoder for inbound streams: Encodes RPC Responses sent to peers.
impl<TSpec: EthSpec> Encoder<RPCCodedResponse<TSpec>> for SSZSnappyInboundCodec<TSpec> {
    type Error = RPCError;

    fn encode(
        &mut self,
        item: RPCCodedResponse<TSpec>,
        dst: &mut BytesMut,
    ) -> Result<(), Self::Error> {
        let bytes = match &item {
            RPCCodedResponse::Success(resp) => match &resp {
                RPCResponse::Status(res) => res.as_ssz_bytes(),
                RPCResponse::BlocksByRange(res) => res.as_ssz_bytes(),
                RPCResponse::BlocksByRoot(res) => res.as_ssz_bytes(),
                RPCResponse::BlobsByRange(res) => res.as_ssz_bytes(),
                RPCResponse::SidecarByRoot(res) => res.as_ssz_bytes(),
                RPCResponse::LightClientBootstrap(res) => res.as_ssz_bytes(),
                RPCResponse::Pong(res) => res.data.as_ssz_bytes(),
                RPCResponse::MetaData(res) =>
                // Encode the correct version of the MetaData response based on the negotiated version.
                {
                    match self.protocol.versioned_protocol {
                        SupportedProtocol::MetaDataV1 => res.metadata_v1().as_ssz_bytes(),
                        // We always send V2 metadata responses from the behaviour
                        // No change required.
                        SupportedProtocol::MetaDataV2 => res.metadata_v2().as_ssz_bytes(),
                        _ => unreachable!(
                            "We only send metadata responses on negotiating metadata requests"
                        ),
                    }
                }
            },
            RPCCodedResponse::Error(_, err) => err.as_ssz_bytes(),
            RPCCodedResponse::StreamTermination(_) => {
                unreachable!("Code error - attempting to encode a stream termination")
            }
        };
        // SSZ encoded bytes should be within `max_packet_size`
        if bytes.len() > self.max_packet_size {
            return Err(RPCError::InternalError(
                "attempting to encode data > max_packet_size",
            ));
        }

        // Add context bytes if required
        if let Some(ref context_bytes) = context_bytes(&self.protocol, &self.fork_context, &item) {
            dst.extend_from_slice(context_bytes);
        }

        // Inserts the length prefix of the uncompressed bytes into dst
        // encoded as a unsigned varint
        self.inner
            .encode(bytes.len(), dst)
            .map_err(RPCError::from)?;

        let mut writer = FrameEncoder::new(Vec::new());
        writer.write_all(&bytes).map_err(RPCError::from)?;
        writer.flush().map_err(RPCError::from)?;

        // Write compressed bytes to `dst`
        dst.extend_from_slice(writer.get_ref());
        Ok(())
    }
}

// Decoder for inbound streams: Decodes RPC requests from peers
impl<TSpec: EthSpec> Decoder for SSZSnappyInboundCodec<TSpec> {
    type Item = InboundRequest<TSpec>;
    type Error = RPCError;

    fn decode(&mut self, src: &mut BytesMut) -> Result<Option<Self::Item>, Self::Error> {
        if self.protocol.versioned_protocol == SupportedProtocol::MetaDataV1 {
            return Ok(Some(InboundRequest::MetaData(MetadataRequest::new_v1())));
        }
        if self.protocol.versioned_protocol == SupportedProtocol::MetaDataV2 {
            return Ok(Some(InboundRequest::MetaData(MetadataRequest::new_v2())));
        }
        let length = match handle_length(&mut self.inner, &mut self.len, src)? {
            Some(len) => len,
            None => return Ok(None),
        };

        // Should not attempt to decode rpc chunks with `length > max_packet_size` or not within bounds of
        // packet size for ssz container corresponding to `self.protocol`.
        let ssz_limits = self.protocol.rpc_request_limits();
        if ssz_limits.is_out_of_bounds(length, self.max_packet_size) {
            return Err(RPCError::InvalidData(format!(
                "RPC request length for protocol {:?} is out of bounds, length {}",
                self.protocol.versioned_protocol, length
            )));
        }
        // Calculate worst case compression length for given uncompressed length
        let max_compressed_len = snap::raw::max_compress_len(length) as u64;

        // Create a limit reader as a wrapper that reads only upto `max_compressed_len` from `src`.
        let limit_reader = Cursor::new(src.as_ref()).take(max_compressed_len);
        let mut reader = FrameDecoder::new(limit_reader);
        let mut decoded_buffer = vec![0; length];

        match reader.read_exact(&mut decoded_buffer) {
            Ok(()) => {
                // `n` is how many bytes the reader read in the compressed stream
                let n = reader.get_ref().get_ref().position();
                self.len = None;
                let _read_bytes = src.split_to(n as usize);
                handle_rpc_request(self.protocol.versioned_protocol, &decoded_buffer)
            }
            Err(e) => handle_error(e, reader.get_ref().get_ref().position(), max_compressed_len),
        }
    }
}

/* Outbound Codec: Codec for initiating RPC requests */
pub struct SSZSnappyOutboundCodec<TSpec: EthSpec> {
    inner: Uvi<usize>,
    len: Option<usize>,
    protocol: ProtocolId,
    /// Maximum bytes that can be sent in one req/resp chunked responses.
    max_packet_size: usize,
    /// The fork name corresponding to the received context bytes.
    fork_name: Option<ForkName>,
    fork_context: Arc<ForkContext>,
    phantom: PhantomData<TSpec>,
}

impl<TSpec: EthSpec> SSZSnappyOutboundCodec<TSpec> {
    pub fn new(
        protocol: ProtocolId,
        max_packet_size: usize,
        fork_context: Arc<ForkContext>,
    ) -> Self {
        let uvi_codec = Uvi::default();
        // this encoding only applies to ssz_snappy.
        debug_assert_eq!(protocol.encoding, Encoding::SSZSnappy);

        SSZSnappyOutboundCodec {
            inner: uvi_codec,
            protocol,
            max_packet_size,
            len: None,
            fork_name: None,
            fork_context,
            phantom: PhantomData,
        }
    }
}

// Encoder for outbound streams: Encodes RPC Requests to peers
impl<TSpec: EthSpec> Encoder<OutboundRequest<TSpec>> for SSZSnappyOutboundCodec<TSpec> {
    type Error = RPCError;

    fn encode(
        &mut self,
        item: OutboundRequest<TSpec>,
        dst: &mut BytesMut,
    ) -> Result<(), Self::Error> {
        let bytes = match item {
            OutboundRequest::Status(req) => req.as_ssz_bytes(),
            OutboundRequest::Goodbye(req) => req.as_ssz_bytes(),
<<<<<<< HEAD
            OutboundRequest::BlocksByRange(req) => req.as_ssz_bytes(),
            OutboundRequest::BlocksByRoot(req) => req.block_roots.as_ssz_bytes(),
            OutboundRequest::BlobsByRange(req) => req.as_ssz_bytes(),
            OutboundRequest::BlobsByRoot(req) => req.blob_ids.as_ssz_bytes(),
=======
            OutboundRequest::BlocksByRange(r) => match r {
                OldBlocksByRangeRequest::V1(req) => req.as_ssz_bytes(),
                OldBlocksByRangeRequest::V2(req) => req.as_ssz_bytes(),
            },
            OutboundRequest::BlocksByRoot(r) => match r {
                BlocksByRootRequest::V1(req) => req.block_roots.as_ssz_bytes(),
                BlocksByRootRequest::V2(req) => req.block_roots.as_ssz_bytes(),
            },
>>>>>>> cc780aae
            OutboundRequest::Ping(req) => req.as_ssz_bytes(),
            OutboundRequest::MetaData(_) => return Ok(()), // no metadata to encode
        };
        // SSZ encoded bytes should be within `max_packet_size`
        if bytes.len() > self.max_packet_size {
            return Err(RPCError::InternalError(
                "attempting to encode data > max_packet_size",
            ));
        }

        // Inserts the length prefix of the uncompressed bytes into dst
        // encoded as a unsigned varint
        self.inner
            .encode(bytes.len(), dst)
            .map_err(RPCError::from)?;

        let mut writer = FrameEncoder::new(Vec::new());
        writer.write_all(&bytes).map_err(RPCError::from)?;
        writer.flush().map_err(RPCError::from)?;

        // Write compressed bytes to `dst`
        dst.extend_from_slice(writer.get_ref());
        Ok(())
    }
}

// Decoder for outbound streams: Decodes RPC responses from peers.
//
// The majority of the decoding has now been pushed upstream due to the changing specification.
// We prefer to decode blocks and attestations with extra knowledge about the chain to perform
// faster verification checks before decoding entire blocks/attestations.
impl<TSpec: EthSpec> Decoder for SSZSnappyOutboundCodec<TSpec> {
    type Item = RPCResponse<TSpec>;
    type Error = RPCError;

    fn decode(&mut self, src: &mut BytesMut) -> Result<Option<Self::Item>, Self::Error> {
        // Read the context bytes if required
        if self.protocol.has_context_bytes() && self.fork_name.is_none() {
            if src.len() >= CONTEXT_BYTES_LEN {
                let context_bytes = src.split_to(CONTEXT_BYTES_LEN);
                let mut result = [0; CONTEXT_BYTES_LEN];
                result.copy_from_slice(context_bytes.as_ref());
                self.fork_name = Some(context_bytes_to_fork_name(
                    result,
                    self.fork_context.clone(),
                )?);
            } else {
                return Ok(None);
            }
        }
        let length = match handle_length(&mut self.inner, &mut self.len, src)? {
            Some(len) => len,
            None => return Ok(None),
        };

        // Should not attempt to decode rpc chunks with `length > max_packet_size` or not within bounds of
        // packet size for ssz container corresponding to `self.protocol`.
        let ssz_limits = self
            .protocol
            .rpc_response_limits::<TSpec>(&self.fork_context);
        if ssz_limits.is_out_of_bounds(length, self.max_packet_size) {
            return Err(RPCError::InvalidData(format!(
                "RPC response length is out of bounds, length {}, max {}, min {}",
                length, ssz_limits.max, ssz_limits.min
            )));
        }
        // Calculate worst case compression length for given uncompressed length
        let max_compressed_len = snap::raw::max_compress_len(length) as u64;
        // Create a limit reader as a wrapper that reads only upto `max_compressed_len` from `src`.
        let limit_reader = Cursor::new(src.as_ref()).take(max_compressed_len);
        let mut reader = FrameDecoder::new(limit_reader);

        let mut decoded_buffer = vec![0; length];

        match reader.read_exact(&mut decoded_buffer) {
            Ok(()) => {
                // `n` is how many bytes the reader read in the compressed stream
                let n = reader.get_ref().get_ref().position();
                self.len = None;
                let _read_bytes = src.split_to(n as usize);
<<<<<<< HEAD

                match self.protocol.version {
                    Version::V1 => handle_v1_response(
                        self.protocol.message_name,
                        &decoded_buffer,
                        &mut self.fork_name,
                    ),
                    Version::V2 => handle_v2_response(
                        self.protocol.message_name,
                        &decoded_buffer,
                        &mut self.fork_name,
                    ),
                }
=======
                // Safe to `take` from `self.fork_name` as we have all the bytes we need to
                // decode an ssz object at this point.
                let fork_name = self.fork_name.take();
                handle_rpc_response(self.protocol.versioned_protocol, &decoded_buffer, fork_name)
>>>>>>> cc780aae
            }
            Err(e) => handle_error(e, reader.get_ref().get_ref().position(), max_compressed_len),
        }
    }
}

impl<TSpec: EthSpec> OutboundCodec<OutboundRequest<TSpec>> for SSZSnappyOutboundCodec<TSpec> {
    type CodecErrorType = ErrorType;

    fn decode_error(
        &mut self,
        src: &mut BytesMut,
    ) -> Result<Option<Self::CodecErrorType>, RPCError> {
        let length = match handle_length(&mut self.inner, &mut self.len, src)? {
            Some(len) => len,
            None => return Ok(None),
        };

        // Should not attempt to decode rpc chunks with `length > max_packet_size` or not within bounds of
        // packet size for ssz container corresponding to `ErrorType`.
        if length > self.max_packet_size || length > *ERROR_TYPE_MAX || length < *ERROR_TYPE_MIN {
            return Err(RPCError::InvalidData(format!(
                "RPC Error length is out of bounds, length {}",
                length
            )));
        }

        // Calculate worst case compression length for given uncompressed length
        let max_compressed_len = snap::raw::max_compress_len(length) as u64;
        // Create a limit reader as a wrapper that reads only upto `max_compressed_len` from `src`.
        let limit_reader = Cursor::new(src.as_ref()).take(max_compressed_len);
        let mut reader = FrameDecoder::new(limit_reader);
        let mut decoded_buffer = vec![0; length];
        match reader.read_exact(&mut decoded_buffer) {
            Ok(()) => {
                // `n` is how many bytes the reader read in the compressed stream
                let n = reader.get_ref().get_ref().position();
                self.len = None;
                let _read_bytes = src.split_to(n as usize);
                Ok(Some(ErrorType(VariableList::from_ssz_bytes(
                    &decoded_buffer,
                )?)))
            }
            Err(e) => handle_error(e, reader.get_ref().get_ref().position(), max_compressed_len),
        }
    }
}

/// Handle errors that we get from decoding an RPC message from the stream.
/// `num_bytes_read` is the number of bytes the snappy decoder has read from the underlying stream.
/// `max_compressed_len` is the maximum compressed size for a given uncompressed size.
fn handle_error<T>(
    err: std::io::Error,
    num_bytes: u64,
    max_compressed_len: u64,
) -> Result<Option<T>, RPCError> {
    match err.kind() {
        ErrorKind::UnexpectedEof => {
            // If snappy has read `max_compressed_len` from underlying stream and still can't fill buffer, we have a malicious message.
            // Report as `InvalidData` so that malicious peer gets banned.
            if num_bytes >= max_compressed_len {
                Err(RPCError::InvalidData(format!(
                    "Received malicious snappy message, num_bytes {}, max_compressed_len {}",
                    num_bytes, max_compressed_len
                )))
            } else {
                // Haven't received enough bytes to decode yet, wait for more
                Ok(None)
            }
        }
        _ => Err(err).map_err(RPCError::from),
    }
}

/// Returns `Some(context_bytes)` for encoding RPC responses that require context bytes.
/// Returns `None` when context bytes are not required.
fn context_bytes<T: EthSpec>(
    protocol: &ProtocolId,
    fork_context: &ForkContext,
    resp: &RPCCodedResponse<T>,
) -> Option<[u8; CONTEXT_BYTES_LEN]> {
    // Add the context bytes if required
    if protocol.has_context_bytes() {
        if let RPCCodedResponse::Success(rpc_variant) = resp {
            if let RPCResponse::BlocksByRange(ref_box_block)
            | RPCResponse::BlocksByRoot(ref_box_block) = rpc_variant
            {
                return match **ref_box_block {
                    // NOTE: If you are adding another fork type here, be sure to modify the
                    //       `fork_context.to_context_bytes()` function to support it as well!
                    SignedBeaconBlock::Deneb { .. } => {
                        // Deneb context being `None` implies that "merge never happened".
                        fork_context.to_context_bytes(ForkName::Deneb)
                    }
                    SignedBeaconBlock::Capella { .. } => {
                        // Capella context being `None` implies that "merge never happened".
                        fork_context.to_context_bytes(ForkName::Capella)
                    }
                    SignedBeaconBlock::Merge { .. } => {
                        // Merge context being `None` implies that "merge never happened".
                        fork_context.to_context_bytes(ForkName::Merge)
                    }
                    SignedBeaconBlock::Altair { .. } => {
                        // Altair context being `None` implies that "altair never happened".
                        // This code should be unreachable if altair is disabled since only Version::V1 would be valid in that case.
                        fork_context.to_context_bytes(ForkName::Altair)
                    }
                    SignedBeaconBlock::Base { .. } => Some(fork_context.genesis_context_bytes()),
                };
            }
            if let RPCResponse::BlobsByRange(_) | RPCResponse::SidecarByRoot(_) = rpc_variant {
                return fork_context.to_context_bytes(ForkName::Deneb);
            }
        }
    }
    None
}

/// Decodes the length-prefix from the bytes as an unsigned protobuf varint.
///
/// Returns `Ok(Some(length))` by decoding the bytes if required.
/// Returns `Ok(None)` if more bytes are needed to decode the length-prefix.
/// Returns an `RPCError` for a decoding error.
fn handle_length(
    uvi_codec: &mut Uvi<usize>,
    len: &mut Option<usize>,
    bytes: &mut BytesMut,
) -> Result<Option<usize>, RPCError> {
    if let Some(length) = len {
        Ok(Some(*length))
    } else {
        // Decode the length of the uncompressed bytes from an unsigned varint
        // Note: length-prefix of > 10 bytes(uint64) would be a decoding error
        match uvi_codec.decode(bytes).map_err(RPCError::from)? {
            Some(length) => {
                *len = Some(length);
                Ok(Some(length))
            }
            None => Ok(None), // need more bytes to decode length
        }
    }
}

/// Decodes an `InboundRequest` from the byte stream.
/// `decoded_buffer` should be an ssz-encoded bytestream with
// length = length-prefix received in the beginning of the stream.
fn handle_rpc_request<T: EthSpec>(
    versioned_protocol: SupportedProtocol,
    decoded_buffer: &[u8],
) -> Result<Option<InboundRequest<T>>, RPCError> {
    match versioned_protocol {
        SupportedProtocol::StatusV1 => Ok(Some(InboundRequest::Status(
            StatusMessage::from_ssz_bytes(decoded_buffer)?,
        ))),
        SupportedProtocol::GoodbyeV1 => Ok(Some(InboundRequest::Goodbye(
            GoodbyeReason::from_ssz_bytes(decoded_buffer)?,
        ))),
        SupportedProtocol::BlocksByRangeV2 => Ok(Some(InboundRequest::BlocksByRange(
            OldBlocksByRangeRequest::V2(OldBlocksByRangeRequestV2::from_ssz_bytes(decoded_buffer)?),
        ))),
<<<<<<< HEAD
        Protocol::BlocksByRoot => Ok(Some(InboundRequest::BlocksByRoot(BlocksByRootRequest {
            block_roots: VariableList::from_ssz_bytes(decoded_buffer)?,
        }))),
        Protocol::BlobsByRange => Ok(Some(InboundRequest::BlobsByRange(
            BlobsByRangeRequest::from_ssz_bytes(decoded_buffer)?,
        ))),
        Protocol::BlobsByRoot => Ok(Some(InboundRequest::BlobsByRoot(BlobsByRootRequest {
            blob_ids: VariableList::from_ssz_bytes(decoded_buffer)?,
        }))),
        Protocol::Ping => Ok(Some(InboundRequest::Ping(Ping {
=======
        SupportedProtocol::BlocksByRangeV1 => Ok(Some(InboundRequest::BlocksByRange(
            OldBlocksByRangeRequest::V1(OldBlocksByRangeRequestV1::from_ssz_bytes(decoded_buffer)?),
        ))),
        SupportedProtocol::BlocksByRootV2 => Ok(Some(InboundRequest::BlocksByRoot(
            BlocksByRootRequest::V2(BlocksByRootRequestV2 {
                block_roots: VariableList::from_ssz_bytes(decoded_buffer)?,
            }),
        ))),
        SupportedProtocol::BlocksByRootV1 => Ok(Some(InboundRequest::BlocksByRoot(
            BlocksByRootRequest::V1(BlocksByRootRequestV1 {
                block_roots: VariableList::from_ssz_bytes(decoded_buffer)?,
            }),
        ))),
        SupportedProtocol::PingV1 => Ok(Some(InboundRequest::Ping(Ping {
>>>>>>> cc780aae
            data: u64::from_ssz_bytes(decoded_buffer)?,
        }))),
        SupportedProtocol::LightClientBootstrapV1 => Ok(Some(
            InboundRequest::LightClientBootstrap(LightClientBootstrapRequest {
                root: Hash256::from_ssz_bytes(decoded_buffer)?,
            }),
        )),
        // MetaData requests return early from InboundUpgrade and do not reach the decoder.
        // Handle this case just for completeness.
        SupportedProtocol::MetaDataV2 => {
            if !decoded_buffer.is_empty() {
                Err(RPCError::InternalError(
                    "Metadata requests shouldn't reach decoder",
                ))
            } else {
                Ok(Some(InboundRequest::MetaData(MetadataRequest::new_v2())))
            }
        }
        SupportedProtocol::MetaDataV1 => {
            if !decoded_buffer.is_empty() {
                Err(RPCError::InvalidData("Metadata request".to_string()))
            } else {
                Ok(Some(InboundRequest::MetaData(MetadataRequest::new_v1())))
            }
        }
    }
}

/// Decodes a `RPCResponse` from the byte stream.
/// `decoded_buffer` should be an ssz-encoded bytestream with
/// length = length-prefix received in the beginning of the stream.
///
/// For BlocksByRange/BlocksByRoot reponses, decodes the appropriate response
/// according to the received `ForkName`.
fn handle_rpc_response<T: EthSpec>(
    versioned_protocol: SupportedProtocol,
    decoded_buffer: &[u8],
<<<<<<< HEAD
    fork_name: &mut Option<ForkName>,
=======
    fork_name: Option<ForkName>,
>>>>>>> cc780aae
) -> Result<Option<RPCResponse<T>>, RPCError> {
    match versioned_protocol {
        SupportedProtocol::StatusV1 => Ok(Some(RPCResponse::Status(
            StatusMessage::from_ssz_bytes(decoded_buffer)?,
        ))),
        // This case should be unreachable as `Goodbye` has no response.
        SupportedProtocol::GoodbyeV1 => Err(RPCError::InvalidData(
            "Goodbye RPC message has no valid response".to_string(),
        )),
        SupportedProtocol::BlocksByRangeV1 => Ok(Some(RPCResponse::BlocksByRange(Arc::new(
            SignedBeaconBlock::Base(SignedBeaconBlockBase::from_ssz_bytes(decoded_buffer)?),
        )))),
        SupportedProtocol::BlocksByRootV1 => Ok(Some(RPCResponse::BlocksByRoot(Arc::new(
            SignedBeaconBlock::Base(SignedBeaconBlockBase::from_ssz_bytes(decoded_buffer)?),
        )))),
<<<<<<< HEAD
        Protocol::BlobsByRange => {
            let fork_name = fork_name.take().ok_or_else(|| {
                RPCError::ErrorResponse(
                    RPCResponseErrorCode::InvalidRequest,
                    format!("No context bytes provided for {} response", protocol),
                )
            })?;
            match fork_name {
                ForkName::Deneb => Ok(Some(RPCResponse::BlobsByRange(Arc::new(
                    BlobSidecar::from_ssz_bytes(decoded_buffer)?,
                )))),
                _ => Err(RPCError::ErrorResponse(
                    RPCResponseErrorCode::InvalidRequest,
                    "Invalid fork name for blobs by range".to_string(),
                )),
            }
        }
        Protocol::BlobsByRoot => {
            let fork_name = fork_name.take().ok_or_else(|| {
                RPCError::ErrorResponse(
                    RPCResponseErrorCode::InvalidRequest,
                    format!("No context bytes provided for {} response", protocol),
                )
            })?;
            match fork_name {
                ForkName::Deneb => Ok(Some(RPCResponse::SidecarByRoot(Arc::new(
                    BlobSidecar::from_ssz_bytes(decoded_buffer)?,
                )))),
                _ => Err(RPCError::ErrorResponse(
                    RPCResponseErrorCode::InvalidRequest,
                    "Invalid fork name for block and blobs by root".to_string(),
                )),
            }
        }
        Protocol::Ping => Ok(Some(RPCResponse::Pong(Ping {
=======
        SupportedProtocol::PingV1 => Ok(Some(RPCResponse::Pong(Ping {
>>>>>>> cc780aae
            data: u64::from_ssz_bytes(decoded_buffer)?,
        }))),
        SupportedProtocol::MetaDataV1 => Ok(Some(RPCResponse::MetaData(MetaData::V1(
            MetaDataV1::from_ssz_bytes(decoded_buffer)?,
        )))),
        SupportedProtocol::LightClientBootstrapV1 => Ok(Some(RPCResponse::LightClientBootstrap(
            LightClientBootstrap::from_ssz_bytes(decoded_buffer)?,
        ))),
        // MetaData V2 responses have no context bytes, so behave similarly to V1 responses
        SupportedProtocol::MetaDataV2 => Ok(Some(RPCResponse::MetaData(MetaData::V2(
            MetaDataV2::from_ssz_bytes(decoded_buffer)?,
        )))),
        SupportedProtocol::BlocksByRangeV2 => match fork_name {
            Some(ForkName::Altair) => Ok(Some(RPCResponse::BlocksByRange(Arc::new(
                SignedBeaconBlock::Altair(SignedBeaconBlockAltair::from_ssz_bytes(decoded_buffer)?),
            )))),

            Some(ForkName::Base) => Ok(Some(RPCResponse::BlocksByRange(Arc::new(
                SignedBeaconBlock::Base(SignedBeaconBlockBase::from_ssz_bytes(decoded_buffer)?),
            )))),
            Some(ForkName::Merge) => Ok(Some(RPCResponse::BlocksByRange(Arc::new(
                SignedBeaconBlock::Merge(SignedBeaconBlockMerge::from_ssz_bytes(decoded_buffer)?),
            )))),
            Some(ForkName::Capella) => Ok(Some(RPCResponse::BlocksByRange(Arc::new(
                SignedBeaconBlock::Capella(SignedBeaconBlockCapella::from_ssz_bytes(
                    decoded_buffer,
                )?),
            )))),
            None => Err(RPCError::ErrorResponse(
                RPCResponseErrorCode::InvalidRequest,
<<<<<<< HEAD
                format!("No context bytes provided for {} response", protocol),
            )
        })?;
        match protocol {
            Protocol::BlocksByRange => match fork_name {
                ForkName::Altair => Ok(Some(RPCResponse::BlocksByRange(Arc::new(
                    SignedBeaconBlock::Altair(SignedBeaconBlockAltair::from_ssz_bytes(
                        decoded_buffer,
                    )?),
                )))),

                ForkName::Base => Ok(Some(RPCResponse::BlocksByRange(Arc::new(
                    SignedBeaconBlock::Base(SignedBeaconBlockBase::from_ssz_bytes(decoded_buffer)?),
                )))),
                ForkName::Merge => Ok(Some(RPCResponse::BlocksByRange(Arc::new(
                    SignedBeaconBlock::Merge(SignedBeaconBlockMerge::from_ssz_bytes(
                        decoded_buffer,
                    )?),
                )))),
                ForkName::Capella => Ok(Some(RPCResponse::BlocksByRange(Arc::new(
                    SignedBeaconBlock::Capella(SignedBeaconBlockCapella::from_ssz_bytes(
                        decoded_buffer,
                    )?),
                )))),
                ForkName::Deneb => Ok(Some(RPCResponse::BlocksByRange(Arc::new(
                    SignedBeaconBlock::Deneb(SignedBeaconBlockDeneb::from_ssz_bytes(
                        decoded_buffer,
                    )?),
                )))),
            },
            Protocol::BlocksByRoot => match fork_name {
                ForkName::Altair => Ok(Some(RPCResponse::BlocksByRoot(Arc::new(
                    SignedBeaconBlock::Altair(SignedBeaconBlockAltair::from_ssz_bytes(
                        decoded_buffer,
                    )?),
                )))),
                ForkName::Base => Ok(Some(RPCResponse::BlocksByRoot(Arc::new(
                    SignedBeaconBlock::Base(SignedBeaconBlockBase::from_ssz_bytes(decoded_buffer)?),
                )))),
                ForkName::Merge => Ok(Some(RPCResponse::BlocksByRoot(Arc::new(
                    SignedBeaconBlock::Merge(SignedBeaconBlockMerge::from_ssz_bytes(
                        decoded_buffer,
                    )?),
                )))),
                ForkName::Capella => Ok(Some(RPCResponse::BlocksByRoot(Arc::new(
                    SignedBeaconBlock::Capella(SignedBeaconBlockCapella::from_ssz_bytes(
                        decoded_buffer,
                    )?),
                )))),
                ForkName::Deneb => Ok(Some(RPCResponse::BlocksByRoot(Arc::new(
                    SignedBeaconBlock::Deneb(SignedBeaconBlockDeneb::from_ssz_bytes(
                        decoded_buffer,
                    )?),
                )))),
            },
            Protocol::BlobsByRange => {
                Err(RPCError::InvalidData("blobs by range via v2".to_string()))
            }
            Protocol::BlobsByRoot => {
                Err(RPCError::InvalidData("blobs by range via v2".to_string()))
            }
            _ => Err(RPCError::ErrorResponse(
=======
                format!(
                    "No context bytes provided for {:?} response",
                    versioned_protocol
                ),
            )),
        },
        SupportedProtocol::BlocksByRootV2 => match fork_name {
            Some(ForkName::Altair) => Ok(Some(RPCResponse::BlocksByRoot(Arc::new(
                SignedBeaconBlock::Altair(SignedBeaconBlockAltair::from_ssz_bytes(decoded_buffer)?),
            )))),
            Some(ForkName::Base) => Ok(Some(RPCResponse::BlocksByRoot(Arc::new(
                SignedBeaconBlock::Base(SignedBeaconBlockBase::from_ssz_bytes(decoded_buffer)?),
            )))),
            Some(ForkName::Merge) => Ok(Some(RPCResponse::BlocksByRoot(Arc::new(
                SignedBeaconBlock::Merge(SignedBeaconBlockMerge::from_ssz_bytes(decoded_buffer)?),
            )))),
            Some(ForkName::Capella) => Ok(Some(RPCResponse::BlocksByRoot(Arc::new(
                SignedBeaconBlock::Capella(SignedBeaconBlockCapella::from_ssz_bytes(
                    decoded_buffer,
                )?),
            )))),
            None => Err(RPCError::ErrorResponse(
>>>>>>> cc780aae
                RPCResponseErrorCode::InvalidRequest,
                format!(
                    "No context bytes provided for {:?} response",
                    versioned_protocol
                ),
            )),
        },
    }
}

/// Takes the context bytes and a fork_context and returns the corresponding fork_name.
fn context_bytes_to_fork_name(
    context_bytes: [u8; CONTEXT_BYTES_LEN],
    fork_context: Arc<ForkContext>,
) -> Result<ForkName, RPCError> {
    fork_context
        .from_context_bytes(context_bytes)
        .cloned()
        .ok_or_else(|| {
            let encoded = hex::encode(context_bytes);
            RPCError::ErrorResponse(
                RPCResponseErrorCode::InvalidRequest,
                format!(
                    "Context bytes {} do not correspond to a valid fork",
                    encoded
                ),
            )
        })
}
#[cfg(test)]
mod tests {

    use super::*;
    use crate::rpc::{protocol::*, MetaData};
    use crate::{
        rpc::{methods::StatusMessage, Ping, RPCResponseErrorCode},
        types::{EnrAttestationBitfield, EnrSyncCommitteeBitfield},
    };
    use std::sync::Arc;
    use types::{
        blob_sidecar::BlobIdentifier, BeaconBlock, BeaconBlockAltair, BeaconBlockBase,
        BeaconBlockMerge, EmptyBlock, Epoch, ForkContext, FullPayload, Hash256, Signature,
        SignedBeaconBlock, Slot,
    };

    use snap::write::FrameEncoder;
    use ssz::Encode;
    use std::io::Write;

    type Spec = types::MainnetEthSpec;

    fn fork_context(fork_name: ForkName) -> ForkContext {
        let mut chain_spec = Spec::default_spec();
        let altair_fork_epoch = Epoch::new(1);
        let merge_fork_epoch = Epoch::new(2);
        let capella_fork_epoch = Epoch::new(3);
        let deneb_fork_epoch = Epoch::new(4);

        chain_spec.altair_fork_epoch = Some(altair_fork_epoch);
        chain_spec.bellatrix_fork_epoch = Some(merge_fork_epoch);
        chain_spec.capella_fork_epoch = Some(capella_fork_epoch);
        chain_spec.deneb_fork_epoch = Some(deneb_fork_epoch);

        let current_slot = match fork_name {
            ForkName::Base => Slot::new(0),
            ForkName::Altair => altair_fork_epoch.start_slot(Spec::slots_per_epoch()),
            ForkName::Merge => merge_fork_epoch.start_slot(Spec::slots_per_epoch()),
            ForkName::Capella => capella_fork_epoch.start_slot(Spec::slots_per_epoch()),
            ForkName::Deneb => deneb_fork_epoch.start_slot(Spec::slots_per_epoch()),
        };
        ForkContext::new::<Spec>(current_slot, Hash256::zero(), &chain_spec)
    }

    /// Smallest sized block across all current forks. Useful for testing
    /// min length check conditions.
    fn empty_base_block() -> SignedBeaconBlock<Spec> {
        let empty_block = BeaconBlock::Base(BeaconBlockBase::<Spec>::empty(&Spec::default_spec()));
        SignedBeaconBlock::from_block(empty_block, Signature::empty())
    }

    fn altair_block() -> SignedBeaconBlock<Spec> {
        let full_block =
            BeaconBlock::Altair(BeaconBlockAltair::<Spec>::full(&Spec::default_spec()));
        SignedBeaconBlock::from_block(full_block, Signature::empty())
    }

    /// Merge block with length < max_rpc_size.
    fn merge_block_small(fork_context: &ForkContext) -> SignedBeaconBlock<Spec> {
        let mut block: BeaconBlockMerge<_, FullPayload<Spec>> =
            BeaconBlockMerge::empty(&Spec::default_spec());
        let tx = VariableList::from(vec![0; 1024]);
        let txs = VariableList::from(std::iter::repeat(tx).take(5000).collect::<Vec<_>>());

        block.body.execution_payload.execution_payload.transactions = txs;

        let block = BeaconBlock::Merge(block);
        assert!(block.ssz_bytes_len() <= max_rpc_size(fork_context));
        SignedBeaconBlock::from_block(block, Signature::empty())
    }

    /// Merge block with length > MAX_RPC_SIZE.
    /// The max limit for a merge block is in the order of ~16GiB which wouldn't fit in memory.
    /// Hence, we generate a merge block just greater than `MAX_RPC_SIZE` to test rejection on the rpc layer.
    fn merge_block_large(fork_context: &ForkContext) -> SignedBeaconBlock<Spec> {
        let mut block: BeaconBlockMerge<_, FullPayload<Spec>> =
            BeaconBlockMerge::empty(&Spec::default_spec());
        let tx = VariableList::from(vec![0; 1024]);
        let txs = VariableList::from(std::iter::repeat(tx).take(100000).collect::<Vec<_>>());

        block.body.execution_payload.execution_payload.transactions = txs;

        let block = BeaconBlock::Merge(block);
        assert!(block.ssz_bytes_len() > max_rpc_size(fork_context));
        SignedBeaconBlock::from_block(block, Signature::empty())
    }

    fn status_message() -> StatusMessage {
        StatusMessage {
            fork_digest: [0; 4],
            finalized_root: Hash256::from_low_u64_be(0),
            finalized_epoch: Epoch::new(1),
            head_root: Hash256::from_low_u64_be(0),
            head_slot: Slot::new(1),
        }
    }

    fn bbrange_request_v1() -> OldBlocksByRangeRequest {
        OldBlocksByRangeRequest::new_v1(0, 10, 1)
    }

<<<<<<< HEAD
    fn blbrange_request() -> BlobsByRangeRequest {
        BlobsByRangeRequest {
            start_slot: 0,
            count: 10,
        }
    }

    fn bbroot_request() -> BlocksByRootRequest {
        BlocksByRootRequest {
            block_roots: VariableList::from(vec![Hash256::zero()]),
        }
=======
    fn bbrange_request_v2() -> OldBlocksByRangeRequest {
        OldBlocksByRangeRequest::new(0, 10, 1)
    }

    fn bbroot_request_v1() -> BlocksByRootRequest {
        BlocksByRootRequest::new_v1(vec![Hash256::zero()].into())
    }

    fn bbroot_request_v2() -> BlocksByRootRequest {
        BlocksByRootRequest::new(vec![Hash256::zero()].into())
>>>>>>> cc780aae
    }

    fn blbroot_request() -> BlobsByRootRequest {
        BlobsByRootRequest {
            blob_ids: VariableList::from(vec![BlobIdentifier {
                block_root: Hash256::zero(),
                index: 0,
            }]),
        }
    }

    fn ping_message() -> Ping {
        Ping { data: 1 }
    }

    fn metadata() -> MetaData<Spec> {
        MetaData::V1(MetaDataV1 {
            seq_number: 1,
            attnets: EnrAttestationBitfield::<Spec>::default(),
        })
    }

    fn metadata_v2() -> MetaData<Spec> {
        MetaData::V2(MetaDataV2 {
            seq_number: 1,
            attnets: EnrAttestationBitfield::<Spec>::default(),
            syncnets: EnrSyncCommitteeBitfield::<Spec>::default(),
        })
    }

    /// Encodes the given protocol response as bytes.
    fn encode_response(
        protocol: SupportedProtocol,
        message: RPCCodedResponse<Spec>,
        fork_name: ForkName,
    ) -> Result<BytesMut, RPCError> {
        let snappy_protocol_id = ProtocolId::new(protocol, Encoding::SSZSnappy);
        let fork_context = Arc::new(fork_context(fork_name));
        let max_packet_size = max_rpc_size(&fork_context);

        let mut buf = BytesMut::new();
        let mut snappy_inbound_codec =
            SSZSnappyInboundCodec::<Spec>::new(snappy_protocol_id, max_packet_size, fork_context);

        snappy_inbound_codec.encode(message, &mut buf)?;
        Ok(buf)
    }

    fn encode_without_length_checks(
        bytes: Vec<u8>,
        fork_name: ForkName,
    ) -> Result<BytesMut, RPCError> {
        let fork_context = fork_context(fork_name);
        let mut dst = BytesMut::new();

        // Add context bytes if required
        dst.extend_from_slice(&fork_context.to_context_bytes(fork_name).unwrap());

        let mut uvi_codec: Uvi<usize> = Uvi::default();

        // Inserts the length prefix of the uncompressed bytes into dst
        // encoded as a unsigned varint
        uvi_codec
            .encode(bytes.len(), &mut dst)
            .map_err(RPCError::from)?;

        let mut writer = FrameEncoder::new(Vec::new());
        writer.write_all(&bytes).map_err(RPCError::from)?;
        writer.flush().map_err(RPCError::from)?;

        // Write compressed bytes to `dst`
        dst.extend_from_slice(writer.get_ref());

        Ok(dst)
    }

    /// Attempts to decode the given protocol bytes as an rpc response
    fn decode_response(
        protocol: SupportedProtocol,
        message: &mut BytesMut,
        fork_name: ForkName,
    ) -> Result<Option<RPCResponse<Spec>>, RPCError> {
        let snappy_protocol_id = ProtocolId::new(protocol, Encoding::SSZSnappy);
        let fork_context = Arc::new(fork_context(fork_name));
        let max_packet_size = max_rpc_size(&fork_context);
        let mut snappy_outbound_codec =
            SSZSnappyOutboundCodec::<Spec>::new(snappy_protocol_id, max_packet_size, fork_context);
        // decode message just as snappy message
        snappy_outbound_codec.decode(message)
    }

    /// Encodes the provided protocol message as bytes and tries to decode the encoding bytes.
    fn encode_then_decode_response(
        protocol: SupportedProtocol,
        message: RPCCodedResponse<Spec>,
        fork_name: ForkName,
    ) -> Result<Option<RPCResponse<Spec>>, RPCError> {
        let mut encoded = encode_response(protocol, message, fork_name)?;
        decode_response(protocol, &mut encoded, fork_name)
    }

    /// Verifies that requests we send are encoded in a way that we would correctly decode too.
    fn encode_then_decode_request(req: OutboundRequest<Spec>, fork_name: ForkName) {
        let fork_context = Arc::new(fork_context(fork_name));
        let max_packet_size = max_rpc_size(&fork_context);
<<<<<<< HEAD
        for protocol in req.supported_protocols() {
            // Encode a request we send
            let mut buf = BytesMut::new();
            let mut outbound_codec = SSZSnappyOutboundCodec::<Spec>::new(
                protocol.clone(),
                max_packet_size,
                fork_context.clone(),
            );
            outbound_codec.encode(req.clone(), &mut buf).unwrap();

            let mut inbound_codec = SSZSnappyInboundCodec::<Spec>::new(
                protocol.clone(),
                max_packet_size,
                fork_context.clone(),
            );

            let decoded = inbound_codec.decode(&mut buf).unwrap().unwrap_or_else(|| {
                panic!(
                    "Should correctly decode the request {} over protocol {:?} and fork {}",
                    req, protocol, fork_name
                )
            });
            match req.clone() {
                OutboundRequest::Status(status) => {
                    assert_eq!(decoded, InboundRequest::Status(status))
                }
                OutboundRequest::Goodbye(goodbye) => {
                    assert_eq!(decoded, InboundRequest::Goodbye(goodbye))
                }
                OutboundRequest::BlocksByRange(bbrange) => {
                    assert_eq!(decoded, InboundRequest::BlocksByRange(bbrange))
                }
                OutboundRequest::BlocksByRoot(bbroot) => {
                    assert_eq!(decoded, InboundRequest::BlocksByRoot(bbroot))
                }
                OutboundRequest::BlobsByRange(blbrange) => {
                    assert_eq!(decoded, InboundRequest::BlobsByRange(blbrange))
                }
                OutboundRequest::BlobsByRoot(bbroot) => {
                    assert_eq!(decoded, InboundRequest::BlobsByRoot(bbroot))
                }
                OutboundRequest::Ping(ping) => {
                    assert_eq!(decoded, InboundRequest::Ping(ping))
                }
                OutboundRequest::MetaData(metadata) => {
                    assert_eq!(decoded, InboundRequest::MetaData(metadata))
                }
                OutboundRequest::LightClientBootstrap(bootstrap) => {
                    assert_eq!(decoded, InboundRequest::LightClientBootstrap(bootstrap))
                }
=======
        let protocol = ProtocolId::new(req.versioned_protocol(), Encoding::SSZSnappy);
        // Encode a request we send
        let mut buf = BytesMut::new();
        let mut outbound_codec = SSZSnappyOutboundCodec::<Spec>::new(
            protocol.clone(),
            max_packet_size,
            fork_context.clone(),
        );
        outbound_codec.encode(req.clone(), &mut buf).unwrap();

        let mut inbound_codec =
            SSZSnappyInboundCodec::<Spec>::new(protocol.clone(), max_packet_size, fork_context);

        let decoded = inbound_codec.decode(&mut buf).unwrap().unwrap_or_else(|| {
            panic!(
                "Should correctly decode the request {} over protocol {:?} and fork {}",
                req, protocol, fork_name
            )
        });
        match req {
            OutboundRequest::Status(status) => {
                assert_eq!(decoded, InboundRequest::Status(status))
            }
            OutboundRequest::Goodbye(goodbye) => {
                assert_eq!(decoded, InboundRequest::Goodbye(goodbye))
            }
            OutboundRequest::BlocksByRange(bbrange) => {
                assert_eq!(decoded, InboundRequest::BlocksByRange(bbrange))
            }
            OutboundRequest::BlocksByRoot(bbroot) => {
                assert_eq!(decoded, InboundRequest::BlocksByRoot(bbroot))
            }
            OutboundRequest::Ping(ping) => {
                assert_eq!(decoded, InboundRequest::Ping(ping))
            }
            OutboundRequest::MetaData(metadata) => {
                assert_eq!(decoded, InboundRequest::MetaData(metadata))
>>>>>>> cc780aae
            }
        }
    }

    // Test RPCResponse encoding/decoding for V1 messages
    #[test]
    fn test_encode_then_decode_v1() {
        assert_eq!(
            encode_then_decode_response(
                SupportedProtocol::StatusV1,
                RPCCodedResponse::Success(RPCResponse::Status(status_message())),
                ForkName::Base,
            ),
            Ok(Some(RPCResponse::Status(status_message())))
        );

        assert_eq!(
            encode_then_decode_response(
                SupportedProtocol::PingV1,
                RPCCodedResponse::Success(RPCResponse::Pong(ping_message())),
                ForkName::Base,
            ),
            Ok(Some(RPCResponse::Pong(ping_message())))
        );

        assert_eq!(
            encode_then_decode_response(
                SupportedProtocol::BlocksByRangeV1,
                RPCCodedResponse::Success(RPCResponse::BlocksByRange(Arc::new(empty_base_block()))),
                ForkName::Base,
            ),
            Ok(Some(RPCResponse::BlocksByRange(Arc::new(
                empty_base_block()
            ))))
        );

        assert!(
            matches!(
                encode_then_decode_response(
                    SupportedProtocol::BlocksByRangeV1,
                    RPCCodedResponse::Success(RPCResponse::BlocksByRange(Arc::new(altair_block()))),
                    ForkName::Altair,
                )
                .unwrap_err(),
                RPCError::SSZDecodeError(_)
            ),
            "altair block cannot be decoded with blocks by range V1 version"
        );

        assert_eq!(
            encode_then_decode_response(
                SupportedProtocol::BlocksByRootV1,
                RPCCodedResponse::Success(RPCResponse::BlocksByRoot(Arc::new(empty_base_block()))),
                ForkName::Base,
            ),
            Ok(Some(RPCResponse::BlocksByRoot(
                Arc::new(empty_base_block())
            )))
        );

        assert!(
            matches!(
                encode_then_decode_response(
                    SupportedProtocol::BlocksByRootV1,
                    RPCCodedResponse::Success(RPCResponse::BlocksByRoot(Arc::new(altair_block()))),
                    ForkName::Altair,
                )
                .unwrap_err(),
                RPCError::SSZDecodeError(_)
            ),
            "altair block cannot be decoded with blocks by range V1 version"
        );

        assert_eq!(
            encode_then_decode_response(
                SupportedProtocol::MetaDataV1,
                RPCCodedResponse::Success(RPCResponse::MetaData(metadata())),
                ForkName::Base,
            ),
            Ok(Some(RPCResponse::MetaData(metadata()))),
        );

        // A MetaDataV2 still encodes as a MetaDataV1 since version is Version::V1
        assert_eq!(
            encode_then_decode_response(
                SupportedProtocol::MetaDataV1,
                RPCCodedResponse::Success(RPCResponse::MetaData(metadata_v2())),
                ForkName::Base,
            ),
            Ok(Some(RPCResponse::MetaData(metadata()))),
        );
    }

    // Test RPCResponse encoding/decoding for V1 messages
    #[test]
    fn test_encode_then_decode_v2() {
        assert_eq!(
            encode_then_decode_response(
                SupportedProtocol::BlocksByRangeV2,
                RPCCodedResponse::Success(RPCResponse::BlocksByRange(Arc::new(empty_base_block()))),
                ForkName::Base,
            ),
            Ok(Some(RPCResponse::BlocksByRange(Arc::new(
                empty_base_block()
            ))))
        );

        // Decode the smallest possible base block when current fork is altair
        // This is useful for checking that we allow for blocks smaller than
        // the current_fork's rpc limit
        assert_eq!(
            encode_then_decode_response(
                SupportedProtocol::BlocksByRangeV2,
                RPCCodedResponse::Success(RPCResponse::BlocksByRange(Arc::new(empty_base_block()))),
                ForkName::Altair,
            ),
            Ok(Some(RPCResponse::BlocksByRange(Arc::new(
                empty_base_block()
            ))))
        );

        assert_eq!(
            encode_then_decode_response(
                SupportedProtocol::BlocksByRangeV2,
                RPCCodedResponse::Success(RPCResponse::BlocksByRange(Arc::new(altair_block()))),
                ForkName::Altair,
            ),
            Ok(Some(RPCResponse::BlocksByRange(Arc::new(altair_block()))))
        );

        let merge_block_small = merge_block_small(&fork_context(ForkName::Merge));
        let merge_block_large = merge_block_large(&fork_context(ForkName::Merge));

        assert_eq!(
            encode_then_decode_response(
                SupportedProtocol::BlocksByRangeV2,
                RPCCodedResponse::Success(RPCResponse::BlocksByRange(Arc::new(
                    merge_block_small.clone()
                ))),
                ForkName::Merge,
            ),
            Ok(Some(RPCResponse::BlocksByRange(Arc::new(
                merge_block_small.clone()
            ))))
        );

        let mut encoded =
            encode_without_length_checks(merge_block_large.as_ssz_bytes(), ForkName::Merge)
                .unwrap();

        assert!(
            matches!(
                decode_response(
                    SupportedProtocol::BlocksByRangeV2,
                    &mut encoded,
                    ForkName::Merge,
                )
                .unwrap_err(),
                RPCError::InvalidData(_)
            ),
            "Decoding a block larger than max_rpc_size should fail"
        );

        assert_eq!(
            encode_then_decode_response(
                SupportedProtocol::BlocksByRootV2,
                RPCCodedResponse::Success(RPCResponse::BlocksByRoot(Arc::new(empty_base_block()))),
                ForkName::Base,
            ),
            Ok(Some(RPCResponse::BlocksByRoot(
                Arc::new(empty_base_block())
            ))),
        );

        // Decode the smallest possible base block when current fork is altair
        // This is useful for checking that we allow for blocks smaller than
        // the current_fork's rpc limit
        assert_eq!(
            encode_then_decode_response(
                SupportedProtocol::BlocksByRootV2,
                RPCCodedResponse::Success(RPCResponse::BlocksByRoot(Arc::new(empty_base_block()))),
                ForkName::Altair,
            ),
            Ok(Some(RPCResponse::BlocksByRoot(
                Arc::new(empty_base_block())
            )))
        );

        assert_eq!(
            encode_then_decode_response(
                SupportedProtocol::BlocksByRootV2,
                RPCCodedResponse::Success(RPCResponse::BlocksByRoot(Arc::new(altair_block()))),
                ForkName::Altair,
            ),
            Ok(Some(RPCResponse::BlocksByRoot(Arc::new(altair_block()))))
        );

        assert_eq!(
            encode_then_decode_response(
                SupportedProtocol::BlocksByRootV2,
                RPCCodedResponse::Success(RPCResponse::BlocksByRoot(Arc::new(
                    merge_block_small.clone()
                ))),
                ForkName::Merge,
            ),
            Ok(Some(RPCResponse::BlocksByRoot(Arc::new(merge_block_small))))
        );

        let mut encoded =
            encode_without_length_checks(merge_block_large.as_ssz_bytes(), ForkName::Merge)
                .unwrap();

        assert!(
            matches!(
                decode_response(
                    SupportedProtocol::BlocksByRootV2,
                    &mut encoded,
                    ForkName::Merge,
                )
                .unwrap_err(),
                RPCError::InvalidData(_)
            ),
            "Decoding a block larger than max_rpc_size should fail"
        );

        // A MetaDataV1 still encodes as a MetaDataV2 since version is Version::V2
        assert_eq!(
            encode_then_decode_response(
                SupportedProtocol::MetaDataV2,
                RPCCodedResponse::Success(RPCResponse::MetaData(metadata())),
                ForkName::Base,
            ),
            Ok(Some(RPCResponse::MetaData(metadata_v2())))
        );

        assert_eq!(
            encode_then_decode_response(
                SupportedProtocol::MetaDataV2,
                RPCCodedResponse::Success(RPCResponse::MetaData(metadata_v2())),
                ForkName::Altair,
            ),
            Ok(Some(RPCResponse::MetaData(metadata_v2())))
        );
    }

    // Test RPCResponse encoding/decoding for V2 messages
    #[test]
    fn test_context_bytes_v2() {
        let fork_context = fork_context(ForkName::Altair);

        // Removing context bytes for v2 messages should error
        let mut encoded_bytes = encode_response(
            SupportedProtocol::BlocksByRangeV2,
            RPCCodedResponse::Success(RPCResponse::BlocksByRange(Arc::new(empty_base_block()))),
            ForkName::Base,
        )
        .unwrap();

        let _ = encoded_bytes.split_to(4);

        assert!(matches!(
            decode_response(
                SupportedProtocol::BlocksByRangeV2,
                &mut encoded_bytes,
                ForkName::Base
            )
            .unwrap_err(),
            RPCError::ErrorResponse(RPCResponseErrorCode::InvalidRequest, _),
        ));

        let mut encoded_bytes = encode_response(
            SupportedProtocol::BlocksByRootV2,
            RPCCodedResponse::Success(RPCResponse::BlocksByRoot(Arc::new(empty_base_block()))),
            ForkName::Base,
        )
        .unwrap();

        let _ = encoded_bytes.split_to(4);

        assert!(matches!(
            decode_response(
                SupportedProtocol::BlocksByRangeV2,
                &mut encoded_bytes,
                ForkName::Base
            )
            .unwrap_err(),
            RPCError::ErrorResponse(RPCResponseErrorCode::InvalidRequest, _),
        ));

        // Trying to decode a base block with altair context bytes should give ssz decoding error
        let mut encoded_bytes = encode_response(
            SupportedProtocol::BlocksByRangeV2,
            RPCCodedResponse::Success(RPCResponse::BlocksByRange(Arc::new(empty_base_block()))),
            ForkName::Altair,
        )
        .unwrap();

        let mut wrong_fork_bytes = BytesMut::new();
        wrong_fork_bytes
            .extend_from_slice(&fork_context.to_context_bytes(ForkName::Altair).unwrap());
        wrong_fork_bytes.extend_from_slice(&encoded_bytes.split_off(4));

        assert!(matches!(
            decode_response(
                SupportedProtocol::BlocksByRangeV2,
                &mut wrong_fork_bytes,
                ForkName::Altair
            )
            .unwrap_err(),
            RPCError::SSZDecodeError(_),
        ));

        // Trying to decode an altair block with base context bytes should give ssz decoding error
        let mut encoded_bytes = encode_response(
            SupportedProtocol::BlocksByRootV2,
            RPCCodedResponse::Success(RPCResponse::BlocksByRoot(Arc::new(altair_block()))),
            ForkName::Altair,
        )
        .unwrap();

        let mut wrong_fork_bytes = BytesMut::new();
        wrong_fork_bytes.extend_from_slice(&fork_context.to_context_bytes(ForkName::Base).unwrap());
        wrong_fork_bytes.extend_from_slice(&encoded_bytes.split_off(4));

        assert!(matches!(
            decode_response(
                SupportedProtocol::BlocksByRangeV2,
                &mut wrong_fork_bytes,
                ForkName::Altair
            )
            .unwrap_err(),
            RPCError::SSZDecodeError(_),
        ));

        // Adding context bytes to Protocols that don't require it should return an error
        let mut encoded_bytes = BytesMut::new();
        encoded_bytes.extend_from_slice(&fork_context.to_context_bytes(ForkName::Altair).unwrap());
        encoded_bytes.extend_from_slice(
            &encode_response(
                SupportedProtocol::MetaDataV2,
                RPCCodedResponse::Success(RPCResponse::MetaData(metadata())),
                ForkName::Altair,
            )
            .unwrap(),
        );

        assert!(decode_response(
            SupportedProtocol::MetaDataV2,
            &mut encoded_bytes,
            ForkName::Altair
        )
        .is_err());

        // Sending context bytes which do not correspond to any fork should return an error
        let mut encoded_bytes = encode_response(
            SupportedProtocol::BlocksByRootV2,
            RPCCodedResponse::Success(RPCResponse::BlocksByRoot(Arc::new(empty_base_block()))),
            ForkName::Altair,
        )
        .unwrap();

        let mut wrong_fork_bytes = BytesMut::new();
        wrong_fork_bytes.extend_from_slice(&[42, 42, 42, 42]);
        wrong_fork_bytes.extend_from_slice(&encoded_bytes.split_off(4));

        assert!(matches!(
            decode_response(
                SupportedProtocol::BlocksByRangeV2,
                &mut wrong_fork_bytes,
                ForkName::Altair
            )
            .unwrap_err(),
            RPCError::ErrorResponse(RPCResponseErrorCode::InvalidRequest, _),
        ));

        // Sending bytes less than context bytes length should wait for more bytes by returning `Ok(None)`
        let mut encoded_bytes = encode_response(
            SupportedProtocol::BlocksByRootV2,
            RPCCodedResponse::Success(RPCResponse::BlocksByRoot(Arc::new(empty_base_block()))),
            ForkName::Altair,
        )
        .unwrap();

        let mut part = encoded_bytes.split_to(3);

        assert_eq!(
            decode_response(
                SupportedProtocol::BlocksByRangeV2,
                &mut part,
                ForkName::Altair
            ),
            Ok(None)
        )
    }

    #[test]
    fn test_encode_then_decode_request() {
        let requests: &[OutboundRequest<Spec>] = &[
            OutboundRequest::Ping(ping_message()),
            OutboundRequest::Status(status_message()),
            OutboundRequest::Goodbye(GoodbyeReason::Fault),
<<<<<<< HEAD
            OutboundRequest::BlocksByRange(bbrange_request()),
            OutboundRequest::BlocksByRoot(bbroot_request()),
            OutboundRequest::BlobsByRange(blbrange_request()),
            OutboundRequest::BlobsByRoot(blbroot_request()),
            OutboundRequest::MetaData(PhantomData::<Spec>),
=======
            OutboundRequest::BlocksByRange(bbrange_request_v1()),
            OutboundRequest::BlocksByRange(bbrange_request_v2()),
            OutboundRequest::BlocksByRoot(bbroot_request_v1()),
            OutboundRequest::BlocksByRoot(bbroot_request_v2()),
            OutboundRequest::MetaData(MetadataRequest::new_v1()),
            OutboundRequest::MetaData(MetadataRequest::new_v2()),
>>>>>>> cc780aae
        ];
        for req in requests.iter() {
            for fork_name in ForkName::list_all() {
                encode_then_decode_request(req.clone(), fork_name);
            }
        }
    }

    /// Test a malicious snappy encoding for a V1 `Status` message where the attacker
    /// sends a valid message filled with a stream of useless padding before the actual message.
    #[test]
    fn test_decode_malicious_v1_message() {
        // 10 byte snappy stream identifier
        let stream_identifier: &'static [u8] = b"\xFF\x06\x00\x00sNaPpY";

        assert_eq!(stream_identifier.len(), 10);

        // byte 0(0xFE) is padding chunk type identifier for snappy messages
        // byte 1,2,3 are chunk length (little endian)
        let malicious_padding: &'static [u8] = b"\xFE\x00\x00\x00";

        // Status message is 84 bytes uncompressed. `max_compressed_len` is 32 + 84 + 84/6 = 130.
        let status_message_bytes = StatusMessage {
            fork_digest: [0; 4],
            finalized_root: Hash256::from_low_u64_be(0),
            finalized_epoch: Epoch::new(1),
            head_root: Hash256::from_low_u64_be(0),
            head_slot: Slot::new(1),
        }
        .as_ssz_bytes();

        assert_eq!(status_message_bytes.len(), 84);
        assert_eq!(snap::raw::max_compress_len(status_message_bytes.len()), 130);

        let mut uvi_codec: Uvi<usize> = Uvi::default();
        let mut dst = BytesMut::with_capacity(1024);

        // Insert length-prefix
        uvi_codec
            .encode(status_message_bytes.len(), &mut dst)
            .unwrap();

        // Insert snappy stream identifier
        dst.extend_from_slice(stream_identifier);

        // Insert malicious padding of 80 bytes.
        for _ in 0..20 {
            dst.extend_from_slice(malicious_padding);
        }

        // Insert payload (42 bytes compressed)
        let mut writer = FrameEncoder::new(Vec::new());
        writer.write_all(&status_message_bytes).unwrap();
        writer.flush().unwrap();
        assert_eq!(writer.get_ref().len(), 42);
        dst.extend_from_slice(writer.get_ref());

        // 10 (for stream identifier) + 80 + 42 = 132 > `max_compressed_len`. Hence, decoding should fail with `InvalidData`.
        assert!(matches!(
            decode_response(SupportedProtocol::StatusV1, &mut dst, ForkName::Base).unwrap_err(),
            RPCError::InvalidData(_)
        ));
    }

    /// Test a malicious snappy encoding for a V2 `BlocksByRange` message where the attacker
    /// sends a valid message filled with a stream of useless padding before the actual message.
    #[test]
    fn test_decode_malicious_v2_message() {
        let fork_context = Arc::new(fork_context(ForkName::Altair));

        // 10 byte snappy stream identifier
        let stream_identifier: &'static [u8] = b"\xFF\x06\x00\x00sNaPpY";

        assert_eq!(stream_identifier.len(), 10);

        // byte 0(0xFE) is padding chunk type identifier for snappy messages
        // byte 1,2,3 are chunk length (little endian)
        let malicious_padding: &'static [u8] = b"\xFE\x00\x00\x00";

        // Full altair block is 157916 bytes uncompressed. `max_compressed_len` is 32 + 157916 + 157916/6 = 184267.
        let block_message_bytes = altair_block().as_ssz_bytes();

        assert_eq!(block_message_bytes.len(), 157916);
        assert_eq!(
            snap::raw::max_compress_len(block_message_bytes.len()),
            184267
        );

        let mut uvi_codec: Uvi<usize> = Uvi::default();
        let mut dst = BytesMut::with_capacity(1024);

        // Insert context bytes
        dst.extend_from_slice(&fork_context.to_context_bytes(ForkName::Altair).unwrap());

        // Insert length-prefix
        uvi_codec
            .encode(block_message_bytes.len(), &mut dst)
            .unwrap();

        // Insert snappy stream identifier
        dst.extend_from_slice(stream_identifier);

        // Insert malicious padding of 176156 bytes.
        for _ in 0..44039 {
            dst.extend_from_slice(malicious_padding);
        }

        // Insert payload (8103 bytes compressed)
        let mut writer = FrameEncoder::new(Vec::new());
        writer.write_all(&block_message_bytes).unwrap();
        writer.flush().unwrap();
        assert_eq!(writer.get_ref().len(), 8103);
        dst.extend_from_slice(writer.get_ref());

        // 10 (for stream identifier) + 176156 + 8103 = 184269 > `max_compressed_len`. Hence, decoding should fail with `InvalidData`.
        assert!(matches!(
            decode_response(
                SupportedProtocol::BlocksByRangeV2,
                &mut dst,
                ForkName::Altair
            )
            .unwrap_err(),
            RPCError::InvalidData(_)
        ));
    }

    /// Test sending a message with encoded length prefix > max_rpc_size.
    #[test]
    fn test_decode_invalid_length() {
        // 10 byte snappy stream identifier
        let stream_identifier: &'static [u8] = b"\xFF\x06\x00\x00sNaPpY";

        assert_eq!(stream_identifier.len(), 10);

        // Status message is 84 bytes uncompressed. `max_compressed_len` is 32 + 84 + 84/6 = 130.
        let status_message_bytes = StatusMessage {
            fork_digest: [0; 4],
            finalized_root: Hash256::from_low_u64_be(0),
            finalized_epoch: Epoch::new(1),
            head_root: Hash256::from_low_u64_be(0),
            head_slot: Slot::new(1),
        }
        .as_ssz_bytes();

        let mut uvi_codec: Uvi<usize> = Uvi::default();
        let mut dst = BytesMut::with_capacity(1024);

        // Insert length-prefix
        uvi_codec.encode(MAX_RPC_SIZE + 1, &mut dst).unwrap();

        // Insert snappy stream identifier
        dst.extend_from_slice(stream_identifier);

        // Insert payload
        let mut writer = FrameEncoder::new(Vec::new());
        writer.write_all(&status_message_bytes).unwrap();
        writer.flush().unwrap();
        dst.extend_from_slice(writer.get_ref());

        assert!(matches!(
            decode_response(SupportedProtocol::StatusV1, &mut dst, ForkName::Base).unwrap_err(),
            RPCError::InvalidData(_)
        ));
    }
}<|MERGE_RESOLUTION|>--- conflicted
+++ resolved
@@ -217,12 +217,6 @@
         let bytes = match item {
             OutboundRequest::Status(req) => req.as_ssz_bytes(),
             OutboundRequest::Goodbye(req) => req.as_ssz_bytes(),
-<<<<<<< HEAD
-            OutboundRequest::BlocksByRange(req) => req.as_ssz_bytes(),
-            OutboundRequest::BlocksByRoot(req) => req.block_roots.as_ssz_bytes(),
-            OutboundRequest::BlobsByRange(req) => req.as_ssz_bytes(),
-            OutboundRequest::BlobsByRoot(req) => req.blob_ids.as_ssz_bytes(),
-=======
             OutboundRequest::BlocksByRange(r) => match r {
                 OldBlocksByRangeRequest::V1(req) => req.as_ssz_bytes(),
                 OldBlocksByRangeRequest::V2(req) => req.as_ssz_bytes(),
@@ -231,7 +225,8 @@
                 BlocksByRootRequest::V1(req) => req.block_roots.as_ssz_bytes(),
                 BlocksByRootRequest::V2(req) => req.block_roots.as_ssz_bytes(),
             },
->>>>>>> cc780aae
+            OutboundRequest::BlobsByRange(req) => req.as_ssz_bytes(),
+            OutboundRequest::BlobsByRoot(req) => req.blob_ids.as_ssz_bytes(),
             OutboundRequest::Ping(req) => req.as_ssz_bytes(),
             OutboundRequest::MetaData(_) => return Ok(()), // no metadata to encode
         };
@@ -312,26 +307,10 @@
                 let n = reader.get_ref().get_ref().position();
                 self.len = None;
                 let _read_bytes = src.split_to(n as usize);
-<<<<<<< HEAD
-
-                match self.protocol.version {
-                    Version::V1 => handle_v1_response(
-                        self.protocol.message_name,
-                        &decoded_buffer,
-                        &mut self.fork_name,
-                    ),
-                    Version::V2 => handle_v2_response(
-                        self.protocol.message_name,
-                        &decoded_buffer,
-                        &mut self.fork_name,
-                    ),
-                }
-=======
                 // Safe to `take` from `self.fork_name` as we have all the bytes we need to
                 // decode an ssz object at this point.
-                let fork_name = self.fork_name.take();
+                let fork_name = &mut self.fork_name.take();
                 handle_rpc_response(self.protocol.versioned_protocol, &decoded_buffer, fork_name)
->>>>>>> cc780aae
             }
             Err(e) => handle_error(e, reader.get_ref().get_ref().position(), max_compressed_len),
         }
@@ -492,18 +471,6 @@
         SupportedProtocol::BlocksByRangeV2 => Ok(Some(InboundRequest::BlocksByRange(
             OldBlocksByRangeRequest::V2(OldBlocksByRangeRequestV2::from_ssz_bytes(decoded_buffer)?),
         ))),
-<<<<<<< HEAD
-        Protocol::BlocksByRoot => Ok(Some(InboundRequest::BlocksByRoot(BlocksByRootRequest {
-            block_roots: VariableList::from_ssz_bytes(decoded_buffer)?,
-        }))),
-        Protocol::BlobsByRange => Ok(Some(InboundRequest::BlobsByRange(
-            BlobsByRangeRequest::from_ssz_bytes(decoded_buffer)?,
-        ))),
-        Protocol::BlobsByRoot => Ok(Some(InboundRequest::BlobsByRoot(BlobsByRootRequest {
-            blob_ids: VariableList::from_ssz_bytes(decoded_buffer)?,
-        }))),
-        Protocol::Ping => Ok(Some(InboundRequest::Ping(Ping {
-=======
         SupportedProtocol::BlocksByRangeV1 => Ok(Some(InboundRequest::BlocksByRange(
             OldBlocksByRangeRequest::V1(OldBlocksByRangeRequestV1::from_ssz_bytes(decoded_buffer)?),
         ))),
@@ -517,8 +484,15 @@
                 block_roots: VariableList::from_ssz_bytes(decoded_buffer)?,
             }),
         ))),
+        SupportedProtocol::BlobsByRangeV1 => Ok(Some(InboundRequest::BlobsByRange(
+            BlobsByRangeRequest::from_ssz_bytes(decoded_buffer)?,
+        ))),
+        SupportedProtocol::BlobsByRootV1 => {
+            Ok(Some(InboundRequest::BlobsByRoot(BlobsByRootRequest {
+                blob_ids: VariableList::from_ssz_bytes(decoded_buffer)?,
+            })))
+        }
         SupportedProtocol::PingV1 => Ok(Some(InboundRequest::Ping(Ping {
->>>>>>> cc780aae
             data: u64::from_ssz_bytes(decoded_buffer)?,
         }))),
         SupportedProtocol::LightClientBootstrapV1 => Ok(Some(
@@ -556,11 +530,7 @@
 fn handle_rpc_response<T: EthSpec>(
     versioned_protocol: SupportedProtocol,
     decoded_buffer: &[u8],
-<<<<<<< HEAD
     fork_name: &mut Option<ForkName>,
-=======
-    fork_name: Option<ForkName>,
->>>>>>> cc780aae
 ) -> Result<Option<RPCResponse<T>>, RPCError> {
     match versioned_protocol {
         SupportedProtocol::StatusV1 => Ok(Some(RPCResponse::Status(
@@ -576,12 +546,14 @@
         SupportedProtocol::BlocksByRootV1 => Ok(Some(RPCResponse::BlocksByRoot(Arc::new(
             SignedBeaconBlock::Base(SignedBeaconBlockBase::from_ssz_bytes(decoded_buffer)?),
         )))),
-<<<<<<< HEAD
-        Protocol::BlobsByRange => {
+        SupportedProtocol::BlobsByRangeV1 => {
             let fork_name = fork_name.take().ok_or_else(|| {
                 RPCError::ErrorResponse(
                     RPCResponseErrorCode::InvalidRequest,
-                    format!("No context bytes provided for {} response", protocol),
+                    format!(
+                        "No context bytes provided for {:?} response",
+                        versioned_protocol
+                    ),
                 )
             })?;
             match fork_name {
@@ -594,11 +566,14 @@
                 )),
             }
         }
-        Protocol::BlobsByRoot => {
+        SupportedProtocol::BlobsByRootV1 => {
             let fork_name = fork_name.take().ok_or_else(|| {
                 RPCError::ErrorResponse(
                     RPCResponseErrorCode::InvalidRequest,
-                    format!("No context bytes provided for {} response", protocol),
+                    format!(
+                        "No context bytes provided for {:?} response",
+                        versioned_protocol
+                    ),
                 )
             })?;
             match fork_name {
@@ -611,10 +586,7 @@
                 )),
             }
         }
-        Protocol::Ping => Ok(Some(RPCResponse::Pong(Ping {
-=======
         SupportedProtocol::PingV1 => Ok(Some(RPCResponse::Pong(Ping {
->>>>>>> cc780aae
             data: u64::from_ssz_bytes(decoded_buffer)?,
         }))),
         SupportedProtocol::MetaDataV1 => Ok(Some(RPCResponse::MetaData(MetaData::V1(
@@ -643,72 +615,11 @@
                     decoded_buffer,
                 )?),
             )))),
+            Some(ForkName::Deneb) => Ok(Some(RPCResponse::BlocksByRange(Arc::new(
+                SignedBeaconBlock::Deneb(SignedBeaconBlockDeneb::from_ssz_bytes(decoded_buffer)?),
+            )))),
             None => Err(RPCError::ErrorResponse(
                 RPCResponseErrorCode::InvalidRequest,
-<<<<<<< HEAD
-                format!("No context bytes provided for {} response", protocol),
-            )
-        })?;
-        match protocol {
-            Protocol::BlocksByRange => match fork_name {
-                ForkName::Altair => Ok(Some(RPCResponse::BlocksByRange(Arc::new(
-                    SignedBeaconBlock::Altair(SignedBeaconBlockAltair::from_ssz_bytes(
-                        decoded_buffer,
-                    )?),
-                )))),
-
-                ForkName::Base => Ok(Some(RPCResponse::BlocksByRange(Arc::new(
-                    SignedBeaconBlock::Base(SignedBeaconBlockBase::from_ssz_bytes(decoded_buffer)?),
-                )))),
-                ForkName::Merge => Ok(Some(RPCResponse::BlocksByRange(Arc::new(
-                    SignedBeaconBlock::Merge(SignedBeaconBlockMerge::from_ssz_bytes(
-                        decoded_buffer,
-                    )?),
-                )))),
-                ForkName::Capella => Ok(Some(RPCResponse::BlocksByRange(Arc::new(
-                    SignedBeaconBlock::Capella(SignedBeaconBlockCapella::from_ssz_bytes(
-                        decoded_buffer,
-                    )?),
-                )))),
-                ForkName::Deneb => Ok(Some(RPCResponse::BlocksByRange(Arc::new(
-                    SignedBeaconBlock::Deneb(SignedBeaconBlockDeneb::from_ssz_bytes(
-                        decoded_buffer,
-                    )?),
-                )))),
-            },
-            Protocol::BlocksByRoot => match fork_name {
-                ForkName::Altair => Ok(Some(RPCResponse::BlocksByRoot(Arc::new(
-                    SignedBeaconBlock::Altair(SignedBeaconBlockAltair::from_ssz_bytes(
-                        decoded_buffer,
-                    )?),
-                )))),
-                ForkName::Base => Ok(Some(RPCResponse::BlocksByRoot(Arc::new(
-                    SignedBeaconBlock::Base(SignedBeaconBlockBase::from_ssz_bytes(decoded_buffer)?),
-                )))),
-                ForkName::Merge => Ok(Some(RPCResponse::BlocksByRoot(Arc::new(
-                    SignedBeaconBlock::Merge(SignedBeaconBlockMerge::from_ssz_bytes(
-                        decoded_buffer,
-                    )?),
-                )))),
-                ForkName::Capella => Ok(Some(RPCResponse::BlocksByRoot(Arc::new(
-                    SignedBeaconBlock::Capella(SignedBeaconBlockCapella::from_ssz_bytes(
-                        decoded_buffer,
-                    )?),
-                )))),
-                ForkName::Deneb => Ok(Some(RPCResponse::BlocksByRoot(Arc::new(
-                    SignedBeaconBlock::Deneb(SignedBeaconBlockDeneb::from_ssz_bytes(
-                        decoded_buffer,
-                    )?),
-                )))),
-            },
-            Protocol::BlobsByRange => {
-                Err(RPCError::InvalidData("blobs by range via v2".to_string()))
-            }
-            Protocol::BlobsByRoot => {
-                Err(RPCError::InvalidData("blobs by range via v2".to_string()))
-            }
-            _ => Err(RPCError::ErrorResponse(
-=======
                 format!(
                     "No context bytes provided for {:?} response",
                     versioned_protocol
@@ -730,8 +641,10 @@
                     decoded_buffer,
                 )?),
             )))),
+            Some(ForkName::Deneb) => Ok(Some(RPCResponse::BlocksByRoot(Arc::new(
+                SignedBeaconBlock::Deneb(SignedBeaconBlockDeneb::from_ssz_bytes(decoded_buffer)?),
+            )))),
             None => Err(RPCError::ErrorResponse(
->>>>>>> cc780aae
                 RPCResponseErrorCode::InvalidRequest,
                 format!(
                     "No context bytes provided for {:?} response",
@@ -862,7 +775,10 @@
         OldBlocksByRangeRequest::new_v1(0, 10, 1)
     }
 
-<<<<<<< HEAD
+    fn bbrange_request_v2() -> OldBlocksByRangeRequest {
+        OldBlocksByRangeRequest::new(0, 10, 1)
+    }
+
     fn blbrange_request() -> BlobsByRangeRequest {
         BlobsByRangeRequest {
             start_slot: 0,
@@ -870,22 +786,12 @@
         }
     }
 
-    fn bbroot_request() -> BlocksByRootRequest {
-        BlocksByRootRequest {
-            block_roots: VariableList::from(vec![Hash256::zero()]),
-        }
-=======
-    fn bbrange_request_v2() -> OldBlocksByRangeRequest {
-        OldBlocksByRangeRequest::new(0, 10, 1)
-    }
-
     fn bbroot_request_v1() -> BlocksByRootRequest {
         BlocksByRootRequest::new_v1(vec![Hash256::zero()].into())
     }
 
     fn bbroot_request_v2() -> BlocksByRootRequest {
         BlocksByRootRequest::new(vec![Hash256::zero()].into())
->>>>>>> cc780aae
     }
 
     fn blbroot_request() -> BlobsByRootRequest {
@@ -991,58 +897,6 @@
     fn encode_then_decode_request(req: OutboundRequest<Spec>, fork_name: ForkName) {
         let fork_context = Arc::new(fork_context(fork_name));
         let max_packet_size = max_rpc_size(&fork_context);
-<<<<<<< HEAD
-        for protocol in req.supported_protocols() {
-            // Encode a request we send
-            let mut buf = BytesMut::new();
-            let mut outbound_codec = SSZSnappyOutboundCodec::<Spec>::new(
-                protocol.clone(),
-                max_packet_size,
-                fork_context.clone(),
-            );
-            outbound_codec.encode(req.clone(), &mut buf).unwrap();
-
-            let mut inbound_codec = SSZSnappyInboundCodec::<Spec>::new(
-                protocol.clone(),
-                max_packet_size,
-                fork_context.clone(),
-            );
-
-            let decoded = inbound_codec.decode(&mut buf).unwrap().unwrap_or_else(|| {
-                panic!(
-                    "Should correctly decode the request {} over protocol {:?} and fork {}",
-                    req, protocol, fork_name
-                )
-            });
-            match req.clone() {
-                OutboundRequest::Status(status) => {
-                    assert_eq!(decoded, InboundRequest::Status(status))
-                }
-                OutboundRequest::Goodbye(goodbye) => {
-                    assert_eq!(decoded, InboundRequest::Goodbye(goodbye))
-                }
-                OutboundRequest::BlocksByRange(bbrange) => {
-                    assert_eq!(decoded, InboundRequest::BlocksByRange(bbrange))
-                }
-                OutboundRequest::BlocksByRoot(bbroot) => {
-                    assert_eq!(decoded, InboundRequest::BlocksByRoot(bbroot))
-                }
-                OutboundRequest::BlobsByRange(blbrange) => {
-                    assert_eq!(decoded, InboundRequest::BlobsByRange(blbrange))
-                }
-                OutboundRequest::BlobsByRoot(bbroot) => {
-                    assert_eq!(decoded, InboundRequest::BlobsByRoot(bbroot))
-                }
-                OutboundRequest::Ping(ping) => {
-                    assert_eq!(decoded, InboundRequest::Ping(ping))
-                }
-                OutboundRequest::MetaData(metadata) => {
-                    assert_eq!(decoded, InboundRequest::MetaData(metadata))
-                }
-                OutboundRequest::LightClientBootstrap(bootstrap) => {
-                    assert_eq!(decoded, InboundRequest::LightClientBootstrap(bootstrap))
-                }
-=======
         let protocol = ProtocolId::new(req.versioned_protocol(), Encoding::SSZSnappy);
         // Encode a request we send
         let mut buf = BytesMut::new();
@@ -1075,12 +929,17 @@
             OutboundRequest::BlocksByRoot(bbroot) => {
                 assert_eq!(decoded, InboundRequest::BlocksByRoot(bbroot))
             }
+            OutboundRequest::BlobsByRange(blbrange) => {
+                assert_eq!(decoded, InboundRequest::BlobsByRange(blbrange))
+            }
+            OutboundRequest::BlobsByRoot(bbroot) => {
+                assert_eq!(decoded, InboundRequest::BlobsByRoot(bbroot))
+            }
             OutboundRequest::Ping(ping) => {
                 assert_eq!(decoded, InboundRequest::Ping(ping))
             }
             OutboundRequest::MetaData(metadata) => {
                 assert_eq!(decoded, InboundRequest::MetaData(metadata))
->>>>>>> cc780aae
             }
         }
     }
@@ -1482,20 +1341,14 @@
             OutboundRequest::Ping(ping_message()),
             OutboundRequest::Status(status_message()),
             OutboundRequest::Goodbye(GoodbyeReason::Fault),
-<<<<<<< HEAD
-            OutboundRequest::BlocksByRange(bbrange_request()),
-            OutboundRequest::BlocksByRoot(bbroot_request()),
-            OutboundRequest::BlobsByRange(blbrange_request()),
-            OutboundRequest::BlobsByRoot(blbroot_request()),
-            OutboundRequest::MetaData(PhantomData::<Spec>),
-=======
             OutboundRequest::BlocksByRange(bbrange_request_v1()),
             OutboundRequest::BlocksByRange(bbrange_request_v2()),
             OutboundRequest::BlocksByRoot(bbroot_request_v1()),
             OutboundRequest::BlocksByRoot(bbroot_request_v2()),
             OutboundRequest::MetaData(MetadataRequest::new_v1()),
+            OutboundRequest::BlobsByRange(blbrange_request()),
+            OutboundRequest::BlobsByRoot(blbroot_request()),
             OutboundRequest::MetaData(MetadataRequest::new_v2()),
->>>>>>> cc780aae
         ];
         for req in requests.iter() {
             for fork_name in ForkName::list_all() {
