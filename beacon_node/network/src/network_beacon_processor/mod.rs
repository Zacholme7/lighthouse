--- conflicted
+++ resolved
@@ -2,7 +2,6 @@
 use crate::sync::SamplingId;
 use crate::{service::NetworkMessage, sync::manager::SyncMessage};
 use beacon_chain::block_verification_types::RpcBlock;
-use beacon_chain::data_column_verification::CustodyDataColumn;
 use beacon_chain::{builder::Witness, eth1_chain::CachingEth1Backend, BeaconChain};
 use beacon_chain::{BeaconChainTypes, NotifyExecutionLayer};
 use beacon_processor::{
@@ -483,11 +482,7 @@
     pub fn send_rpc_custody_columns(
         self: &Arc<Self>,
         block_root: Hash256,
-<<<<<<< HEAD
-        custody_columns: Vec<CustodyDataColumn<T::EthSpec>>,
-=======
         custody_columns: DataColumnSidecarList<T::EthSpec>,
->>>>>>> 677f96a3
         seen_timestamp: Duration,
         process_type: BlockProcessType,
     ) -> Result<(), Error<T::EthSpec>> {
@@ -506,7 +501,6 @@
         })
     }
 
-<<<<<<< HEAD
     /// Create a new `Work` event for some sampling columns, and reports the verification result
     /// back to sync.
     pub fn send_rpc_validate_data_columns(
@@ -544,8 +538,6 @@
         })
     }
 
-=======
->>>>>>> 677f96a3
     /// Create a new work event to import `blocks` as a beacon chain segment.
     pub fn send_chain_segment(
         self: &Arc<Self>,
@@ -682,20 +674,8 @@
         request: DataColumnsByRootRequest,
     ) -> Result<(), Error<T::EthSpec>> {
         let processor = self.clone();
-<<<<<<< HEAD
-        let reprocess_tx = processor.reprocess_tx.clone();
-        let process_fn = move || {
-            processor.handle_data_columns_by_root_request(
-                peer_id,
-                request_id,
-                request,
-                Some(reprocess_tx),
-            )
-        };
-=======
         let process_fn =
             move || processor.handle_data_columns_by_root_request(peer_id, request_id, request);
->>>>>>> 677f96a3
 
         self.try_send(BeaconWorkEvent {
             drop_during_sync: false,
