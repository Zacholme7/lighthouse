--- conflicted
+++ resolved
@@ -65,17 +65,12 @@
     pub id: Id,
     pub block_request_state: BlockRequestState<T::EthSpec>,
     pub blob_request_state: BlobRequestState<T::EthSpec>,
-<<<<<<< HEAD
     pub custody_request_state: CustodyRequestState<T::EthSpec>,
-=======
     /// Peers that claim to have imported this set of block components
     #[derivative(Debug(format_with = "fmt_peer_set_as_len"))]
     peers: HashSet<PeerId>,
->>>>>>> 7f8b600f
     block_root: Hash256,
     awaiting_parent: Option<Hash256>,
-    /// Peers that claim to have imported this block
-    peers: HashSet<PeerId>,
     created: Instant,
 }
 
@@ -90,14 +85,10 @@
             id,
             block_request_state: BlockRequestState::new(requested_block_root),
             blob_request_state: BlobRequestState::new(requested_block_root),
-<<<<<<< HEAD
             custody_request_state: CustodyRequestState::new(requested_block_root),
-=======
             peers: HashSet::from_iter(peers.iter().copied()),
->>>>>>> 7f8b600f
             block_root: requested_block_root,
             awaiting_parent,
-            peers: peers.iter().copied().collect(),
             created: Instant::now(),
         }
     }
@@ -150,15 +141,11 @@
         self.block_root() == block_root
     }
 
-<<<<<<< HEAD
-    /// Get all unique peers across block and blob requests.
-    pub fn all_peers(&self) -> impl Iterator<Item = &PeerId> + '_ {
-        self.peers.iter()
-=======
     /// Returns true if the block has already been downloaded.
     pub fn both_components_processed(&self) -> bool {
         self.block_request_state.state.is_processed()
             && self.blob_request_state.state.is_processed()
+            && self.custody_request_state.state.is_processed()
     }
 
     /// Returns true if this request is expecting some event to make progress
@@ -166,7 +153,6 @@
         self.awaiting_parent.is_some()
             || self.block_request_state.state.is_awaiting_event()
             || self.blob_request_state.state.is_awaiting_event()
->>>>>>> 7f8b600f
     }
 
     /// Makes progress on all requests of this lookup. Any error is not recoverable and must result
@@ -200,30 +186,16 @@
     ) -> Result<(), LookupRequestError> {
         let id = self.id;
         let awaiting_parent = self.awaiting_parent.is_some();
+        let downloaded_block_expected_blobs = self
+            .block_request_state
+            .state
+            .peek_downloaded_data()
+            .map(|block| block.num_expected_blobs());
         let block_is_processed = self.block_request_state.state.is_processed();
         let request = R::request_state_mut(self);
 
         // Attempt to progress awaiting downloads
         if request.get_state().is_awaiting_download() {
-            let downloaded_block_expected_blobs = self
-                .block_request_state
-                .state
-                .peek_downloaded_data()
-                .map(|block| block.num_expected_blobs());
-
-<<<<<<< HEAD
-            let Some(peer_id) = self.get_rand_available_peer() else {
-                if awaiting_parent {
-                    // Allow lookups awaiting for a parent to have zero peers. If when the parent
-                    // resolve they still have zero peers the lookup will fail gracefully.
-                    return Ok(());
-                } else {
-                    return Err(LookupRequestError::NoPeers);
-                }
-            };
-
-            let request = R::request_state_mut(self);
-
             // Verify the current request has not exceeded the maximum number of attempts.
             let request_state = request.get_state();
             if request_state.failed_attempts() >= SINGLE_BLOCK_LOOKUP_MAX_ATTEMPTS {
@@ -231,7 +203,6 @@
                 return Err(LookupRequestError::TooManyAttempts { cannot_process });
             }
 
-=======
             let Some(peer_id) = self.use_rand_available_peer() else {
                 // Allow lookup to not have any peers. In that case do nothing. If the lookup does
                 // not have peers for some time, it will be dropped.
@@ -239,7 +210,6 @@
             };
 
             let request = R::request_state_mut(self);
->>>>>>> 7f8b600f
             match request.make_request(id, peer_id, downloaded_block_expected_blobs, cx)? {
                 LookupRequestResult::RequestSent(req_id) => {
                     request.get_state_mut().on_download_start(req_id)?
@@ -276,33 +246,11 @@
     /// Returns true if the peer was newly inserted into some request state.
     pub fn add_peer(&mut self, peer_id: PeerId) -> bool {
         self.peers.insert(peer_id)
-<<<<<<< HEAD
-    }
-
-    /// Returns true if the block has already been downloaded.
-    pub fn both_components_processed(&self) -> bool {
-        self.block_request_state.state.is_processed()
-            && self.blob_request_state.state.is_processed()
-            && self.custody_request_state.state.is_processed()
-=======
->>>>>>> 7f8b600f
     }
 
     /// Remove peer from available peers. Return true if there are no more available peers and all
     /// requests are not expecting any future event (AwaitingDownload).
     pub fn remove_peer(&mut self, peer_id: &PeerId) -> bool {
-<<<<<<< HEAD
-        self.peers.remove(peer_id);
-
-        self.peers.is_empty()
-            && self.block_request_state.state.is_awaiting_download()
-            && self.blob_request_state.state.is_awaiting_download()
-            && self.custody_request_state.state.is_awaiting_download()
-    }
-
-    /// Selects a random peer from available peers if any, inserts it in used peers and returns it.
-    pub fn get_rand_available_peer(&mut self) -> Option<PeerId> {
-=======
         self.peers.remove(peer_id)
     }
 
@@ -313,7 +261,6 @@
 
     /// Selects a random peer from available peers if any
     fn use_rand_available_peer(&mut self) -> Option<PeerId> {
->>>>>>> 7f8b600f
         self.peers.iter().choose(&mut rand::thread_rng()).copied()
     }
 }
@@ -329,7 +276,6 @@
 
 impl<E: EthSpec> BlobRequestState<E> {
     pub fn new(block_root: Hash256) -> Self {
-<<<<<<< HEAD
         Self {
             block_root,
             state: SingleLookupRequestState::new(),
@@ -348,8 +294,6 @@
 
 impl<E: EthSpec> CustodyRequestState<E> {
     pub fn new(block_root: Hash256) -> Self {
-=======
->>>>>>> 7f8b600f
         Self {
             block_root,
             state: SingleLookupRequestState::new(),
@@ -625,8 +569,6 @@
             Self::Processed { .. } => write!(f, "Processed"),
         }
     }
-<<<<<<< HEAD
-=======
 }
 
 fn fmt_peer_set_as_len(
@@ -634,5 +576,4 @@
     f: &mut std::fmt::Formatter,
 ) -> Result<(), std::fmt::Error> {
     write!(f, "{}", peer_set.len())
->>>>>>> 7f8b600f
 }