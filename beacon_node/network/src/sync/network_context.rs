//! Provides network functionality for the Syncing thread. This fundamentally wraps a network
//! channel and stores a global RPC ID to perform requests.

use self::requests::{
    ActiveBlobsByRootRequest, ActiveBlocksByRootRequest, ActiveDataColumnsByRootRequest,
};
pub use self::requests::{
    BlobsByRootSingleBlockRequest, BlocksByRootSingleRequest, DataColumnsByRootSingleBlockRequest,
};
use super::block_sidecar_coupling::BlocksAndBlobsRequestInfo;
<<<<<<< HEAD
use super::manager::{DataColumnsByRootRequester, Id, RequestId as SyncRequestId};
=======
use super::manager::{BlockProcessType, Id, RequestId as SyncRequestId};
>>>>>>> 59753f5f
use super::range_sync::{BatchId, ByRangeRequestType, ChainId};
use crate::network_beacon_processor::NetworkBeaconProcessor;
use crate::service::{NetworkMessage, RequestId};
use crate::status::ToStatusMessage;
use crate::sync::block_lookups::SingleLookupId;
use crate::sync::manager::SingleLookupReqId;
use beacon_chain::block_verification_types::RpcBlock;
use beacon_chain::validator_monitor::timestamp_now;
use beacon_chain::{BeaconChain, BeaconChainTypes, EngineState};
use fnv::FnvHashMap;
use lighthouse_network::rpc::methods::BlobsByRangeRequest;
use lighthouse_network::rpc::{BlocksByRangeRequest, GoodbyeReason, RPCError};
use lighthouse_network::{
    Client, Eth2Enr, NetworkGlobals, PeerAction, PeerId, ReportSource, Request,
};
pub use requests::LookupVerifyError;
use slog::{debug, error, trace, warn};
use std::collections::hash_map::Entry;
use std::sync::Arc;
use std::time::Duration;
use tokio::sync::mpsc;
use types::blob_sidecar::FixedBlobSidecarList;
<<<<<<< HEAD
use types::data_column_sidecar::ColumnIndex;
use types::{
    BlobSidecar, DataColumnSidecar, DataColumnSubnetId, Epoch, EthSpec, SignedBeaconBlock,
};
=======
use types::{BlobSidecar, EthSpec, Hash256, SignedBeaconBlock};
>>>>>>> 59753f5f

mod requests;

pub struct BlocksAndBlobsByRangeResponse<E: EthSpec> {
    pub sender_id: RangeRequestId,
    pub responses: Result<Vec<RpcBlock<E>>, String>,
    pub request_type: ByRangeRequestType,
}

#[derive(Debug, Clone, Copy)]
pub enum RangeRequestId {
    RangeSync {
        chain_id: ChainId,
        batch_id: BatchId,
    },
    BackfillSync {
        batch_id: BatchId,
    },
}

#[derive(Debug)]
pub enum RpcEvent<T> {
    StreamTermination,
    Response(T, Duration),
    RPCError(RPCError),
}

<<<<<<< HEAD
pub type RpcProcessingResult<ID, T> = Option<(ID, Result<(T, Duration), LookupFailure>)>;
=======
pub type RpcProcessingResult<T> = Result<(T, Duration), LookupFailure>;
>>>>>>> 59753f5f

pub enum LookupFailure {
    RpcError(RPCError),
    LookupVerifyError(LookupVerifyError),
}

impl std::fmt::Display for LookupFailure {
    fn fmt(&self, f: &mut std::fmt::Formatter) -> std::fmt::Result {
        match self {
            LookupFailure::RpcError(e) => write!(f, "RPC Error: {:?}", e),
            LookupFailure::LookupVerifyError(e) => write!(f, "Lookup Verify Error: {:?}", e),
        }
    }
}

impl From<RPCError> for LookupFailure {
    fn from(e: RPCError) -> Self {
        LookupFailure::RpcError(e)
    }
}

impl From<LookupVerifyError> for LookupFailure {
    fn from(e: LookupVerifyError) -> Self {
        LookupFailure::LookupVerifyError(e)
    }
}

/// Wraps a Network channel to employ various RPC related network functionality for the Sync manager. This includes management of a global RPC request Id.
pub struct SyncNetworkContext<T: BeaconChainTypes> {
    /// The network channel to relay messages to the Network service.
    network_send: mpsc::UnboundedSender<NetworkMessage<T::EthSpec>>,

    /// A sequential ID for all RPC requests.
    request_id: Id,

    /// A mapping of active BlocksByRoot requests, including both current slot and parent lookups.
    blocks_by_root_requests: FnvHashMap<SingleLookupReqId, ActiveBlocksByRootRequest>,

    /// A mapping of active BlobsByRoot requests, including both current slot and parent lookups.
    blobs_by_root_requests: FnvHashMap<SingleLookupReqId, ActiveBlobsByRootRequest<T::EthSpec>>,
    data_columns_by_root_requests:
        FnvHashMap<Id, ActiveDataColumnsByRootRequest<T::EthSpec, DataColumnsByRootRequester>>,

    /// BlocksByRange requests paired with BlobsByRange
    range_blocks_and_blobs_requests:
        FnvHashMap<Id, (RangeRequestId, BlocksAndBlobsRequestInfo<T::EthSpec>)>,

    /// Whether the ee is online. If it's not, we don't allow access to the
    /// `beacon_processor_send`.
    execution_engine_state: EngineState,

    /// Sends work to the beacon processor via a channel.
    network_beacon_processor: Arc<NetworkBeaconProcessor<T>>,

    pub chain: Arc<BeaconChain<T>>,

    /// Logger for the `SyncNetworkContext`.
    pub log: slog::Logger,
}

/// Small enumeration to make dealing with block and blob requests easier.
pub enum BlockOrBlob<E: EthSpec> {
    Block(Option<Arc<SignedBeaconBlock<E>>>),
    Blob(Option<Arc<BlobSidecar<E>>>),
}

impl<E: EthSpec> From<Option<Arc<SignedBeaconBlock<E>>>> for BlockOrBlob<E> {
    fn from(block: Option<Arc<SignedBeaconBlock<E>>>) -> Self {
        BlockOrBlob::Block(block)
    }
}

impl<E: EthSpec> From<Option<Arc<BlobSidecar<E>>>> for BlockOrBlob<E> {
    fn from(blob: Option<Arc<BlobSidecar<E>>>) -> Self {
        BlockOrBlob::Blob(blob)
    }
}

impl<T: BeaconChainTypes> SyncNetworkContext<T> {
    pub fn new(
        network_send: mpsc::UnboundedSender<NetworkMessage<T::EthSpec>>,
        network_beacon_processor: Arc<NetworkBeaconProcessor<T>>,
        chain: Arc<BeaconChain<T>>,
        log: slog::Logger,
    ) -> Self {
        SyncNetworkContext {
            network_send,
            execution_engine_state: EngineState::Online, // always assume `Online` at the start
            request_id: 1,
            blocks_by_root_requests: <_>::default(),
            blobs_by_root_requests: <_>::default(),
            data_columns_by_root_requests: <_>::default(),
            range_blocks_and_blobs_requests: FnvHashMap::default(),
            network_beacon_processor,
            chain,
            log,
        }
    }

    // TODO(das): epoch argument left here in case custody rotation is implemented
    pub fn get_custodial_peers(&self, _epoch: Epoch, column_index: ColumnIndex) -> Vec<PeerId> {
        let mut peer_ids = vec![];

        for (peer_id, peer_info) in self.network_globals().peers.read().connected_peers() {
            if let Some(enr) = peer_info.enr() {
                // TODO(das): ignores decode errors
                let custody_subnet_count = enr
                    .custody_subnet_count::<T::EthSpec>()
                    .unwrap_or(T::EthSpec::min_custody_requirement() as u64);
                // TODO(das): consider caching a map of subnet -> Vec<PeerId> and invalidating
                // whenever a peer connected or disconnect event in received
                let mut subnets = DataColumnSubnetId::compute_custody_subnets::<T::EthSpec>(
                    enr.node_id().raw().into(),
                    custody_subnet_count,
                );
                if subnets.any(|subnet| {
                    subnet
                        .columns::<T::EthSpec>()
                        .any(|index| index == column_index)
                }) {
                    peer_ids.push(*peer_id)
                }
            }
        }

        peer_ids
    }

    pub fn network_globals(&self) -> &NetworkGlobals<T::EthSpec> {
        &self.network_beacon_processor.network_globals
    }

    /// Returns the Client type of the peer if known
    pub fn client_type(&self, peer_id: &PeerId) -> Client {
        self.network_globals()
            .peers
            .read()
            .peer_info(peer_id)
            .map(|info| info.client().clone())
            .unwrap_or_default()
    }

    pub fn status_peers<C: ToStatusMessage>(&self, chain: &C, peers: impl Iterator<Item = PeerId>) {
        let status_message = chain.status_message();
        for peer_id in peers {
            debug!(
                self.log,
                "Sending Status Request";
                "peer" => %peer_id,
                "fork_digest" => ?status_message.fork_digest,
                "finalized_root" => ?status_message.finalized_root,
                "finalized_epoch" => ?status_message.finalized_epoch,
                "head_root" => %status_message.head_root,
                "head_slot" => %status_message.head_slot,
            );

            let request = Request::Status(status_message.clone());
            let request_id = RequestId::Router;
            let _ = self.send_network_msg(NetworkMessage::SendRequest {
                peer_id,
                request,
                request_id,
            });
        }
    }

    /// A blocks by range request for the range sync algorithm.
    pub fn blocks_by_range_request(
        &mut self,
        peer_id: PeerId,
        batch_type: ByRangeRequestType,
        request: BlocksByRangeRequest,
    ) -> Result<Id, &'static str> {
        let id = self.next_id();
        trace!(
            self.log,
            "Sending BlocksByRange request";
            "method" => "BlocksByRange",
            "count" => request.count(),
            "peer" => %peer_id,
        );
        self.send_network_msg(NetworkMessage::SendRequest {
            peer_id,
            request: Request::BlocksByRange(request.clone()),
            request_id: RequestId::Sync(SyncRequestId::RangeBlockAndBlobs { id }),
        })?;

        if matches!(batch_type, ByRangeRequestType::BlocksAndBlobs) {
            debug!(
                self.log,
                "Sending BlobsByRange requests";
                "method" => "BlobsByRange",
                "count" => request.count(),
                "peer" => %peer_id,
            );

            // Create the blob request based on the blocks request.
            self.send_network_msg(NetworkMessage::SendRequest {
                peer_id,
                request: Request::BlobsByRange(BlobsByRangeRequest {
                    start_slot: *request.start_slot(),
                    count: *request.count(),
                }),
                request_id: RequestId::Sync(SyncRequestId::RangeBlockAndBlobs { id }),
            })?;
        }

        Ok(id)
    }

    /// A blocks by range request sent by the range sync algorithm
    pub fn blocks_and_blobs_by_range_request(
        &mut self,
        peer_id: PeerId,
        batch_type: ByRangeRequestType,
        request: BlocksByRangeRequest,
        sender_id: RangeRequestId,
    ) -> Result<Id, &'static str> {
        let id = self.blocks_by_range_request(peer_id, batch_type, request)?;
        self.range_blocks_and_blobs_requests
            .insert(id, (sender_id, BlocksAndBlobsRequestInfo::new(batch_type)));
        Ok(id)
    }

    pub fn range_request_failed(&mut self, request_id: Id) -> Option<RangeRequestId> {
        let sender_id = self
            .range_blocks_and_blobs_requests
            .remove(&request_id)
            .map(|(sender_id, _info)| sender_id);
        if let Some(sender_id) = sender_id {
            debug!(
                self.log,
                "Sync range request failed";
                "request_id" => request_id,
                "sender_id" => ?sender_id
            );
            Some(sender_id)
        } else {
            debug!(self.log, "Sync range request failed"; "request_id" => request_id);
            None
        }
    }

    /// Received a blocks by range or blobs by range response for a request that couples blocks '
    /// and blobs.
    pub fn range_block_and_blob_response(
        &mut self,
        request_id: Id,
        block_or_blob: BlockOrBlob<T::EthSpec>,
    ) -> Option<BlocksAndBlobsByRangeResponse<T::EthSpec>> {
        match self.range_blocks_and_blobs_requests.entry(request_id) {
            Entry::Occupied(mut entry) => {
                let (_, info) = entry.get_mut();
                match block_or_blob {
                    BlockOrBlob::Block(maybe_block) => info.add_block_response(maybe_block),
                    BlockOrBlob::Blob(maybe_sidecar) => info.add_sidecar_response(maybe_sidecar),
                }
                if info.is_finished() {
                    // If the request is finished, dequeue everything
                    let (sender_id, info) = entry.remove();
                    let request_type = info.get_request_type();
                    Some(BlocksAndBlobsByRangeResponse {
                        sender_id,
                        request_type,
                        responses: info.into_responses(),
                    })
                } else {
                    None
                }
            }
            Entry::Vacant(_) => None,
        }
    }

    pub fn block_lookup_request(
        &mut self,
        lookup_id: SingleLookupId,
        peer_id: PeerId,
        request: BlocksByRootSingleRequest,
    ) -> Result<bool, &'static str> {
        let id = SingleLookupReqId {
            lookup_id,
            req_id: self.next_id(),
        };

        debug!(
            self.log,
            "Sending BlocksByRoot Request";
            "method" => "BlocksByRoot",
            "block_root" => ?request.0,
            "peer" => %peer_id,
            "id" => ?id
        );

        self.send_network_msg(NetworkMessage::SendRequest {
            peer_id,
            request: Request::BlocksByRoot(request.into_request(&self.chain.spec)),
            request_id: RequestId::Sync(SyncRequestId::SingleBlock { id }),
        })?;

        self.blocks_by_root_requests
            .insert(id, ActiveBlocksByRootRequest::new(request));

        Ok(true)
    }

    /// Request necessary blobs for `block_root`. Requests only the necessary blobs by checking:
    /// - If we have a downloaded but not yet processed block
    /// - If the da_checker has a pending block
    /// - If the da_checker has pending blobs from gossip
    ///
    /// Returns false if no request was made, because we don't need to fetch (more) blobs.
    pub fn blob_lookup_request(
        &mut self,
        lookup_id: SingleLookupId,
        peer_id: PeerId,
        block_root: Hash256,
        downloaded_block_expected_blobs: Option<usize>,
    ) -> Result<bool, &'static str> {
        let expected_blobs = downloaded_block_expected_blobs
            .or_else(|| {
                self.chain
                    .data_availability_checker
                    .num_expected_blobs(&block_root)
            })
            .unwrap_or_else(|| {
                // If we don't about the block being requested, attempt to fetch all blobs
                if self
                    .chain
                    .data_availability_checker
                    .da_check_required_for_current_epoch()
                {
                    T::EthSpec::max_blobs_per_block()
                } else {
                    0
                }
            });

        let imported_blob_indexes = self
            .chain
            .data_availability_checker
            .imported_blob_indexes(&block_root)
            .unwrap_or_default();
        // Include only the blob indexes not yet imported (received through gossip)
        let indices = (0..expected_blobs as u64)
            .filter(|index| !imported_blob_indexes.contains(index))
            .collect::<Vec<_>>();

        if indices.is_empty() {
            // No blobs required, do not issue any request
            return Ok(false);
        }

        let id = SingleLookupReqId {
            lookup_id,
            req_id: self.next_id(),
        };

        debug!(
            self.log,
            "Sending BlobsByRoot Request";
            "method" => "BlobsByRoot",
            "block_root" => ?block_root,
            "blob_indices" => ?indices,
            "peer" => %peer_id,
            "id" => ?id
        );

        let request = BlobsByRootSingleBlockRequest {
            block_root,
            indices,
        };

        self.send_network_msg(NetworkMessage::SendRequest {
            peer_id,
            request: Request::BlobsByRoot(request.clone().into_request(&self.chain.spec)),
            request_id: RequestId::Sync(SyncRequestId::SingleBlob { id }),
        })?;

        self.blobs_by_root_requests
            .insert(id, ActiveBlobsByRootRequest::new(request));

        Ok(true)
    }

    pub fn data_column_lookup_request(
        &mut self,
        requester: DataColumnsByRootRequester,
        peer_id: PeerId,
        request: DataColumnsByRootSingleBlockRequest,
    ) -> Result<(), &'static str> {
        let id = self.next_id();

        debug!(
            self.log,
            "Sending DataColumnsByRoot Request";
            "method" => "DataColumnsByRoot",
            "block_root" => ?request.block_root,
            "indices" => ?request.indices,
            "peer" => %peer_id,
            "requester" => ?requester,
            "id" => id,
        );

        self.send_network_msg(NetworkMessage::SendRequest {
            peer_id,
            request: Request::DataColumnsByRoot(request.clone().into_request(&self.chain.spec)),
            request_id: RequestId::Sync(SyncRequestId::DataColumnsByRoot(id)),
        })?;

        self.data_columns_by_root_requests
            .insert(id, ActiveDataColumnsByRootRequest::new(request, requester));

        Ok(())
    }

    pub fn is_execution_engine_online(&self) -> bool {
        self.execution_engine_state == EngineState::Online
    }

    pub fn update_execution_engine_state(&mut self, engine_state: EngineState) {
        debug!(self.log, "Sync's view on execution engine state updated";
            "past_state" => ?self.execution_engine_state, "new_state" => ?engine_state);
        self.execution_engine_state = engine_state;
    }

    /// Terminates the connection with the peer and bans them.
    pub fn goodbye_peer(&mut self, peer_id: PeerId, reason: GoodbyeReason) {
        self.network_send
            .send(NetworkMessage::GoodbyePeer {
                peer_id,
                reason,
                source: ReportSource::SyncService,
            })
            .unwrap_or_else(|_| {
                warn!(self.log, "Could not report peer: channel failed");
            });
    }

    /// Reports to the scoring algorithm the behaviour of a peer.
    pub fn report_peer(&self, peer_id: PeerId, action: PeerAction, msg: &'static str) {
        debug!(self.log, "Sync reporting peer"; "peer_id" => %peer_id, "action" => %action, "msg" => %msg);
        self.network_send
            .send(NetworkMessage::ReportPeer {
                peer_id,
                action,
                source: ReportSource::SyncService,
                msg,
            })
            .unwrap_or_else(|e| {
                warn!(self.log, "Could not report peer: channel failed"; "error"=> %e);
            });
    }

    pub fn report_peer_on_rpc_error(&self, peer_id: &PeerId, error: &RPCError) {
        // Note: logging the report event here with the full error display. The log inside
        // `report_peer` only includes a smaller string, like "invalid_data"
        debug!(self.log, "reporting peer for sync lookup error"; "error" => %error);
        if let Some(action) = match error {
            // Protocol errors are heavily penalized
            RPCError::SSZDecodeError(..)
            | RPCError::IoError(..)
            | RPCError::ErrorResponse(..)
            | RPCError::InvalidData(..)
            | RPCError::HandlerRejected => Some(PeerAction::LowToleranceError),
            // Timing / network errors are less penalized
            // TODO: Is IoError a protocol error or network error?
            RPCError::StreamTimeout | RPCError::IncompleteStream | RPCError::NegotiationTimeout => {
                Some(PeerAction::MidToleranceError)
            }
            // Not supporting a specific protocol is tolerated. TODO: Are you sure?
            RPCError::UnsupportedProtocol => None,
            // Our fault, don't penalize peer
            RPCError::InternalError(..) | RPCError::Disconnected => None,
        } {
            self.report_peer(*peer_id, action, error.into());
        }
    }

    /// Subscribes to core topics.
    pub fn subscribe_core_topics(&self) {
        self.network_send
            .send(NetworkMessage::SubscribeCoreTopics)
            .unwrap_or_else(|e| {
                warn!(self.log, "Could not subscribe to core topics."; "error" => %e);
            });
    }

    /// Sends an arbitrary network message.
    fn send_network_msg(&self, msg: NetworkMessage<T::EthSpec>) -> Result<(), &'static str> {
        self.network_send.send(msg).map_err(|_| {
            debug!(self.log, "Could not send message to the network service");
            "Network channel send Failed"
        })
    }

    pub fn beacon_processor_if_enabled(&self) -> Option<&Arc<NetworkBeaconProcessor<T>>> {
        self.is_execution_engine_online()
            .then_some(&self.network_beacon_processor)
    }

    pub fn beacon_processor(&self) -> &Arc<NetworkBeaconProcessor<T>> {
        &self.network_beacon_processor
    }

    pub fn next_id(&mut self) -> Id {
        let id = self.request_id;
        self.request_id += 1;
        id
    }

    /// Check whether a batch for this epoch (and only this epoch) should request just blocks or
    /// blocks and blobs.
    pub fn batch_type(&self, epoch: types::Epoch) -> ByRangeRequestType {
        // Induces a compile time panic if this doesn't hold true.
        #[allow(clippy::assertions_on_constants)]
        const _: () = assert!(
            super::backfill_sync::BACKFILL_EPOCHS_PER_BATCH == 1
                && super::range_sync::EPOCHS_PER_BATCH == 1,
            "To deal with alignment with deneb boundaries, batches need to be of just one epoch"
        );

        if let Some(data_availability_boundary) = self.chain.data_availability_boundary() {
            if epoch >= data_availability_boundary {
                ByRangeRequestType::BlocksAndBlobs
            } else {
                ByRangeRequestType::Blocks
            }
        } else {
            ByRangeRequestType::Blocks
        }
    }

    pub fn insert_range_blocks_and_blobs_request(
        &mut self,
        id: Id,
        sender_id: RangeRequestId,
        info: BlocksAndBlobsRequestInfo<T::EthSpec>,
    ) {
        self.range_blocks_and_blobs_requests
            .insert(id, (sender_id, info));
    }

    // Request handlers

    pub fn on_single_block_response(
        &mut self,
        request_id: SingleLookupReqId,
        block: RpcEvent<Arc<SignedBeaconBlock<T::EthSpec>>>,
<<<<<<< HEAD
    ) -> RpcProcessingResult<(), Arc<SignedBeaconBlock<T::EthSpec>>> {
=======
    ) -> Option<RpcProcessingResult<Arc<SignedBeaconBlock<T::EthSpec>>>> {
>>>>>>> 59753f5f
        let Entry::Occupied(mut request) = self.blocks_by_root_requests.entry(request_id) else {
            return None;
        };

        let resp = match block {
            RpcEvent::Response(block, seen_timestamp) => {
                match request.get_mut().add_response(block) {
                    Ok(block) => Ok((block, seen_timestamp)),
                    Err(e) => {
                        // The request must be dropped after receiving an error.
                        request.remove();
                        Err(e.into())
                    }
                }
            }
            RpcEvent::StreamTermination => match request.remove().terminate() {
                Ok(_) => return None,
                Err(e) => Err(e.into()),
            },
            RpcEvent::RPCError(e) => {
                request.remove();
                Err(e.into())
            }
        };
        Some(((), resp))
    }

    pub fn on_single_blob_response(
        &mut self,
        request_id: SingleLookupReqId,
        blob: RpcEvent<Arc<BlobSidecar<T::EthSpec>>>,
<<<<<<< HEAD
    ) -> RpcProcessingResult<(), FixedBlobSidecarList<T::EthSpec>> {
=======
    ) -> Option<RpcProcessingResult<FixedBlobSidecarList<T::EthSpec>>> {
>>>>>>> 59753f5f
        let Entry::Occupied(mut request) = self.blobs_by_root_requests.entry(request_id) else {
            return None;
        };

        let resp = match blob {
            RpcEvent::Response(blob, _) => match request.get_mut().add_response(blob) {
                Ok(Some(blobs)) => to_fixed_blob_sidecar_list(blobs)
                    .map(|blobs| (blobs, timestamp_now()))
                    .map_err(Into::into),
                Ok(None) => return None,
                Err(e) => {
                    request.remove();
                    Err(e.into())
                }
            },
            RpcEvent::StreamTermination => {
                // Stream terminator
                match request.remove().terminate() {
                    Some(blobs) => to_fixed_blob_sidecar_list(blobs)
                        .map(|blobs| (blobs, timestamp_now()))
                        .map_err(Into::into),
                    None => return None,
                }
            }
            RpcEvent::RPCError(e) => {
                request.remove();
                Err(e.into())
            }
        };
        Some(((), resp))
    }

    pub fn on_data_columns_by_root_response(
        &mut self,
        id: Id,
        item: RpcEvent<Arc<DataColumnSidecar<T::EthSpec>>>,
    ) -> RpcProcessingResult<DataColumnsByRootRequester, Vec<Arc<DataColumnSidecar<T::EthSpec>>>>
    {
        let Entry::Occupied(mut request) = self.data_columns_by_root_requests.entry(id) else {
            return None;
        };

        let requester = request.get().requester;

        let resp = match item {
            RpcEvent::Response(item, _) => match request.get_mut().add_response(item) {
                // TODO: Track last chunk timestamp
                Ok(Some(items)) => Ok((items, timestamp_now())),
                Ok(None) => return None,
                Err(e) => {
                    request.remove();
                    Err(e.into())
                }
            },
            RpcEvent::StreamTermination => {
                // Stream terminator
                match request.remove().terminate() {
                    Some(items) => Ok((items, timestamp_now())),
                    None => return None,
                }
            }
            RpcEvent::RPCError(e) => {
                request.remove();
                Err(e.into())
            }
        };
        Some((requester, resp))
    }

    pub fn send_block_for_processing(
        &self,
        block_root: Hash256,
        block: RpcBlock<T::EthSpec>,
        duration: Duration,
        process_type: BlockProcessType,
    ) -> Result<(), &'static str> {
        match self.beacon_processor_if_enabled() {
            Some(beacon_processor) => {
                debug!(self.log, "Sending block for processing"; "block" => ?block_root, "process" => ?process_type);
                if let Err(e) = beacon_processor.send_rpc_beacon_block(
                    block_root,
                    block,
                    duration,
                    process_type,
                ) {
                    error!(
                        self.log,
                        "Failed to send sync block to processor";
                        "error" => ?e
                    );
                    Err("beacon processor send failure")
                } else {
                    Ok(())
                }
            }
            None => {
                trace!(self.log, "Dropping block ready for processing. Beacon processor not available"; "block" => %block_root);
                Err("beacon processor unavailable")
            }
        }
    }

    pub fn send_blobs_for_processing(
        &self,
        block_root: Hash256,
        blobs: FixedBlobSidecarList<T::EthSpec>,
        duration: Duration,
        process_type: BlockProcessType,
    ) -> Result<(), &'static str> {
        match self.beacon_processor_if_enabled() {
            Some(beacon_processor) => {
                debug!(self.log, "Sending blobs for processing"; "block" => ?block_root, "process_type" => ?process_type);
                if let Err(e) =
                    beacon_processor.send_rpc_blobs(block_root, blobs, duration, process_type)
                {
                    error!(
                        self.log,
                        "Failed to send sync blobs to processor";
                        "error" => ?e
                    );
                    Err("beacon processor send failure")
                } else {
                    Ok(())
                }
            }
            None => {
                trace!(self.log, "Dropping blobs ready for processing. Beacon processor not available"; "block_root" => %block_root);
                Err("beacon processor unavailable")
            }
        }
    }
}

fn to_fixed_blob_sidecar_list<E: EthSpec>(
    blobs: Vec<Arc<BlobSidecar<E>>>,
) -> Result<FixedBlobSidecarList<E>, LookupVerifyError> {
    let mut fixed_list = FixedBlobSidecarList::default();
    for blob in blobs.into_iter() {
        let index = blob.index as usize;
        *fixed_list
            .get_mut(index)
            .ok_or(LookupVerifyError::UnrequestedBlobIndex(index as u64))? = Some(blob)
    }
    Ok(fixed_list)
}<|MERGE_RESOLUTION|>--- conflicted
+++ resolved
@@ -8,11 +8,9 @@
     BlobsByRootSingleBlockRequest, BlocksByRootSingleRequest, DataColumnsByRootSingleBlockRequest,
 };
 use super::block_sidecar_coupling::BlocksAndBlobsRequestInfo;
-<<<<<<< HEAD
-use super::manager::{DataColumnsByRootRequester, Id, RequestId as SyncRequestId};
-=======
-use super::manager::{BlockProcessType, Id, RequestId as SyncRequestId};
->>>>>>> 59753f5f
+use super::manager::{
+    BlockProcessType, DataColumnsByRootRequester, Id, RequestId as SyncRequestId,
+};
 use super::range_sync::{BatchId, ByRangeRequestType, ChainId};
 use crate::network_beacon_processor::NetworkBeaconProcessor;
 use crate::service::{NetworkMessage, RequestId};
@@ -35,14 +33,10 @@
 use std::time::Duration;
 use tokio::sync::mpsc;
 use types::blob_sidecar::FixedBlobSidecarList;
-<<<<<<< HEAD
-use types::data_column_sidecar::ColumnIndex;
 use types::{
-    BlobSidecar, DataColumnSidecar, DataColumnSubnetId, Epoch, EthSpec, SignedBeaconBlock,
+    BlobSidecar, ColumnIndex, DataColumnSidecar, DataColumnSubnetId, Epoch, EthSpec, Hash256,
+    SignedBeaconBlock,
 };
-=======
-use types::{BlobSidecar, EthSpec, Hash256, SignedBeaconBlock};
->>>>>>> 59753f5f
 
 mod requests;
 
@@ -70,11 +64,7 @@
     RPCError(RPCError),
 }
 
-<<<<<<< HEAD
-pub type RpcProcessingResult<ID, T> = Option<(ID, Result<(T, Duration), LookupFailure>)>;
-=======
 pub type RpcProcessingResult<T> = Result<(T, Duration), LookupFailure>;
->>>>>>> 59753f5f
 
 pub enum LookupFailure {
     RpcError(RPCError),
@@ -624,11 +614,7 @@
         &mut self,
         request_id: SingleLookupReqId,
         block: RpcEvent<Arc<SignedBeaconBlock<T::EthSpec>>>,
-<<<<<<< HEAD
-    ) -> RpcProcessingResult<(), Arc<SignedBeaconBlock<T::EthSpec>>> {
-=======
     ) -> Option<RpcProcessingResult<Arc<SignedBeaconBlock<T::EthSpec>>>> {
->>>>>>> 59753f5f
         let Entry::Occupied(mut request) = self.blocks_by_root_requests.entry(request_id) else {
             return None;
         };
@@ -653,18 +639,14 @@
                 Err(e.into())
             }
         };
-        Some(((), resp))
+        Some(resp)
     }
 
     pub fn on_single_blob_response(
         &mut self,
         request_id: SingleLookupReqId,
         blob: RpcEvent<Arc<BlobSidecar<T::EthSpec>>>,
-<<<<<<< HEAD
-    ) -> RpcProcessingResult<(), FixedBlobSidecarList<T::EthSpec>> {
-=======
     ) -> Option<RpcProcessingResult<FixedBlobSidecarList<T::EthSpec>>> {
->>>>>>> 59753f5f
         let Entry::Occupied(mut request) = self.blobs_by_root_requests.entry(request_id) else {
             return None;
         };
@@ -694,15 +676,18 @@
                 Err(e.into())
             }
         };
-        Some(((), resp))
-    }
-
+        Some(resp)
+    }
+
+    #[allow(clippy::type_complexity)]
     pub fn on_data_columns_by_root_response(
         &mut self,
         id: Id,
         item: RpcEvent<Arc<DataColumnSidecar<T::EthSpec>>>,
-    ) -> RpcProcessingResult<DataColumnsByRootRequester, Vec<Arc<DataColumnSidecar<T::EthSpec>>>>
-    {
+    ) -> Option<(
+        DataColumnsByRootRequester,
+        RpcProcessingResult<Vec<Arc<DataColumnSidecar<T::EthSpec>>>>,
+    )> {
         let Entry::Occupied(mut request) = self.data_columns_by_root_requests.entry(id) else {
             return None;
         };
