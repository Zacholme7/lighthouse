--- conflicted
+++ resolved
@@ -19,13 +19,9 @@
 use crate::sync::manager::SingleLookupReqId;
 use crate::sync::network_context::requests::BlobsByRootSingleBlockRequest;
 use beacon_chain::block_verification_types::RpcBlock;
-<<<<<<< HEAD
 use beacon_chain::data_column_verification::CustodyDataColumn;
 use beacon_chain::validator_monitor::timestamp_now;
-use beacon_chain::{BeaconChain, BeaconChainTypes, EngineState};
-=======
 use beacon_chain::{BeaconChain, BeaconChainTypes, BlockProcessStatus, EngineState};
->>>>>>> 7f8b600f
 use fnv::FnvHashMap;
 use lighthouse_network::rpc::methods::{BlobsByRangeRequest, DataColumnsByRangeRequest};
 use lighthouse_network::rpc::{BlocksByRangeRequest, GoodbyeReason, RPCError};
@@ -659,9 +655,11 @@
         }
 
         let Some(expected_blobs) = downloaded_block_expected_blobs.or_else(|| {
-            self.chain
-                .data_availability_checker
-                .num_expected_blobs(&block_root)
+            match self.chain.get_block_process_status(&block_root) {
+                BlockProcessStatus::Unknown => None,
+                BlockProcessStatus::NotValidated(block)
+                | BlockProcessStatus::ExecutionValidated(block) => Some(block.num_expected_blobs()),
+            }
         }) else {
             // Wait to download the block before downloading columns. Then we can be sure that the
             // block has data, so there's no need to do "blind" requests for all possible columns and
