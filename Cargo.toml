[workspace]
members = [
    "account_manager",

    "beacon_node",
    "beacon_node/beacon_chain",
    "beacon_node/beacon_processor",
    "beacon_node/builder_client",
    "beacon_node/client",
    "beacon_node/eth1",
    "beacon_node/lighthouse_network",
    "beacon_node/lighthouse_network/gossipsub",
    "beacon_node/execution_layer",
    "beacon_node/http_api",
    "beacon_node/http_metrics",
    "beacon_node/network",
    "beacon_node/store",
    "beacon_node/timer",

    "boot_node",

    "common/account_utils",
    "common/clap_utils",
    "common/compare_fields",
    "common/compare_fields_derive",
    "common/deposit_contract",
    "common/directory",
    "common/eth2",
    "common/eth2_config",
    "common/eth2_interop_keypairs",
    "common/eth2_network_config",
    "common/eth2_wallet_manager",
    "common/lighthouse_metrics",
    "common/lighthouse_version",
    "common/lockfile",
    "common/logging",
    "common/lru_cache",
    "common/malloc_utils",
    "common/oneshot_broadcast",
    "common/pretty_reqwest_error",
    "common/sensitive_url",
    "common/slot_clock",
    "common/system_health",
    "common/task_executor",
    "common/target_check",
    "common/test_random_derive",
    "common/unused_port",
    "common/validator_dir",
    "common/warp_utils",
    "common/monitoring_api",

    "database_manager",

    "consensus/cached_tree_hash",
    "consensus/int_to_bytes",
    "consensus/fork_choice",
    "consensus/proto_array",
    "consensus/safe_arith",
    "consensus/state_processing",
    "consensus/swap_or_not_shuffle",

    "crypto/bls",
    "crypto/kzg",
    "crypto/eth2_key_derivation",
    "crypto/eth2_keystore",
    "crypto/eth2_wallet",

    "lcli",

    "lighthouse",
    "lighthouse/environment",

    "slasher",
    "slasher/service",

    "testing/ef_tests",
    "testing/eth1_test_rig",
    "testing/execution_engine_integration",
    "testing/node_test_rig",
    "testing/simulator",
    "testing/test-test_logger",
    "testing/state_transition_vectors",
    "testing/web3signer_tests",

    "validator_client",
    "validator_client/slashing_protection",

    "validator_manager",

    "watch",
]
resolver = "2"

[workspace.package]
edition = "2021"

[workspace.dependencies]
anyhow = "1"
arbitrary = { version = "1", features = ["derive"] }
async-channel = "1.9.0"
bincode = "1"
bitvec = "1"
byteorder = "1"
bytes = "1"
# Turn off c-kzg's default features which include `blst/portable`. We can turn on blst's portable
# feature ourselves when desired.
c-kzg = { version = "1", default-features =  false }
clap = "2"
compare_fields_derive = { path = "common/compare_fields_derive" }
criterion = "0.3"
delay_map = "0.3"
derivative = "2"
dirs = "3"
either = "1.9"
discv5 = { version = "0.4.1", features = ["libp2p"] }
env_logger = "0.9"
error-chain = "0.12"
ethereum-types = "0.14"
ethereum_hashing = "0.6.0"
ethereum_serde_utils = "0.5.2"
ethereum_ssz = "0.5"
ethereum_ssz_derive = "0.5"
ethers-core = "1"
ethers-providers = { version = "1", default-features = false }
exit-future = "0.2"
fnv = "1"
fs2 = "0.4"
futures = "0.3"
hex = "0.4"
hyper = "1"
itertools = "0.10"
lazy_static = "1"
libsecp256k1 = "0.7"
log = "0.4"
lru = "0.12"
maplit = "1"
milhouse = "0.1"
num_cpus = "1"
parking_lot = "0.12"
paste = "1"
quickcheck = "1"
quickcheck_macros = "1"
quote = "1"
r2d2 = "0.8"
rand = "0.8"
rayon = "1.7"
regex = "1"
reqwest = { version = "0.11", default-features = false, features = ["blocking", "json", "stream", "rustls-tls", "native-tls-vendored"] }
ring = "0.16"
rpds = "0.11"
rusqlite = { version = "0.28", features = ["bundled"] }
serde = { version = "1", features = ["derive"] }
serde_json = "1"
serde_repr = "0.1"
serde_yaml = "0.9"
sha2 = "0.9"
slog = { version = "2", features = ["max_level_trace", "release_max_level_trace", "nested-values"] }
slog-async = "2"
slog-term = "2"
sloggers = { version = "2", features = ["json"] }
smallvec = "1.11.2"
snap = "1"
ssz_types = "0.6"
strum = { version = "0.24", features = ["derive"] }
<<<<<<< HEAD
superstruct = { git = "https://github.com/sigp/superstruct", branch = "features" }
=======
superstruct = "0.7"
>>>>>>> beaa586d
syn = "1"
sysinfo = "0.26"
tempfile = "3"
tokio = { version = "1", features = ["rt-multi-thread", "sync", "signal"] }
tokio-stream = { version = "0.1", features = ["sync"] }
tokio-util = { version = "0.6", features = ["codec", "compat", "time"] }
tracing = "0.1.40"
tracing-appender = "0.2"
tracing-core = "0.1"
tracing-log = "0.2"
tracing-subscriber = { version = "0.3", features = ["env-filter"] }
tree_hash = "0.6"
tree_hash_derive = "0.6"
url = "2"
uuid = { version = "0.8", features = ["serde", "v4"] }
warp = { version = "0.3.7", default-features = false, features = ["tls"] }
zeroize = { version = "1", features = ["zeroize_derive"] }
zip = "0.6"

# Local crates.
account_utils = { path = "common/account_utils" }
beacon_chain = { path = "beacon_node/beacon_chain" }
beacon_node = { path = "beacon_node" }
beacon_processor = { path = "beacon_node/beacon_processor" }
bls = { path = "crypto/bls" }
cached_tree_hash = { path = "consensus/cached_tree_hash" }
clap_utils = { path = "common/clap_utils" }
compare_fields = { path = "common/compare_fields" }
deposit_contract = { path = "common/deposit_contract" }
directory = { path = "common/directory" }
environment = { path = "lighthouse/environment" }
eth1 = { path = "beacon_node/eth1" }
eth1_test_rig = { path = "testing/eth1_test_rig" }
eth2 = { path = "common/eth2" }
eth2_config = { path = "common/eth2_config" }
eth2_key_derivation = { path = "crypto/eth2_key_derivation" }
eth2_keystore = { path = "crypto/eth2_keystore" }
eth2_network_config = { path = "common/eth2_network_config" }
eth2_wallet = { path = "crypto/eth2_wallet" }
execution_layer = { path = "beacon_node/execution_layer" }
filesystem = { path = "common/filesystem" }
fork_choice = { path = "consensus/fork_choice" }
genesis = { path = "beacon_node/genesis" }
gossipsub = { path = "beacon_node/lighthouse_network/gossipsub/" }
http_api = { path = "beacon_node/http_api" }
int_to_bytes = { path = "consensus/int_to_bytes" }
kzg = { path = "crypto/kzg" }
lighthouse_metrics = { path = "common/lighthouse_metrics" }
lighthouse_network = { path = "beacon_node/lighthouse_network" }
lighthouse_version = { path = "common/lighthouse_version" }
lockfile = { path = "common/lockfile" }
logging = { path = "common/logging" }
lru_cache = { path = "common/lru_cache" }
malloc_utils = { path = "common/malloc_utils" }
merkle_proof = { path = "consensus/merkle_proof" }
monitoring_api = { path = "common/monitoring_api" }
network = { path = "beacon_node/network" }
operation_pool = { path = "beacon_node/operation_pool" }
pretty_reqwest_error = { path = "common/pretty_reqwest_error" }
proto_array = { path = "consensus/proto_array" }
safe_arith = { path = "consensus/safe_arith" }
sensitive_url = { path = "common/sensitive_url" }
slasher = { path = "slasher" }
slashing_protection = { path = "validator_client/slashing_protection" }
slot_clock = { path = "common/slot_clock" }
state_processing = { path = "consensus/state_processing" }
store = { path = "beacon_node/store" }
swap_or_not_shuffle = { path = "consensus/swap_or_not_shuffle" }
task_executor = { path = "common/task_executor" }
types = { path = "consensus/types" }
unused_port = { path = "common/unused_port" }
validator_client = { path = "validator_client" }
validator_dir = { path = "common/validator_dir" }
warp_utils = { path = "common/warp_utils" }

[patch.crates-io]
yamux = { git = "https://github.com/sigp/rust-yamux.git" }

[profile.maxperf]
inherits = "release"
lto = "fat"
codegen-units = 1
incremental = false<|MERGE_RESOLUTION|>--- conflicted
+++ resolved
@@ -162,11 +162,7 @@
 snap = "1"
 ssz_types = "0.6"
 strum = { version = "0.24", features = ["derive"] }
-<<<<<<< HEAD
 superstruct = { git = "https://github.com/sigp/superstruct", branch = "features" }
-=======
-superstruct = "0.7"
->>>>>>> beaa586d
 syn = "1"
 sysinfo = "0.26"
 tempfile = "3"
