--- conflicted
+++ resolved
@@ -23,14 +23,7 @@
 environment = { workspace = true }
 graffiti_file = { workspace = true }
 hyper = { workspace = true }
-<<<<<<< HEAD
-ethereum_serde_utils = { workspace = true }
-libsecp256k1 = { workspace = true }
-ring = { workspace = true }
-rand = { workspace = true, features = ["small_rng"] }
-=======
 initialized_validators = { workspace = true }
->>>>>>> 6e1945fc
 metrics = { workspace = true }
 monitoring_api = { workspace = true }
 parking_lot = { workspace = true }
