--- conflicted
+++ resolved
@@ -13,13 +13,8 @@
     fn request_duties(
         &self,
         epoch: Epoch,
-<<<<<<< HEAD
-        pubkeys: &[PublicKey],
+        signers: &[Keypair],
     ) -> Result<EpochDuties, BeaconNodeDutiesError> {
-=======
-        signers: &[Keypair],
-    ) -> Result<EpochDuties, BeaconNodeError> {
->>>>>>> be592c86
         // Get the required duties from all validators
         // build the request
         let mut req = GetDutiesRequest::new();
@@ -57,7 +52,6 @@
                 attestation_slot: Slot::from(active_duty.get_attestation_slot()),
                 attestation_shard: active_duty.get_attestation_shard(),
                 committee_index: active_duty.get_committee_index(),
-                validator_index: active_duty.get_validator_index(),
             };
             epoch_duties.insert(signers[index].clone(), Some(epoch_duty));
         }
