--- conflicted
+++ resolved
@@ -17,11 +17,7 @@
 pub const SMALLVEC_SIZE: usize = 32;
 
 pub type Hash256 = ethereum_types::H256;
-<<<<<<< HEAD
-pub type PackedEncoding = SmallVec<[u8; BYTES_PER_CHUNK]>;
-=======
 pub type PackedEncoding = SmallVec<[u8; SMALLVEC_SIZE]>;
->>>>>>> dadbd69e
 
 /// Convenience method for `MerkleHasher` which also provides some fast-paths for small trees.
 ///
@@ -145,55 +141,6 @@
     }
 }
 
-<<<<<<< HEAD
-=======
-#[macro_export]
-macro_rules! tree_hash_ssz_encoding_as_vector {
-    ($type: ident) => {
-        impl tree_hash::TreeHash for $type {
-            fn tree_hash_type() -> tree_hash::TreeHashType {
-                tree_hash::TreeHashType::Vector
-            }
-
-            fn tree_hash_packed_encoding(&self) -> PackedEncoding {
-                unreachable!("Vector should never be packed.")
-            }
-
-            fn tree_hash_packing_factor() -> usize {
-                unreachable!("Vector should never be packed.")
-            }
-
-            fn tree_hash_root(&self) -> Vec<u8> {
-                tree_hash::merkle_root(&ssz::ssz_encode(self))
-            }
-        }
-    };
-}
-
-#[macro_export]
-macro_rules! tree_hash_ssz_encoding_as_list {
-    ($type: ident) => {
-        impl tree_hash::TreeHash for $type {
-            fn tree_hash_type() -> tree_hash::TreeHashType {
-                tree_hash::TreeHashType::List
-            }
-
-            fn tree_hash_packed_encoding(&self) -> PackedEncoding {
-                unreachable!("List should never be packed.")
-            }
-
-            fn tree_hash_packing_factor() -> usize {
-                unreachable!("List should never be packed.")
-            }
-
-            fn tree_hash_root(&self) -> Vec<u8> {
-                ssz::ssz_encode(self).tree_hash_root()
-            }
-        }
-    };
-}
-
->>>>>>> dadbd69e
 #[cfg(test)]
 mod test {
     use super::*;
