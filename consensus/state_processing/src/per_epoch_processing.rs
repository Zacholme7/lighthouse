--- conflicted
+++ resolved
@@ -43,18 +43,11 @@
 
     match state {
         BeaconState::Base(_) => base::process_epoch(state, spec),
-<<<<<<< HEAD
-        BeaconState::Altair(_) | BeaconState::Merge(_) => altair::process_epoch(state, spec),
-        BeaconState::Capella(_) | BeaconState::Deneb(_) | BeaconState::Eip6110(_) => {
-            capella::process_epoch(state, spec)
-        }
-=======
         BeaconState::Altair(_)
         | BeaconState::Merge(_)
         | BeaconState::Capella(_)
         | BeaconState::Deneb(_)
         | BeaconState::Electra(_) => altair::process_epoch(state, spec),
->>>>>>> b65daac9
     }
 }
 
