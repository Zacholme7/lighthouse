--- conflicted
+++ resolved
@@ -41,8 +41,7 @@
 
     // Queue validators eligible for activation and not dequeued for activation prior to finalized epoch
     // Dequeue validators for activation up to churn limit
-<<<<<<< HEAD
-    let churn_limit = state.get_churn_limit(spec)? as usize;
+    let churn_limit = state.get_activation_churn_limit(spec)? as usize;
 
     let epoch_cache = state.epoch_cache().clone();
     let activation_queue = epoch_cache
@@ -52,12 +51,6 @@
     let delayed_activation_epoch = state.compute_activation_exit_epoch(current_epoch, spec)?;
     for index in activation_queue {
         state.get_validator_mut(index)?.mutable.activation_epoch = delayed_activation_epoch;
-=======
-    let activation_churn_limit = state.get_activation_churn_limit(spec)? as usize;
-    let delayed_activation_epoch = state.compute_activation_exit_epoch(current_epoch, spec)?;
-    for index in activation_queue.into_iter().take(activation_churn_limit) {
-        state.get_validator_mut(index)?.activation_epoch = delayed_activation_epoch;
->>>>>>> 57edc0f3
     }
 
     Ok(())
