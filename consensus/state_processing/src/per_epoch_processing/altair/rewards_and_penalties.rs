--- conflicted
+++ resolved
@@ -8,13 +8,8 @@
 /// Apply attester and proposer rewards.
 ///
 /// This function should only be used for testing.
-<<<<<<< HEAD
-pub fn process_rewards_and_penalties_slow<T: EthSpec>(
-    state: &mut BeaconState<T>,
-=======
 pub fn process_rewards_and_penalties_slow<E: EthSpec>(
     state: &mut BeaconState<E>,
->>>>>>> b65daac9
     spec: &ChainSpec,
 ) -> Result<(), Error> {
     process_epoch_single_pass(
