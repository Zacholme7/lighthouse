use integer_sqrt::IntegerSquareRoot;
use safe_arith::{ArithError, SafeArith};
use types::*;

/// This type exists to avoid confusing `total_active_balance` with `sqrt_total_active_balance`,
/// since they are used in close proximity and the same type (`u64`).
#[derive(Copy, Clone)]
pub struct SqrtTotalActiveBalance(u64);

impl SqrtTotalActiveBalance {
    pub fn new(total_active_balance: u64) -> Self {
        Self(total_active_balance.integer_sqrt())
    }

    pub fn as_u64(&self) -> u64 {
        self.0
    }
}

/// Returns the base reward for some validator.
pub fn get_base_reward(
    validator_effective_balance: u64,
    sqrt_total_active_balance: SqrtTotalActiveBalance,
    spec: &ChainSpec,
) -> Result<u64, ArithError> {
    validator_effective_balance
        .safe_mul(spec.base_reward_factor)?
        .safe_div(sqrt_total_active_balance.as_u64())?
        .safe_div(spec.base_rewards_per_epoch)
<<<<<<< HEAD
=======
        .map_err(Into::into)
}

pub fn get_base_reward_from_effective_balance<T: EthSpec>(
    effective_balance: u64,
    total_active_balance: u64,
    spec: &ChainSpec,
) -> Result<u64, BeaconStateError> {
    effective_balance
        .safe_mul(spec.base_reward_factor)?
        .safe_div(total_active_balance.integer_sqrt())?
        .safe_div(spec.base_rewards_per_epoch)
        .map_err(Into::into)
>>>>>>> fc7f1ba6
}<|MERGE_RESOLUTION|>--- conflicted
+++ resolved
@@ -27,9 +27,6 @@
         .safe_mul(spec.base_reward_factor)?
         .safe_div(sqrt_total_active_balance.as_u64())?
         .safe_div(spec.base_rewards_per_epoch)
-<<<<<<< HEAD
-=======
-        .map_err(Into::into)
 }
 
 pub fn get_base_reward_from_effective_balance<T: EthSpec>(
@@ -42,5 +39,4 @@
         .safe_div(total_active_balance.integer_sqrt())?
         .safe_div(spec.base_rewards_per_epoch)
         .map_err(Into::into)
->>>>>>> fc7f1ba6
 }