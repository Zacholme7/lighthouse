use crate::common::get_indexed_attestation;
use crate::per_block_processing::errors::{AttestationInvalid, BlockOperationError};
use crate::EpochCacheError;
use ssz_derive::{Decode, Encode};
use std::collections::{hash_map::Entry, HashMap};
use tree_hash::TreeHash;
use types::{
    AbstractExecPayload, Attestation, AttestationData, BeaconState, BeaconStateError, BitList,
    ChainSpec, Epoch, EthSpec, Hash256, IndexedAttestation, SignedBeaconBlock, Slot,
};

#[derive(Debug, PartialEq, Clone, Encode, Decode)]
pub struct ConsensusContext<E: EthSpec> {
    /// Slot to act as an identifier/safeguard
    slot: Slot,
    /// Previous epoch of the `slot` precomputed for optimization purpose.
    pub(crate) previous_epoch: Epoch,
    /// Current epoch of the `slot` precomputed for optimization purpose.
    pub(crate) current_epoch: Epoch,
    /// Proposer index of the block at `slot`.
    proposer_index: Option<u64>,
    /// Block root of the block at `slot`.
    current_block_root: Option<Hash256>,
    /// Cache of indexed attestations constructed during block processing.
    /// We can skip serializing / deserializing this as the cache will just be rebuilt
    #[ssz(skip_serializing, skip_deserializing)]
    indexed_attestations:
        HashMap<(AttestationData, BitList<E::MaxValidatorsPerCommittee>), IndexedAttestation<E>>,
}

#[derive(Debug, PartialEq, Clone)]
pub enum ContextError {
    BeaconState(BeaconStateError),
    EpochCache(EpochCacheError),
    SlotMismatch { slot: Slot, expected: Slot },
    EpochMismatch { epoch: Epoch, expected: Epoch },
}

impl From<BeaconStateError> for ContextError {
    fn from(e: BeaconStateError) -> Self {
        Self::BeaconState(e)
    }
}

impl From<EpochCacheError> for ContextError {
    fn from(e: EpochCacheError) -> Self {
        Self::EpochCache(e)
    }
}

<<<<<<< HEAD
impl<T: EthSpec> ConsensusContext<T> {
    pub fn new(slot: Slot) -> Self {
        let current_epoch = slot.epoch(T::slots_per_epoch());
=======
impl<E: EthSpec> ConsensusContext<E> {
    pub fn new(slot: Slot) -> Self {
        let current_epoch = slot.epoch(E::slots_per_epoch());
>>>>>>> b65daac9
        let previous_epoch = current_epoch.saturating_sub(1u64);
        Self {
            slot,
            previous_epoch,
            current_epoch,
            proposer_index: None,
            current_block_root: None,
            indexed_attestations: HashMap::new(),
        }
    }

    pub fn set_proposer_index(mut self, proposer_index: u64) -> Self {
        self.proposer_index = Some(proposer_index);
        self
    }

    /// Strict method for fetching the proposer index.
    ///
    /// Gets the proposer index for `self.slot` while ensuring that it matches `state.slot()`. This
    /// method should be used in block processing and almost everywhere the proposer index is
    /// required. If the slot check is too restrictive, see `get_proposer_index_from_epoch_state`.
    pub fn get_proposer_index(
        &mut self,
        state: &BeaconState<E>,
        spec: &ChainSpec,
    ) -> Result<u64, ContextError> {
        self.check_slot(state.slot())?;
        self.get_proposer_index_no_checks(state, spec)
    }

    /// More liberal method for fetching the proposer index.
    ///
    /// Fetches the proposer index for `self.slot` but does not require the state to be from an
    /// exactly matching slot (merely a matching epoch). This is useful in batch verification where
    /// we want to extract the proposer index from a single state for every slot in the epoch.
    pub fn get_proposer_index_from_epoch_state(
        &mut self,
        state: &BeaconState<E>,
        spec: &ChainSpec,
    ) -> Result<u64, ContextError> {
        self.check_epoch(state.current_epoch())?;
        self.get_proposer_index_no_checks(state, spec)
    }

    fn get_proposer_index_no_checks(
        &mut self,
        state: &BeaconState<E>,
        spec: &ChainSpec,
    ) -> Result<u64, ContextError> {
        if let Some(proposer_index) = self.proposer_index {
            return Ok(proposer_index);
        }

        let proposer_index = state.get_beacon_proposer_index(self.slot, spec)? as u64;
        self.proposer_index = Some(proposer_index);
        Ok(proposer_index)
    }

    pub fn set_current_block_root(mut self, block_root: Hash256) -> Self {
        self.current_block_root = Some(block_root);
        self
    }

    pub fn get_current_block_root<Payload: AbstractExecPayload<E>>(
        &mut self,
        block: &SignedBeaconBlock<E, Payload>,
    ) -> Result<Hash256, ContextError> {
        self.check_slot(block.slot())?;

        if let Some(current_block_root) = self.current_block_root {
            return Ok(current_block_root);
        }

        let current_block_root = block.message().tree_hash_root();
        self.current_block_root = Some(current_block_root);
        Ok(current_block_root)
    }

    fn check_slot(&self, slot: Slot) -> Result<(), ContextError> {
        if slot == self.slot {
            Ok(())
        } else {
            Err(ContextError::SlotMismatch {
                slot,
                expected: self.slot,
            })
        }
    }

    fn check_epoch(&self, epoch: Epoch) -> Result<(), ContextError> {
        let expected = self.slot.epoch(E::slots_per_epoch());
        if epoch == expected {
            Ok(())
        } else {
            Err(ContextError::EpochMismatch { epoch, expected })
        }
    }

    pub fn get_indexed_attestation(
        &mut self,
        state: &BeaconState<E>,
        attestation: &Attestation<E>,
    ) -> Result<&IndexedAttestation<E>, BlockOperationError<AttestationInvalid>> {
        let key = (
            attestation.data.clone(),
            attestation.aggregation_bits.clone(),
        );

        match self.indexed_attestations.entry(key) {
            Entry::Occupied(occupied) => Ok(occupied.into_mut()),
            Entry::Vacant(vacant) => {
                let committee =
                    state.get_beacon_committee(attestation.data.slot, attestation.data.index)?;
                let indexed_attestation =
                    get_indexed_attestation(committee.committee, attestation)?;
                Ok(vacant.insert(indexed_attestation))
            }
        }
    }

    pub fn num_cached_indexed_attestations(&self) -> usize {
        self.indexed_attestations.len()
    }
}<|MERGE_RESOLUTION|>--- conflicted
+++ resolved
@@ -48,15 +48,9 @@
     }
 }
 
-<<<<<<< HEAD
-impl<T: EthSpec> ConsensusContext<T> {
-    pub fn new(slot: Slot) -> Self {
-        let current_epoch = slot.epoch(T::slots_per_epoch());
-=======
 impl<E: EthSpec> ConsensusContext<E> {
     pub fn new(slot: Slot) -> Self {
         let current_epoch = slot.epoch(E::slots_per_epoch());
->>>>>>> b65daac9
         let previous_epoch = current_epoch.saturating_sub(1u64);
         Self {
             slot,
