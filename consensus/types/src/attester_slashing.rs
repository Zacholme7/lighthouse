use crate::indexed_attestation::{
    IndexedAttestationBase, IndexedAttestationElectra, IndexedAttestationRef,
};
use crate::{test_utils::TestRandom, EthSpec};
use derivative::Derivative;
use rand::{Rng, RngCore};
use serde::{Deserialize, Serialize};
use ssz_derive::{Decode, Encode};
use superstruct::superstruct;
use test_random_derive::TestRandom;
use tree_hash_derive::TreeHash;

#[superstruct(
    variants(Base, Electra),
    variant_attributes(
        derive(
            Derivative,
            Debug,
            Clone,
            Serialize,
            Deserialize,
            Encode,
            Decode,
            TreeHash,
            TestRandom,
            arbitrary::Arbitrary
        ),
        derivative(PartialEq, Eq, Hash(bound = "E: EthSpec")),
        serde(bound = "E: EthSpec"),
        arbitrary(bound = "E: EthSpec")
    ),
    ref_attributes(derive(Debug))
)]
#[derive(
    Debug, Clone, Serialize, Encode, Deserialize, TreeHash, Derivative, arbitrary::Arbitrary,
)]
#[derivative(PartialEq, Eq, Hash(bound = "E: EthSpec"))]
#[serde(bound = "E: EthSpec", untagged)]
#[arbitrary(bound = "E: EthSpec")]
#[ssz(enum_behaviour = "transparent")]
#[tree_hash(enum_behaviour = "transparent")]
pub struct AttesterSlashing<E: EthSpec> {
    #[superstruct(flatten)]
    pub attestation_1: IndexedAttestation<E>,
    #[superstruct(flatten)]
    pub attestation_2: IndexedAttestation<E>,
}

/// This is a copy of the `AttesterSlashing` enum but with `Encode` and `Decode` derived
/// using the `union` behavior for the purposes of persistence on disk. We use a separate
/// type so that we don't accidentally use this non-spec encoding in consensus objects.
#[derive(Debug, Clone, Encode, Decode, Derivative)]
#[derivative(PartialEq, Eq, Hash(bound = "E: EthSpec"))]
#[ssz(enum_behaviour = "union")]
pub enum AttesterSlashingOnDisk<E: EthSpec> {
    Base(AttesterSlashingBase<E>),
    Electra(AttesterSlashingElectra<E>),
}

#[derive(Debug, Clone, Encode)]
#[ssz(enum_behaviour = "union")]
pub enum AttesterSlashingRefOnDisk<'a, E: EthSpec> {
    Base(&'a AttesterSlashingBase<E>),
    Electra(&'a AttesterSlashingElectra<E>),
}

impl<E: EthSpec> From<AttesterSlashing<E>> for AttesterSlashingOnDisk<E> {
    fn from(attester_slashing: AttesterSlashing<E>) -> Self {
        match attester_slashing {
            AttesterSlashing::Base(attester_slashing) => Self::Base(attester_slashing),
            AttesterSlashing::Electra(attester_slashing) => Self::Electra(attester_slashing),
        }
    }
}

impl<E: EthSpec> From<AttesterSlashingOnDisk<E>> for AttesterSlashing<E> {
    fn from(attester_slashing: AttesterSlashingOnDisk<E>) -> Self {
        match attester_slashing {
            AttesterSlashingOnDisk::Base(attester_slashing) => Self::Base(attester_slashing),
            AttesterSlashingOnDisk::Electra(attester_slashing) => Self::Electra(attester_slashing),
        }
    }
}

impl<'a, E: EthSpec> From<AttesterSlashingRefOnDisk<'a, E>> for AttesterSlashingRef<'a, E> {
    fn from(attester_slashing: AttesterSlashingRefOnDisk<'a, E>) -> Self {
        match attester_slashing {
            AttesterSlashingRefOnDisk::Base(attester_slashing) => Self::Base(attester_slashing),
            AttesterSlashingRefOnDisk::Electra(attester_slashing) => {
                Self::Electra(attester_slashing)
            }
        }
    }
}

impl<'a, E: EthSpec> From<AttesterSlashingRef<'a, E>> for AttesterSlashingRefOnDisk<'a, E> {
    fn from(attester_slashing: AttesterSlashingRef<'a, E>) -> Self {
        match attester_slashing {
            AttesterSlashingRef::Base(attester_slashing) => Self::Base(attester_slashing),
            AttesterSlashingRef::Electra(attester_slashing) => Self::Electra(attester_slashing),
        }
    }
}

impl<'a, E: EthSpec> AttesterSlashingRef<'a, E> {
    pub fn clone_as_attester_slashing(self) -> AttesterSlashing<E> {
        match self {
            AttesterSlashingRef::Base(attester_slashing) => {
                AttesterSlashing::Base(attester_slashing.clone())
            }
            AttesterSlashingRef::Electra(attester_slashing) => {
                AttesterSlashing::Electra(attester_slashing.clone())
            }
        }
    }

    pub fn attestation_1(&self) -> IndexedAttestationRef<'a, E> {
        match self {
            AttesterSlashingRef::Base(attester_slashing) => {
                IndexedAttestationRef::Base(&attester_slashing.attestation_1)
            }
            AttesterSlashingRef::Electra(attester_slashing) => {
                IndexedAttestationRef::Electra(&attester_slashing.attestation_1)
            }
        }
    }

    pub fn attestation_2(&self) -> IndexedAttestationRef<'a, E> {
        match self {
            AttesterSlashingRef::Base(attester_slashing) => {
                IndexedAttestationRef::Base(&attester_slashing.attestation_2)
            }
            AttesterSlashingRef::Electra(attester_slashing) => {
                IndexedAttestationRef::Electra(&attester_slashing.attestation_2)
            }
        }
    }
}

impl<E: EthSpec> AttesterSlashing<E> {
    pub fn attestation_1(&self) -> IndexedAttestationRef<E> {
        match self {
            AttesterSlashing::Base(attester_slashing) => {
                IndexedAttestationRef::Base(&attester_slashing.attestation_1)
            }
            AttesterSlashing::Electra(attester_slashing) => {
                IndexedAttestationRef::Electra(&attester_slashing.attestation_1)
            }
        }
    }

    pub fn attestation_2(&self) -> IndexedAttestationRef<E> {
        match self {
            AttesterSlashing::Base(attester_slashing) => {
                IndexedAttestationRef::Base(&attester_slashing.attestation_2)
            }
            AttesterSlashing::Electra(attester_slashing) => {
                IndexedAttestationRef::Electra(&attester_slashing.attestation_2)
            }
        }
    }
}

<<<<<<< HEAD
impl<E: EthSpec> crate::ForkVersionDeserialize for Vec<AttesterSlashing<E>> {
    fn deserialize_by_fork<'de, D: serde::Deserializer<'de>>(
        value: serde_json::Value,
        fork_name: crate::ForkName,
    ) -> Result<Self, D::Error> {
        if fork_name.electra_enabled() {
            let slashings: Vec<AttesterSlashingElectra<E>> =
                serde_json::from_value(value).map_err(serde::de::Error::custom)?;
            Ok(slashings
                .into_iter()
                .map(AttesterSlashing::Electra)
                .collect::<Vec<_>>())
        } else {
            let slashings: Vec<AttesterSlashingBase<E>> =
                serde_json::from_value(value).map_err(serde::de::Error::custom)?;
            Ok(slashings
                .into_iter()
                .map(AttesterSlashing::Base)
                .collect::<Vec<_>>())
=======
impl<E: EthSpec> TestRandom for AttesterSlashing<E> {
    fn random_for_test(rng: &mut impl RngCore) -> Self {
        if rng.gen_bool(0.5) {
            AttesterSlashing::Base(AttesterSlashingBase::random_for_test(rng))
        } else {
            AttesterSlashing::Electra(AttesterSlashingElectra::random_for_test(rng))
>>>>>>> 0c2ee92f
        }
    }
}

#[cfg(test)]
mod tests {
    use super::*;
    use crate::*;
    mod base {
        use super::*;
        ssz_and_tree_hash_tests!(AttesterSlashingBase<MainnetEthSpec>);
    }
    mod electra {
        use super::*;
        ssz_and_tree_hash_tests!(AttesterSlashingElectra<MainnetEthSpec>);
    }
}<|MERGE_RESOLUTION|>--- conflicted
+++ resolved
@@ -161,7 +161,16 @@
     }
 }
 
-<<<<<<< HEAD
+impl<E: EthSpec> TestRandom for AttesterSlashing<E> {
+    fn random_for_test(rng: &mut impl RngCore) -> Self {
+        if rng.gen_bool(0.5) {
+            AttesterSlashing::Base(AttesterSlashingBase::random_for_test(rng))
+        } else {
+            AttesterSlashing::Electra(AttesterSlashingElectra::random_for_test(rng))
+        }
+    }
+}
+
 impl<E: EthSpec> crate::ForkVersionDeserialize for Vec<AttesterSlashing<E>> {
     fn deserialize_by_fork<'de, D: serde::Deserializer<'de>>(
         value: serde_json::Value,
@@ -181,14 +190,6 @@
                 .into_iter()
                 .map(AttesterSlashing::Base)
                 .collect::<Vec<_>>())
-=======
-impl<E: EthSpec> TestRandom for AttesterSlashing<E> {
-    fn random_for_test(rng: &mut impl RngCore) -> Self {
-        if rng.gen_bool(0.5) {
-            AttesterSlashing::Base(AttesterSlashingBase::random_for_test(rng))
-        } else {
-            AttesterSlashing::Electra(AttesterSlashingElectra::random_for_test(rng))
->>>>>>> 0c2ee92f
         }
     }
 }
