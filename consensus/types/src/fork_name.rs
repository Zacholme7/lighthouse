--- conflicted
+++ resolved
@@ -14,12 +14,8 @@
     Altair,
     Merge,
     Capella,
-<<<<<<< HEAD
-    Eip4844,
+    Deneb,
     Eip6110,
-=======
-    Deneb,
->>>>>>> 9b55d74c
 }
 
 impl ForkName {
@@ -29,12 +25,8 @@
             ForkName::Altair,
             ForkName::Merge,
             ForkName::Capella,
-<<<<<<< HEAD
-            ForkName::Eip4844,
+            ForkName::Deneb,
             ForkName::Eip6110,
-=======
-            ForkName::Deneb,
->>>>>>> 9b55d74c
         ]
     }
 
@@ -47,56 +39,39 @@
                 spec.altair_fork_epoch = None;
                 spec.bellatrix_fork_epoch = None;
                 spec.capella_fork_epoch = None;
-<<<<<<< HEAD
-                spec.eip4844_fork_epoch = None;
-                spec.eip6110_fork_epoch = None;
-=======
-                spec.deneb_fork_epoch = None;
->>>>>>> 9b55d74c
+                spec.deneb_fork_epoch = None;
+                spec.eip6110_fork_epoch = None;
                 spec
             }
             ForkName::Altair => {
                 spec.altair_fork_epoch = Some(Epoch::new(0));
                 spec.bellatrix_fork_epoch = None;
                 spec.capella_fork_epoch = None;
-<<<<<<< HEAD
-                spec.eip4844_fork_epoch = None;
-                spec.eip6110_fork_epoch = None;
-=======
-                spec.deneb_fork_epoch = None;
->>>>>>> 9b55d74c
+                spec.deneb_fork_epoch = None;
+                spec.eip6110_fork_epoch = None;
                 spec
             }
             ForkName::Merge => {
                 spec.altair_fork_epoch = Some(Epoch::new(0));
                 spec.bellatrix_fork_epoch = Some(Epoch::new(0));
                 spec.capella_fork_epoch = None;
-<<<<<<< HEAD
-                spec.eip4844_fork_epoch = None;
-                spec.eip6110_fork_epoch = None;
-=======
-                spec.deneb_fork_epoch = None;
->>>>>>> 9b55d74c
+                spec.deneb_fork_epoch = None;
+                spec.eip6110_fork_epoch = None;
                 spec
             }
             ForkName::Capella => {
                 spec.altair_fork_epoch = Some(Epoch::new(0));
                 spec.bellatrix_fork_epoch = Some(Epoch::new(0));
                 spec.capella_fork_epoch = Some(Epoch::new(0));
-<<<<<<< HEAD
-                spec.eip4844_fork_epoch = None;
-                spec.eip6110_fork_epoch = None;
-=======
-                spec.deneb_fork_epoch = None;
->>>>>>> 9b55d74c
+                spec.deneb_fork_epoch = None;
+                spec.eip6110_fork_epoch = None;
                 spec
             }
             ForkName::Deneb => {
                 spec.altair_fork_epoch = Some(Epoch::new(0));
                 spec.bellatrix_fork_epoch = Some(Epoch::new(0));
                 spec.capella_fork_epoch = Some(Epoch::new(0));
-<<<<<<< HEAD
-                spec.eip4844_fork_epoch = Some(Epoch::new(0));
+                spec.deneb_fork_epoch = Some(Epoch::new(0));
                 spec.eip6110_fork_epoch = None;
                 spec
             }
@@ -104,11 +79,8 @@
                 spec.altair_fork_epoch = Some(Epoch::new(0));
                 spec.bellatrix_fork_epoch = Some(Epoch::new(0));
                 spec.capella_fork_epoch = Some(Epoch::new(0));
-                spec.eip4844_fork_epoch = Some(Epoch::new(0));
+                spec.deneb_fork_epoch = Some(Epoch::new(0));
                 spec.eip6110_fork_epoch = Some(Epoch::new(0));
-=======
-                spec.deneb_fork_epoch = Some(Epoch::new(0));
->>>>>>> 9b55d74c
                 spec
             }
         }
@@ -123,12 +95,8 @@
             ForkName::Altair => Some(ForkName::Base),
             ForkName::Merge => Some(ForkName::Altair),
             ForkName::Capella => Some(ForkName::Merge),
-<<<<<<< HEAD
-            ForkName::Eip4844 => Some(ForkName::Capella),
+            ForkName::Deneb => Some(ForkName::Capella),
             ForkName::Eip6110 => Some(ForkName::Eip4844),
-=======
-            ForkName::Deneb => Some(ForkName::Capella),
->>>>>>> 9b55d74c
         }
     }
 
@@ -140,14 +108,9 @@
             ForkName::Base => Some(ForkName::Altair),
             ForkName::Altair => Some(ForkName::Merge),
             ForkName::Merge => Some(ForkName::Capella),
-<<<<<<< HEAD
-            ForkName::Capella => Some(ForkName::Eip4844),
-            ForkName::Eip4844 => Some(ForkName::Eip6110),
+            ForkName::Capella => Some(ForkName::Deneb),
+            ForkName::Deneb => Some(ForkName::Eip6110),
             ForkName::Eip6110 => None,
-=======
-            ForkName::Capella => Some(ForkName::Deneb),
-            ForkName::Deneb => None,
->>>>>>> 9b55d74c
         }
     }
 }
@@ -214,12 +177,8 @@
             "altair" => ForkName::Altair,
             "bellatrix" | "merge" => ForkName::Merge,
             "capella" => ForkName::Capella,
-<<<<<<< HEAD
-            "eip4844" => ForkName::Eip4844,
+            "deneb" => ForkName::Deneb,
             "eip6110" => ForkName::Eip6110,
-=======
-            "deneb" => ForkName::Deneb,
->>>>>>> 9b55d74c
             _ => return Err(format!("unknown fork name: {}", fork_name)),
         })
     }
@@ -232,12 +191,8 @@
             ForkName::Altair => "altair".fmt(f),
             ForkName::Merge => "bellatrix".fmt(f),
             ForkName::Capella => "capella".fmt(f),
-<<<<<<< HEAD
-            ForkName::Eip4844 => "eip4844".fmt(f),
+            ForkName::Deneb => "deneb".fmt(f),
             ForkName::Eip6110 => "eip6110".fmt(f),
-=======
-            ForkName::Deneb => "deneb".fmt(f),
->>>>>>> 9b55d74c
         }
     }
 }
