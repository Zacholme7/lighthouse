use crate::{test_utils::TestRandom, *};
use derivative::Derivative;
use serde::de::DeserializeOwned;
use serde::{Deserialize, Serialize};
use ssz::{Decode, Encode};
use ssz_derive::{Decode, Encode};
use std::borrow::Cow;
use std::convert::TryFrom;
use std::fmt::Debug;
use std::hash::Hash;
use test_random_derive::TestRandom;
use tree_hash::TreeHash;
use tree_hash_derive::TreeHash;

#[derive(Debug, PartialEq)]
pub enum BlockType {
    Blinded,
    Full,
}

/// A trait representing behavior of an `ExecutionPayload` that either has a full list of transactions
/// or a transaction hash in it's place.
pub trait ExecPayload<T: EthSpec>: Debug + Clone + PartialEq + Hash + TreeHash + Send {
    fn block_type() -> BlockType;

    /// Convert the payload into a payload header.
    fn to_execution_payload_header(&self) -> ExecutionPayloadHeader<T>;

    /// We provide a subset of field accessors, for the fields used in `consensus`.
    ///
    /// More fields can be added here if you wish.
    fn parent_hash(&self) -> ExecutionBlockHash;
    fn prev_randao(&self) -> Hash256;
    fn block_number(&self) -> u64;
    fn timestamp(&self) -> u64;
    fn block_hash(&self) -> ExecutionBlockHash;
    fn fee_recipient(&self) -> Address;
    fn gas_limit(&self) -> u64;
    fn transactions(&self) -> Option<&Transactions<T>>;
    /// fork-specific fields
    fn withdrawals_root(&self) -> Result<Hash256, Error>;
    fn deposit_receipts(&self) -> Result<DepositReceipts<T>, Error>;

    /// Is this a default payload with 0x0 roots for transactions and withdrawals?
    fn is_default_with_zero_roots(&self) -> bool;

    /// Is this a default payload with the hash of the empty list for transactions and withdrawals?
    fn is_default_with_empty_roots(&self) -> bool;
}

/// `ExecPayload` functionality the requires ownership.
pub trait OwnedExecPayload<T: EthSpec>:
    ExecPayload<T>
    + Default
    + Serialize
    + DeserializeOwned
    + Encode
    + Decode
    + TestRandom
    + for<'a> arbitrary::Arbitrary<'a>
    + 'static
{
}

impl<T: EthSpec, P> OwnedExecPayload<T> for P where
    P: ExecPayload<T>
        + Default
        + Serialize
        + DeserializeOwned
        + Encode
        + Decode
        + TestRandom
        + for<'a> arbitrary::Arbitrary<'a>
        + 'static
{
}

pub trait AbstractExecPayload<T: EthSpec>:
    ExecPayload<T>
    + Sized
    + From<ExecutionPayload<T>>
    + TryFrom<ExecutionPayloadHeader<T>>
    + TryInto<Self::Merge>
    + TryInto<Self::Capella>
<<<<<<< HEAD
    + TryInto<Self::Eip4844>
    + TryInto<Self::Eip6110>
=======
    + TryInto<Self::Deneb>
>>>>>>> 9b55d74c
{
    type Ref<'a>: ExecPayload<T>
        + Copy
        + From<&'a Self::Merge>
        + From<&'a Self::Capella>
<<<<<<< HEAD
        + From<&'a Self::Eip4844>
        + From<&'a Self::Eip6110>;
=======
        + From<&'a Self::Deneb>;
>>>>>>> 9b55d74c

    type Merge: OwnedExecPayload<T>
        + Into<Self>
        + for<'a> From<Cow<'a, ExecutionPayloadMerge<T>>>
        + TryFrom<ExecutionPayloadHeaderMerge<T>>;
    type Capella: OwnedExecPayload<T>
        + Into<Self>
        + for<'a> From<Cow<'a, ExecutionPayloadCapella<T>>>
        + TryFrom<ExecutionPayloadHeaderCapella<T>>;
    type Deneb: OwnedExecPayload<T>
        + Into<Self>
<<<<<<< HEAD
        + for<'a> From<Cow<'a, ExecutionPayloadEip4844<T>>>
        + TryFrom<ExecutionPayloadHeaderEip4844<T>>;
    type Eip6110: OwnedExecPayload<T>
        + Into<Self>
        + for<'a> From<Cow<'a, ExecutionPayloadEip6110<T>>>
        + TryFrom<execution_payload_header::ExecutionPayloadHeaderEip6110<T>>;
=======
        + for<'a> From<Cow<'a, ExecutionPayloadDeneb<T>>>
        + TryFrom<ExecutionPayloadHeaderDeneb<T>>;
>>>>>>> 9b55d74c

    fn default_at_fork(fork_name: ForkName) -> Result<Self, Error>;
}

#[superstruct(
<<<<<<< HEAD
    variants(Merge, Capella, Eip4844, Eip6110),
=======
    variants(Merge, Capella, Deneb),
>>>>>>> 9b55d74c
    variant_attributes(
        derive(
            Debug,
            Clone,
            Serialize,
            Deserialize,
            Encode,
            Decode,
            TestRandom,
            TreeHash,
            Derivative,
            arbitrary::Arbitrary,
        ),
        derivative(PartialEq, Hash(bound = "T: EthSpec")),
        serde(bound = "T: EthSpec", deny_unknown_fields),
        arbitrary(bound = "T: EthSpec"),
        ssz(struct_behaviour = "transparent"),
    ),
    ref_attributes(
        derive(Debug, Derivative, TreeHash),
        derivative(PartialEq, Hash(bound = "T: EthSpec")),
        tree_hash(enum_behaviour = "transparent"),
    ),
    map_into(ExecutionPayload),
    map_ref_into(ExecutionPayloadRef),
    cast_error(ty = "Error", expr = "BeaconStateError::IncorrectStateVariant"),
    partial_getter_error(ty = "Error", expr = "BeaconStateError::IncorrectStateVariant")
)]
#[derive(Debug, Clone, Serialize, Deserialize, TreeHash, Derivative, arbitrary::Arbitrary)]
#[derivative(PartialEq, Hash(bound = "T: EthSpec"))]
#[serde(bound = "T: EthSpec")]
#[arbitrary(bound = "T: EthSpec")]
#[tree_hash(enum_behaviour = "transparent")]
pub struct FullPayload<T: EthSpec> {
    #[superstruct(only(Merge), partial_getter(rename = "execution_payload_merge"))]
    pub execution_payload: ExecutionPayloadMerge<T>,
    #[superstruct(only(Capella), partial_getter(rename = "execution_payload_capella"))]
    pub execution_payload: ExecutionPayloadCapella<T>,
<<<<<<< HEAD
    #[superstruct(only(Eip4844), partial_getter(rename = "execution_payload_eip4844"))]
    pub execution_payload: ExecutionPayloadEip4844<T>,
    #[superstruct(only(Eip6110), partial_getter(rename = "execution_payload_eip6110"))]
    pub execution_payload: ExecutionPayloadEip6110<T>,
=======
    #[superstruct(only(Deneb), partial_getter(rename = "execution_payload_deneb"))]
    pub execution_payload: ExecutionPayloadDeneb<T>,
>>>>>>> 9b55d74c
}

impl<T: EthSpec> From<FullPayload<T>> for ExecutionPayload<T> {
    fn from(full_payload: FullPayload<T>) -> Self {
        map_full_payload_into_execution_payload!(full_payload, move |payload, cons| {
            cons(payload.execution_payload)
        })
    }
}

impl<'a, T: EthSpec> From<FullPayloadRef<'a, T>> for ExecutionPayload<T> {
    fn from(full_payload_ref: FullPayloadRef<'a, T>) -> Self {
        map_full_payload_ref!(&'a _, full_payload_ref, move |payload, cons| {
            cons(payload);
            payload.execution_payload.clone().into()
        })
    }
}

impl<'a, T: EthSpec> From<FullPayloadRef<'a, T>> for FullPayload<T> {
    fn from(full_payload_ref: FullPayloadRef<'a, T>) -> Self {
        map_full_payload_ref!(&'a _, full_payload_ref, move |payload, cons| {
            cons(payload);
            payload.clone().into()
        })
    }
}

impl<T: EthSpec> ExecPayload<T> for FullPayload<T> {
    fn block_type() -> BlockType {
        BlockType::Full
    }

    fn to_execution_payload_header<'a>(&'a self) -> ExecutionPayloadHeader<T> {
        map_full_payload_ref!(&'a _, self.to_ref(), move |inner, cons| {
            cons(inner);
            let exec_payload_ref: ExecutionPayloadRef<'a, T> = From::from(&inner.execution_payload);
            ExecutionPayloadHeader::from(exec_payload_ref)
        })
    }

    fn parent_hash<'a>(&'a self) -> ExecutionBlockHash {
        map_full_payload_ref!(&'a _, self.to_ref(), move |payload, cons| {
            cons(payload);
            payload.execution_payload.parent_hash
        })
    }

    fn prev_randao<'a>(&'a self) -> Hash256 {
        map_full_payload_ref!(&'a _, self.to_ref(), move |payload, cons| {
            cons(payload);
            payload.execution_payload.prev_randao
        })
    }

    fn block_number<'a>(&'a self) -> u64 {
        map_full_payload_ref!(&'a _, self.to_ref(), move |payload, cons| {
            cons(payload);
            payload.execution_payload.block_number
        })
    }

    fn timestamp<'a>(&'a self) -> u64 {
        map_full_payload_ref!(&'a _, self.to_ref(), move |payload, cons| {
            cons(payload);
            payload.execution_payload.timestamp
        })
    }

    fn block_hash<'a>(&'a self) -> ExecutionBlockHash {
        map_full_payload_ref!(&'a _, self.to_ref(), move |payload, cons| {
            cons(payload);
            payload.execution_payload.block_hash
        })
    }

    fn fee_recipient<'a>(&'a self) -> Address {
        map_full_payload_ref!(&'a _, self.to_ref(), move |payload, cons| {
            cons(payload);
            payload.execution_payload.fee_recipient
        })
    }

    fn gas_limit<'a>(&'a self) -> u64 {
        map_full_payload_ref!(&'a _, self.to_ref(), move |payload, cons| {
            cons(payload);
            payload.execution_payload.gas_limit
        })
    }

    fn transactions<'a>(&'a self) -> Option<&'a Transactions<T>> {
        map_full_payload_ref!(&'a _, self.to_ref(), move |payload, cons| {
            cons(payload);
            Some(&payload.execution_payload.transactions)
        })
    }

    fn withdrawals_root(&self) -> Result<Hash256, Error> {
        match self {
            FullPayload::Merge(_) => Err(Error::IncorrectStateVariant),
            FullPayload::Capella(ref inner) => {
                Ok(inner.execution_payload.withdrawals.tree_hash_root())
            }
            FullPayload::Deneb(ref inner) => {
                Ok(inner.execution_payload.withdrawals.tree_hash_root())
            }
            FullPayload::Eip6110(ref inner) => {
                Ok(inner.execution_payload.withdrawals.tree_hash_root())
            }
        }
    }

    fn deposit_receipts(&self) -> Result<DepositReceipts<T>, Error> {
        match self {
            FullPayload::Merge(_) => Err(Error::IncorrectStateVariant),
            FullPayload::Capella(_) => Err(Error::IncorrectStateVariant),
            FullPayload::Eip4844(_) => Err(Error::IncorrectStateVariant),
            FullPayload::Eip6110(ref inner) => Ok(inner.execution_payload.deposit_receipts.clone()),
        }
    }

    fn is_default_with_zero_roots<'a>(&'a self) -> bool {
        map_full_payload_ref!(&'a _, self.to_ref(), move |payload, cons| {
            cons(payload);
            payload.execution_payload == <_>::default()
        })
    }

    fn is_default_with_empty_roots(&self) -> bool {
        // For full payloads the empty/zero distinction does not exist.
        self.is_default_with_zero_roots()
    }
}

impl<T: EthSpec> FullPayload<T> {
    pub fn execution_payload(self) -> ExecutionPayload<T> {
        map_full_payload_into_execution_payload!(self, |inner, cons| {
            cons(inner.execution_payload)
        })
    }
}

impl<'a, T: EthSpec> FullPayloadRef<'a, T> {
    pub fn execution_payload_ref(self) -> ExecutionPayloadRef<'a, T> {
        map_full_payload_ref_into_execution_payload_ref!(&'a _, self, |inner, cons| {
            cons(&inner.execution_payload)
        })
    }
}

impl<'b, T: EthSpec> ExecPayload<T> for FullPayloadRef<'b, T> {
    fn block_type() -> BlockType {
        BlockType::Full
    }

    fn to_execution_payload_header<'a>(&'a self) -> ExecutionPayloadHeader<T> {
        map_full_payload_ref!(&'a _, self, move |payload, cons| {
            cons(payload);
            payload.to_execution_payload_header()
        })
    }

    fn parent_hash<'a>(&'a self) -> ExecutionBlockHash {
        map_full_payload_ref!(&'a _, self, move |payload, cons| {
            cons(payload);
            payload.execution_payload.parent_hash
        })
    }

    fn prev_randao<'a>(&'a self) -> Hash256 {
        map_full_payload_ref!(&'a _, self, move |payload, cons| {
            cons(payload);
            payload.execution_payload.prev_randao
        })
    }

    fn block_number<'a>(&'a self) -> u64 {
        map_full_payload_ref!(&'a _, self, move |payload, cons| {
            cons(payload);
            payload.execution_payload.block_number
        })
    }

    fn timestamp<'a>(&'a self) -> u64 {
        map_full_payload_ref!(&'a _, self, move |payload, cons| {
            cons(payload);
            payload.execution_payload.timestamp
        })
    }

    fn block_hash<'a>(&'a self) -> ExecutionBlockHash {
        map_full_payload_ref!(&'a _, self, move |payload, cons| {
            cons(payload);
            payload.execution_payload.block_hash
        })
    }

    fn fee_recipient<'a>(&'a self) -> Address {
        map_full_payload_ref!(&'a _, self, move |payload, cons| {
            cons(payload);
            payload.execution_payload.fee_recipient
        })
    }

    fn gas_limit<'a>(&'a self) -> u64 {
        map_full_payload_ref!(&'a _, self, move |payload, cons| {
            cons(payload);
            payload.execution_payload.gas_limit
        })
    }

    fn transactions<'a>(&'a self) -> Option<&'a Transactions<T>> {
        map_full_payload_ref!(&'a _, self, move |payload, cons| {
            cons(payload);
            Some(&payload.execution_payload.transactions)
        })
    }

    fn withdrawals_root(&self) -> Result<Hash256, Error> {
        match self {
            FullPayloadRef::Merge(_) => Err(Error::IncorrectStateVariant),
            FullPayloadRef::Capella(inner) => {
                Ok(inner.execution_payload.withdrawals.tree_hash_root())
            }
            FullPayloadRef::Deneb(inner) => {
                Ok(inner.execution_payload.withdrawals.tree_hash_root())
            }
            FullPayloadRef::Eip6110(inner) => {
                Ok(inner.execution_payload.withdrawals.tree_hash_root())
            }
        }
    }

    fn deposit_receipts(&self) -> Result<DepositReceipts<T>, Error> {
        match self {
            FullPayloadRef::Merge(_) => Err(Error::IncorrectStateVariant),
            FullPayloadRef::Capella(_) => Err(Error::IncorrectStateVariant),
            FullPayloadRef::Eip4844(_) => Err(Error::IncorrectStateVariant),
            FullPayloadRef::Eip6110(inner) => Ok(inner.execution_payload.deposit_receipts.clone()),
        }
    }

    fn is_default_with_zero_roots<'a>(&'a self) -> bool {
        map_full_payload_ref!(&'a _, self, move |payload, cons| {
            cons(payload);
            payload.execution_payload == <_>::default()
        })
    }

    fn is_default_with_empty_roots(&self) -> bool {
        // For full payloads the empty/zero distinction does not exist.
        self.is_default_with_zero_roots()
    }
}

impl<T: EthSpec> AbstractExecPayload<T> for FullPayload<T> {
    type Ref<'a> = FullPayloadRef<'a, T>;
    type Merge = FullPayloadMerge<T>;
    type Capella = FullPayloadCapella<T>;
<<<<<<< HEAD
    type Eip4844 = FullPayloadEip4844<T>;
    type Eip6110 = FullPayloadEip6110<T>;
=======
    type Deneb = FullPayloadDeneb<T>;
>>>>>>> 9b55d74c

    fn default_at_fork(fork_name: ForkName) -> Result<Self, Error> {
        match fork_name {
            ForkName::Base | ForkName::Altair => Err(Error::IncorrectStateVariant),
            ForkName::Merge => Ok(FullPayloadMerge::default().into()),
            ForkName::Capella => Ok(FullPayloadCapella::default().into()),
<<<<<<< HEAD
            ForkName::Eip4844 => Ok(FullPayloadEip4844::default().into()),
            ForkName::Eip6110 => Ok(FullPayloadEip6110::default().into()),
=======
            ForkName::Deneb => Ok(FullPayloadDeneb::default().into()),
>>>>>>> 9b55d74c
        }
    }
}

impl<T: EthSpec> From<ExecutionPayload<T>> for FullPayload<T> {
    fn from(execution_payload: ExecutionPayload<T>) -> Self {
        map_execution_payload_into_full_payload!(execution_payload, |inner, cons| {
            cons(inner.into())
        })
    }
}

impl<T: EthSpec> TryFrom<ExecutionPayloadHeader<T>> for FullPayload<T> {
    type Error = ();
    fn try_from(_: ExecutionPayloadHeader<T>) -> Result<Self, Self::Error> {
        Err(())
    }
}

#[superstruct(
<<<<<<< HEAD
    variants(Merge, Capella, Eip4844, Eip6110),
=======
    variants(Merge, Capella, Deneb),
>>>>>>> 9b55d74c
    variant_attributes(
        derive(
            Debug,
            Clone,
            Serialize,
            Deserialize,
            Encode,
            Decode,
            TestRandom,
            TreeHash,
            Derivative,
            arbitrary::Arbitrary
        ),
        derivative(PartialEq, Hash(bound = "T: EthSpec")),
        serde(bound = "T: EthSpec", deny_unknown_fields),
        arbitrary(bound = "T: EthSpec"),
        ssz(struct_behaviour = "transparent"),
    ),
    ref_attributes(
        derive(Debug, Derivative, TreeHash),
        derivative(PartialEq, Hash(bound = "T: EthSpec")),
        tree_hash(enum_behaviour = "transparent"),
    ),
    map_into(ExecutionPayloadHeader),
    cast_error(ty = "Error", expr = "BeaconStateError::IncorrectStateVariant"),
    partial_getter_error(ty = "Error", expr = "BeaconStateError::IncorrectStateVariant")
)]
#[derive(Debug, Clone, Serialize, Deserialize, TreeHash, Derivative, arbitrary::Arbitrary)]
#[derivative(PartialEq, Hash(bound = "T: EthSpec"))]
#[serde(bound = "T: EthSpec")]
#[arbitrary(bound = "T: EthSpec")]
#[tree_hash(enum_behaviour = "transparent")]
pub struct BlindedPayload<T: EthSpec> {
    #[superstruct(only(Merge), partial_getter(rename = "execution_payload_merge"))]
    pub execution_payload_header: ExecutionPayloadHeaderMerge<T>,
    #[superstruct(only(Capella), partial_getter(rename = "execution_payload_capella"))]
    pub execution_payload_header: ExecutionPayloadHeaderCapella<T>,
<<<<<<< HEAD
    #[superstruct(only(Eip4844), partial_getter(rename = "execution_payload_eip4844"))]
    pub execution_payload_header: ExecutionPayloadHeaderEip4844<T>,
    #[superstruct(only(Eip6110), partial_getter(rename = "execution_payload_eip6110"))]
    pub execution_payload_header: ExecutionPayloadHeaderEip6110<T>,
=======
    #[superstruct(only(Deneb), partial_getter(rename = "execution_payload_deneb"))]
    pub execution_payload_header: ExecutionPayloadHeaderDeneb<T>,
>>>>>>> 9b55d74c
}

impl<'a, T: EthSpec> From<BlindedPayloadRef<'a, T>> for BlindedPayload<T> {
    fn from(blinded_payload_ref: BlindedPayloadRef<'a, T>) -> Self {
        map_blinded_payload_ref!(&'a _, blinded_payload_ref, move |payload, cons| {
            cons(payload);
            payload.clone().into()
        })
    }
}

impl<T: EthSpec> ExecPayload<T> for BlindedPayload<T> {
    fn block_type() -> BlockType {
        BlockType::Blinded
    }

    fn to_execution_payload_header(&self) -> ExecutionPayloadHeader<T> {
        map_blinded_payload_into_execution_payload_header!(self.clone(), |inner, cons| {
            cons(inner.execution_payload_header)
        })
    }

    fn parent_hash<'a>(&'a self) -> ExecutionBlockHash {
        map_blinded_payload_ref!(&'a _, self.to_ref(), move |payload, cons| {
            cons(payload);
            payload.execution_payload_header.parent_hash
        })
    }

    fn prev_randao<'a>(&'a self) -> Hash256 {
        map_blinded_payload_ref!(&'a _, self.to_ref(), move |payload, cons| {
            cons(payload);
            payload.execution_payload_header.prev_randao
        })
    }

    fn block_number<'a>(&'a self) -> u64 {
        map_blinded_payload_ref!(&'a _, self.to_ref(), move |payload, cons| {
            cons(payload);
            payload.execution_payload_header.block_number
        })
    }

    fn timestamp<'a>(&'a self) -> u64 {
        map_blinded_payload_ref!(&'a _, self.to_ref(), move |payload, cons| {
            cons(payload);
            payload.execution_payload_header.timestamp
        })
    }

    fn block_hash<'a>(&'a self) -> ExecutionBlockHash {
        map_blinded_payload_ref!(&'a _, self.to_ref(), move |payload, cons| {
            cons(payload);
            payload.execution_payload_header.block_hash
        })
    }

    fn fee_recipient<'a>(&'a self) -> Address {
        map_blinded_payload_ref!(&'a _, self.to_ref(), move |payload, cons| {
            cons(payload);
            payload.execution_payload_header.fee_recipient
        })
    }

    fn gas_limit<'a>(&'a self) -> u64 {
        map_blinded_payload_ref!(&'a _, self.to_ref(), move |payload, cons| {
            cons(payload);
            payload.execution_payload_header.gas_limit
        })
    }

    fn transactions(&self) -> Option<&Transactions<T>> {
        None
    }

    fn withdrawals_root(&self) -> Result<Hash256, Error> {
        match self {
            BlindedPayload::Merge(_) => Err(Error::IncorrectStateVariant),
            BlindedPayload::Capella(ref inner) => {
                Ok(inner.execution_payload_header.withdrawals_root)
            }
<<<<<<< HEAD
            BlindedPayload::Eip4844(ref inner) => {
                Ok(inner.execution_payload_header.withdrawals_root)
            }
            BlindedPayload::Eip6110(ref inner) => {
                Ok(inner.execution_payload_header.withdrawals_root)
            }
        }
    }

    fn deposit_receipts(&self) -> Result<DepositReceipts<T>, Error> {
        match self {
            BlindedPayload::Merge(_) => Err(Error::IncorrectStateVariant),
            BlindedPayload::Capella(_) => Err(Error::IncorrectStateVariant),
            BlindedPayload::Eip4844(_) => Err(Error::IncorrectStateVariant),
            BlindedPayload::Eip6110(ref inner) => {
                Ok(inner.execution_payload_header.deposit_receipts.clone())
            }
=======
            BlindedPayload::Deneb(ref inner) => Ok(inner.execution_payload_header.withdrawals_root),
>>>>>>> 9b55d74c
        }
    }

    fn is_default_with_zero_roots(&self) -> bool {
        self.to_ref().is_default_with_zero_roots()
    }

    // For blinded payloads we must check "defaultness" against the default `ExecutionPayload`
    // which has been blinded into an `ExecutionPayloadHeader`, NOT against the default
    // `ExecutionPayloadHeader` which has a zeroed out `transactions_root`. The transactions root
    // should be the root of the empty list.
    fn is_default_with_empty_roots(&self) -> bool {
        self.to_ref().is_default_with_empty_roots()
    }
}

impl<'b, T: EthSpec> ExecPayload<T> for BlindedPayloadRef<'b, T> {
    fn block_type() -> BlockType {
        BlockType::Blinded
    }

    fn to_execution_payload_header<'a>(&'a self) -> ExecutionPayloadHeader<T> {
        map_blinded_payload_ref!(&'a _, self, move |payload, cons| {
            cons(payload);
            payload.to_execution_payload_header()
        })
    }

    fn parent_hash<'a>(&'a self) -> ExecutionBlockHash {
        map_blinded_payload_ref!(&'a _, self, move |payload, cons| {
            cons(payload);
            payload.execution_payload_header.parent_hash
        })
    }

    fn prev_randao<'a>(&'a self) -> Hash256 {
        map_blinded_payload_ref!(&'a _, self, move |payload, cons| {
            cons(payload);
            payload.execution_payload_header.prev_randao
        })
    }

    fn block_number<'a>(&'a self) -> u64 {
        map_blinded_payload_ref!(&'a _, self, move |payload, cons| {
            cons(payload);
            payload.execution_payload_header.block_number
        })
    }

    fn timestamp<'a>(&'a self) -> u64 {
        map_blinded_payload_ref!(&'a _, self, move |payload, cons| {
            cons(payload);
            payload.execution_payload_header.timestamp
        })
    }

    fn block_hash<'a>(&'a self) -> ExecutionBlockHash {
        map_blinded_payload_ref!(&'a _, self, move |payload, cons| {
            cons(payload);
            payload.execution_payload_header.block_hash
        })
    }

    fn fee_recipient<'a>(&'a self) -> Address {
        map_blinded_payload_ref!(&'a _, self, move |payload, cons| {
            cons(payload);
            payload.execution_payload_header.fee_recipient
        })
    }

    fn gas_limit<'a>(&'a self) -> u64 {
        map_blinded_payload_ref!(&'a _, self, move |payload, cons| {
            cons(payload);
            payload.execution_payload_header.gas_limit
        })
    }

    fn transactions(&self) -> Option<&Transactions<T>> {
        None
    }

    fn withdrawals_root(&self) -> Result<Hash256, Error> {
        match self {
            BlindedPayloadRef::Merge(_) => Err(Error::IncorrectStateVariant),
            BlindedPayloadRef::Capella(inner) => {
                Ok(inner.execution_payload_header.withdrawals_root)
            }
<<<<<<< HEAD
            BlindedPayloadRef::Eip4844(inner) => {
                Ok(inner.execution_payload_header.withdrawals_root)
            }
            BlindedPayloadRef::Eip6110(inner) => {
                Ok(inner.execution_payload_header.withdrawals_root)
            }
        }
    }

    fn deposit_receipts(&self) -> Result<DepositReceipts<T>, Error> {
        match self {
            BlindedPayloadRef::Merge(_) => Err(Error::IncorrectStateVariant),
            BlindedPayloadRef::Capella(_) => Err(Error::IncorrectStateVariant),
            BlindedPayloadRef::Eip4844(_) => Err(Error::IncorrectStateVariant),
            BlindedPayloadRef::Eip6110(inner) => {
                Ok(inner.execution_payload_header.deposit_receipts.clone())
            }
=======
            BlindedPayloadRef::Deneb(inner) => Ok(inner.execution_payload_header.withdrawals_root),
>>>>>>> 9b55d74c
        }
    }

    fn is_default_with_zero_roots<'a>(&'a self) -> bool {
        map_blinded_payload_ref!(&'b _, self, move |payload, cons| {
            cons(payload);
            payload.execution_payload_header == <_>::default()
        })
    }

    fn is_default_with_empty_roots<'a>(&'a self) -> bool {
        map_blinded_payload_ref!(&'b _, self, move |payload, cons| {
            cons(payload);
            payload.is_default_with_empty_roots()
        })
    }
}

macro_rules! impl_exec_payload_common {
    ($wrapper_type:ident,           // BlindedPayloadMerge          |   FullPayloadMerge
     $wrapped_type:ident,           // ExecutionPayloadHeaderMerge  |   ExecutionPayloadMerge
     $wrapped_type_full:ident,      // ExecutionPayloadMerge        |   ExecutionPayloadMerge
     $wrapped_type_header:ident,    // ExecutionPayloadHeaderMerge  |   ExecutionPayloadHeaderMerge
     $wrapped_field:ident,          // execution_payload_header     |   execution_payload
     $fork_variant:ident,           // Merge                        |   Merge
     $block_type_variant:ident,     // Blinded                      |   Full
     $is_default_with_empty_roots:block,
     $f:block,
     $g:block,
     $h:block) => {
        impl<T: EthSpec> ExecPayload<T> for $wrapper_type<T> {
            fn block_type() -> BlockType {
                BlockType::$block_type_variant
            }

            fn to_execution_payload_header(&self) -> ExecutionPayloadHeader<T> {
                ExecutionPayloadHeader::$fork_variant($wrapped_type_header::from(
                    &self.$wrapped_field,
                ))
            }

            fn parent_hash(&self) -> ExecutionBlockHash {
                self.$wrapped_field.parent_hash
            }

            fn prev_randao(&self) -> Hash256 {
                self.$wrapped_field.prev_randao
            }

            fn block_number(&self) -> u64 {
                self.$wrapped_field.block_number
            }

            fn timestamp(&self) -> u64 {
                self.$wrapped_field.timestamp
            }

            fn block_hash(&self) -> ExecutionBlockHash {
                self.$wrapped_field.block_hash
            }

            fn fee_recipient(&self) -> Address {
                self.$wrapped_field.fee_recipient
            }

            fn gas_limit(&self) -> u64 {
                self.$wrapped_field.gas_limit
            }

            fn is_default_with_zero_roots(&self) -> bool {
                self.$wrapped_field == $wrapped_type::default()
            }

            fn is_default_with_empty_roots(&self) -> bool {
                let f = $is_default_with_empty_roots;
                f(self)
            }

            fn transactions(&self) -> Option<&Transactions<T>> {
                let f = $f;
                f(self)
            }

            fn withdrawals_root(&self) -> Result<Hash256, Error> {
                let g = $g;
                g(self)
            }

            fn deposit_receipts(&self) -> Result<DepositReceipts<T>, Error> {
                let h = $h;
                h(self)
            }
        }

        impl<T: EthSpec> From<$wrapped_type<T>> for $wrapper_type<T> {
            fn from($wrapped_field: $wrapped_type<T>) -> Self {
                Self { $wrapped_field }
            }
        }
    };
}

macro_rules! impl_exec_payload_for_fork {
    // BlindedPayloadMerge, FullPayloadMerge, ExecutionPayloadHeaderMerge, ExecutionPayloadMerge, Merge
    ($wrapper_type_header:ident, $wrapper_type_full:ident, $wrapped_type_header:ident, $wrapped_type_full:ident, $fork_variant:ident) => {
        //*************** Blinded payload implementations ******************//

        impl_exec_payload_common!(
            $wrapper_type_header, // BlindedPayloadMerge
            $wrapped_type_header, // ExecutionPayloadHeaderMerge
            $wrapped_type_full,   // ExecutionPayloadMerge
            $wrapped_type_header, // ExecutionPayloadHeaderMerge
            execution_payload_header,
            $fork_variant, // Merge
            Blinded,
            {
                |wrapper: &$wrapper_type_header<T>| {
                    wrapper.execution_payload_header
                        == $wrapped_type_header::from(&$wrapped_type_full::default())
                }
            },
            { |_| { None } },
            {
                let c: for<'a> fn(&'a $wrapper_type_header<T>) -> Result<Hash256, Error> =
                    |payload: &$wrapper_type_header<T>| {
                        let wrapper_ref_type = BlindedPayloadRef::$fork_variant(&payload);
                        wrapper_ref_type.withdrawals_root()
                    };
                c
            },
            {
                let c: for<'a> fn(
                    &'a $wrapper_type_header<T>,
                ) -> Result<DepositReceipts<T>, Error> = |payload: &$wrapper_type_header<T>| {
                    let wrapper_ref_type = BlindedPayloadRef::$fork_variant(&payload);
                    wrapper_ref_type.deposit_receipts()
                };
                c
            }
        );

        impl<T: EthSpec> TryInto<$wrapper_type_header<T>> for BlindedPayload<T> {
            type Error = Error;

            fn try_into(self) -> Result<$wrapper_type_header<T>, Self::Error> {
                match self {
                    BlindedPayload::$fork_variant(payload) => Ok(payload),
                    _ => Err(Error::IncorrectStateVariant),
                }
            }
        }

        // NOTE: the `Default` implementation for `BlindedPayload` needs to be different from the `Default`
        // implementation for `ExecutionPayloadHeader` because payloads are checked for equality against the
        // default payload in `is_merge_transition_block` to determine whether the merge has occurred.
        //
        // The default `BlindedPayload` is therefore the payload header that results from blinding the
        // default `ExecutionPayload`, which differs from the default `ExecutionPayloadHeader` in that
        // its `transactions_root` is the hash of the empty list rather than 0x0.
        impl<T: EthSpec> Default for $wrapper_type_header<T> {
            fn default() -> Self {
                Self {
                    execution_payload_header: $wrapped_type_header::from(
                        &$wrapped_type_full::default(),
                    ),
                }
            }
        }

        impl<T: EthSpec> TryFrom<ExecutionPayloadHeader<T>> for $wrapper_type_header<T> {
            type Error = Error;
            fn try_from(header: ExecutionPayloadHeader<T>) -> Result<Self, Self::Error> {
                match header {
                    ExecutionPayloadHeader::$fork_variant(execution_payload_header) => {
                        Ok(execution_payload_header.into())
                    }
                    _ => Err(Error::PayloadConversionLogicFlaw),
                }
            }
        }

        // BlindedPayload* from CoW reference to ExecutionPayload* (hopefully just a reference).
        impl<'a, T: EthSpec> From<Cow<'a, $wrapped_type_full<T>>> for $wrapper_type_header<T> {
            fn from(execution_payload: Cow<'a, $wrapped_type_full<T>>) -> Self {
                Self {
                    execution_payload_header: $wrapped_type_header::from(&*execution_payload),
                }
            }
        }

        //*************** Full payload implementations ******************//

        impl_exec_payload_common!(
            $wrapper_type_full,   // FullPayloadMerge
            $wrapped_type_full,   // ExecutionPayloadMerge
            $wrapped_type_full,   // ExecutionPayloadMerge
            $wrapped_type_header, // ExecutionPayloadHeaderMerge
            execution_payload,
            $fork_variant, // Merge
            Full,
            {
                |wrapper: &$wrapper_type_full<T>| {
                    wrapper.execution_payload == $wrapped_type_full::default()
                }
            },
            {
                let c: for<'a> fn(&'a $wrapper_type_full<T>) -> Option<&'a Transactions<T>> =
                    |payload: &$wrapper_type_full<T>| Some(&payload.execution_payload.transactions);
                c
            },
            {
                let c: for<'a> fn(&'a $wrapper_type_full<T>) -> Result<Hash256, Error> =
                    |payload: &$wrapper_type_full<T>| {
                        let wrapper_ref_type = FullPayloadRef::$fork_variant(&payload);
                        wrapper_ref_type.withdrawals_root()
                    };
                c
            },
            {
                let c: for<'a> fn(&'a $wrapper_type_full<T>) -> Result<DepositReceipts<T>, Error> =
                    |payload: &$wrapper_type_full<T>| {
                        let wrapper_ref_type = FullPayloadRef::$fork_variant(&payload);
                        wrapper_ref_type.deposit_receipts()
                    };
                c
            }
        );

        impl<T: EthSpec> Default for $wrapper_type_full<T> {
            fn default() -> Self {
                Self {
                    execution_payload: $wrapped_type_full::default(),
                }
            }
        }

        // FullPayload * from CoW reference to ExecutionPayload* (hopefully already owned).
        impl<'a, T: EthSpec> From<Cow<'a, $wrapped_type_full<T>>> for $wrapper_type_full<T> {
            fn from(execution_payload: Cow<'a, $wrapped_type_full<T>>) -> Self {
                Self {
                    execution_payload: $wrapped_type_full::from(execution_payload.into_owned()),
                }
            }
        }

        impl<T: EthSpec> TryFrom<ExecutionPayloadHeader<T>> for $wrapper_type_full<T> {
            type Error = Error;
            fn try_from(_: ExecutionPayloadHeader<T>) -> Result<Self, Self::Error> {
                Err(Error::PayloadConversionLogicFlaw)
            }
        }

        impl<T: EthSpec> TryFrom<$wrapped_type_header<T>> for $wrapper_type_full<T> {
            type Error = Error;
            fn try_from(_: $wrapped_type_header<T>) -> Result<Self, Self::Error> {
                Err(Error::PayloadConversionLogicFlaw)
            }
        }

        impl<T: EthSpec> TryInto<$wrapper_type_full<T>> for FullPayload<T> {
            type Error = Error;

            fn try_into(self) -> Result<$wrapper_type_full<T>, Self::Error> {
                match self {
                    FullPayload::$fork_variant(payload) => Ok(payload),
                    _ => Err(Error::PayloadConversionLogicFlaw),
                }
            }
        }
    };
}

impl_exec_payload_for_fork!(
    BlindedPayloadMerge,
    FullPayloadMerge,
    ExecutionPayloadHeaderMerge,
    ExecutionPayloadMerge,
    Merge
);
impl_exec_payload_for_fork!(
    BlindedPayloadCapella,
    FullPayloadCapella,
    ExecutionPayloadHeaderCapella,
    ExecutionPayloadCapella,
    Capella
);
impl_exec_payload_for_fork!(
    BlindedPayloadDeneb,
    FullPayloadDeneb,
    ExecutionPayloadHeaderDeneb,
    ExecutionPayloadDeneb,
    Deneb
);
impl_exec_payload_for_fork!(
    BlindedPayloadEip6110,
    FullPayloadEip6110,
    ExecutionPayloadHeaderEip6110,
    ExecutionPayloadEip6110,
    Eip6110
);

impl<T: EthSpec> AbstractExecPayload<T> for BlindedPayload<T> {
    type Ref<'a> = BlindedPayloadRef<'a, T>;
    type Merge = BlindedPayloadMerge<T>;
    type Capella = BlindedPayloadCapella<T>;
<<<<<<< HEAD
    type Eip4844 = BlindedPayloadEip4844<T>;
    type Eip6110 = BlindedPayloadEip6110<T>;
=======
    type Deneb = BlindedPayloadDeneb<T>;
>>>>>>> 9b55d74c

    fn default_at_fork(fork_name: ForkName) -> Result<Self, Error> {
        match fork_name {
            ForkName::Base | ForkName::Altair => Err(Error::IncorrectStateVariant),
            ForkName::Merge => Ok(BlindedPayloadMerge::default().into()),
            ForkName::Capella => Ok(BlindedPayloadCapella::default().into()),
<<<<<<< HEAD
            ForkName::Eip4844 => Ok(BlindedPayloadEip4844::default().into()),
            ForkName::Eip6110 => Ok(BlindedPayloadEip6110::default().into()),
=======
            ForkName::Deneb => Ok(BlindedPayloadDeneb::default().into()),
>>>>>>> 9b55d74c
        }
    }
}

impl<T: EthSpec> From<ExecutionPayload<T>> for BlindedPayload<T> {
    fn from(payload: ExecutionPayload<T>) -> Self {
        // This implementation is a bit wasteful in that it discards the payload body.
        // Required by the top-level constraint on AbstractExecPayload but could maybe be loosened
        // in future.
        map_execution_payload_into_blinded_payload!(payload, |inner, cons| cons(From::from(
            Cow::Owned(inner)
        )))
    }
}

impl<T: EthSpec> From<ExecutionPayloadHeader<T>> for BlindedPayload<T> {
    fn from(execution_payload_header: ExecutionPayloadHeader<T>) -> Self {
        match execution_payload_header {
            ExecutionPayloadHeader::Merge(execution_payload_header) => {
                Self::Merge(BlindedPayloadMerge {
                    execution_payload_header,
                })
            }
            ExecutionPayloadHeader::Capella(execution_payload_header) => {
                Self::Capella(BlindedPayloadCapella {
                    execution_payload_header,
                })
            }
            ExecutionPayloadHeader::Deneb(execution_payload_header) => {
                Self::Deneb(BlindedPayloadDeneb {
                    execution_payload_header,
                })
            }
            ExecutionPayloadHeader::Eip6110(execution_payload_header) => {
                Self::Eip6110(BlindedPayloadEip6110 {
                    execution_payload_header,
                })
            }
        }
    }
}

impl<T: EthSpec> From<BlindedPayload<T>> for ExecutionPayloadHeader<T> {
    fn from(blinded: BlindedPayload<T>) -> Self {
        match blinded {
            BlindedPayload::Merge(blinded_payload) => {
                ExecutionPayloadHeader::Merge(blinded_payload.execution_payload_header)
            }
            BlindedPayload::Capella(blinded_payload) => {
                ExecutionPayloadHeader::Capella(blinded_payload.execution_payload_header)
            }
            BlindedPayload::Deneb(blinded_payload) => {
                ExecutionPayloadHeader::Deneb(blinded_payload.execution_payload_header)
            }
            BlindedPayload::Eip6110(blinded_payload) => {
                ExecutionPayloadHeader::Eip6110(blinded_payload.execution_payload_header)
            }
        }
    }
}<|MERGE_RESOLUTION|>--- conflicted
+++ resolved
@@ -82,23 +82,15 @@
     + TryFrom<ExecutionPayloadHeader<T>>
     + TryInto<Self::Merge>
     + TryInto<Self::Capella>
-<<<<<<< HEAD
-    + TryInto<Self::Eip4844>
+    + TryInto<Self::Deneb>
     + TryInto<Self::Eip6110>
-=======
-    + TryInto<Self::Deneb>
->>>>>>> 9b55d74c
 {
     type Ref<'a>: ExecPayload<T>
         + Copy
         + From<&'a Self::Merge>
         + From<&'a Self::Capella>
-<<<<<<< HEAD
-        + From<&'a Self::Eip4844>
+        + From<&'a Self::Deneb>;
         + From<&'a Self::Eip6110>;
-=======
-        + From<&'a Self::Deneb>;
->>>>>>> 9b55d74c
 
     type Merge: OwnedExecPayload<T>
         + Into<Self>
@@ -110,27 +102,18 @@
         + TryFrom<ExecutionPayloadHeaderCapella<T>>;
     type Deneb: OwnedExecPayload<T>
         + Into<Self>
-<<<<<<< HEAD
-        + for<'a> From<Cow<'a, ExecutionPayloadEip4844<T>>>
-        + TryFrom<ExecutionPayloadHeaderEip4844<T>>;
+        + for<'a> From<Cow<'a, ExecutionPayloadDeneb<T>>>
+        + TryFrom<ExecutionPayloadHeaderDeneb<T>>;
     type Eip6110: OwnedExecPayload<T>
         + Into<Self>
         + for<'a> From<Cow<'a, ExecutionPayloadEip6110<T>>>
         + TryFrom<execution_payload_header::ExecutionPayloadHeaderEip6110<T>>;
-=======
-        + for<'a> From<Cow<'a, ExecutionPayloadDeneb<T>>>
-        + TryFrom<ExecutionPayloadHeaderDeneb<T>>;
->>>>>>> 9b55d74c
 
     fn default_at_fork(fork_name: ForkName) -> Result<Self, Error>;
 }
 
 #[superstruct(
-<<<<<<< HEAD
-    variants(Merge, Capella, Eip4844, Eip6110),
-=======
-    variants(Merge, Capella, Deneb),
->>>>>>> 9b55d74c
+    variants(Merge, Capella, Deneb, Eip6110),
     variant_attributes(
         derive(
             Debug,
@@ -169,15 +152,10 @@
     pub execution_payload: ExecutionPayloadMerge<T>,
     #[superstruct(only(Capella), partial_getter(rename = "execution_payload_capella"))]
     pub execution_payload: ExecutionPayloadCapella<T>,
-<<<<<<< HEAD
-    #[superstruct(only(Eip4844), partial_getter(rename = "execution_payload_eip4844"))]
-    pub execution_payload: ExecutionPayloadEip4844<T>,
+    #[superstruct(only(Deneb), partial_getter(rename = "execution_payload_deneb"))]
+    pub execution_payload: ExecutionPayloadDeneb<T>,
     #[superstruct(only(Eip6110), partial_getter(rename = "execution_payload_eip6110"))]
     pub execution_payload: ExecutionPayloadEip6110<T>,
-=======
-    #[superstruct(only(Deneb), partial_getter(rename = "execution_payload_deneb"))]
-    pub execution_payload: ExecutionPayloadDeneb<T>,
->>>>>>> 9b55d74c
 }
 
 impl<T: EthSpec> From<FullPayload<T>> for ExecutionPayload<T> {
@@ -437,24 +415,16 @@
     type Ref<'a> = FullPayloadRef<'a, T>;
     type Merge = FullPayloadMerge<T>;
     type Capella = FullPayloadCapella<T>;
-<<<<<<< HEAD
-    type Eip4844 = FullPayloadEip4844<T>;
+    type Deneb = FullPayloadDeneb<T>;
     type Eip6110 = FullPayloadEip6110<T>;
-=======
-    type Deneb = FullPayloadDeneb<T>;
->>>>>>> 9b55d74c
 
     fn default_at_fork(fork_name: ForkName) -> Result<Self, Error> {
         match fork_name {
             ForkName::Base | ForkName::Altair => Err(Error::IncorrectStateVariant),
             ForkName::Merge => Ok(FullPayloadMerge::default().into()),
             ForkName::Capella => Ok(FullPayloadCapella::default().into()),
-<<<<<<< HEAD
-            ForkName::Eip4844 => Ok(FullPayloadEip4844::default().into()),
+            ForkName::Deneb => Ok(FullPayloadDeneb::default().into()),
             ForkName::Eip6110 => Ok(FullPayloadEip6110::default().into()),
-=======
-            ForkName::Deneb => Ok(FullPayloadDeneb::default().into()),
->>>>>>> 9b55d74c
         }
     }
 }
@@ -475,11 +445,7 @@
 }
 
 #[superstruct(
-<<<<<<< HEAD
-    variants(Merge, Capella, Eip4844, Eip6110),
-=======
-    variants(Merge, Capella, Deneb),
->>>>>>> 9b55d74c
+    variants(Merge, Capella, Deneb, Eip6110),
     variant_attributes(
         derive(
             Debug,
@@ -517,15 +483,10 @@
     pub execution_payload_header: ExecutionPayloadHeaderMerge<T>,
     #[superstruct(only(Capella), partial_getter(rename = "execution_payload_capella"))]
     pub execution_payload_header: ExecutionPayloadHeaderCapella<T>,
-<<<<<<< HEAD
-    #[superstruct(only(Eip4844), partial_getter(rename = "execution_payload_eip4844"))]
-    pub execution_payload_header: ExecutionPayloadHeaderEip4844<T>,
+    #[superstruct(only(Deneb), partial_getter(rename = "execution_payload_deneb"))]
+    pub execution_payload_header: ExecutionPayloadHeaderDeneb<T>,
     #[superstruct(only(Eip6110), partial_getter(rename = "execution_payload_eip6110"))]
     pub execution_payload_header: ExecutionPayloadHeaderEip6110<T>,
-=======
-    #[superstruct(only(Deneb), partial_getter(rename = "execution_payload_deneb"))]
-    pub execution_payload_header: ExecutionPayloadHeaderDeneb<T>,
->>>>>>> 9b55d74c
 }
 
 impl<'a, T: EthSpec> From<BlindedPayloadRef<'a, T>> for BlindedPayload<T> {
@@ -607,8 +568,7 @@
             BlindedPayload::Capella(ref inner) => {
                 Ok(inner.execution_payload_header.withdrawals_root)
             }
-<<<<<<< HEAD
-            BlindedPayload::Eip4844(ref inner) => {
+            BlindedPayload::Deneb(ref inner) => {
                 Ok(inner.execution_payload_header.withdrawals_root)
             }
             BlindedPayload::Eip6110(ref inner) => {
@@ -621,13 +581,10 @@
         match self {
             BlindedPayload::Merge(_) => Err(Error::IncorrectStateVariant),
             BlindedPayload::Capella(_) => Err(Error::IncorrectStateVariant),
-            BlindedPayload::Eip4844(_) => Err(Error::IncorrectStateVariant),
+            BlindedPayload::Deneb(_) => Err(Error::IncorrectStateVariant),
             BlindedPayload::Eip6110(ref inner) => {
                 Ok(inner.execution_payload_header.deposit_receipts.clone())
             }
-=======
-            BlindedPayload::Deneb(ref inner) => Ok(inner.execution_payload_header.withdrawals_root),
->>>>>>> 9b55d74c
         }
     }
 
@@ -715,8 +672,7 @@
             BlindedPayloadRef::Capella(inner) => {
                 Ok(inner.execution_payload_header.withdrawals_root)
             }
-<<<<<<< HEAD
-            BlindedPayloadRef::Eip4844(inner) => {
+            BlindedPayloadRef::Deneb(inner) => {
                 Ok(inner.execution_payload_header.withdrawals_root)
             }
             BlindedPayloadRef::Eip6110(inner) => {
@@ -729,13 +685,10 @@
         match self {
             BlindedPayloadRef::Merge(_) => Err(Error::IncorrectStateVariant),
             BlindedPayloadRef::Capella(_) => Err(Error::IncorrectStateVariant),
-            BlindedPayloadRef::Eip4844(_) => Err(Error::IncorrectStateVariant),
+            BlindedPayloadRef::Deneb(_) => Err(Error::IncorrectStateVariant),
             BlindedPayloadRef::Eip6110(inner) => {
                 Ok(inner.execution_payload_header.deposit_receipts.clone())
             }
-=======
-            BlindedPayloadRef::Deneb(inner) => Ok(inner.execution_payload_header.withdrawals_root),
->>>>>>> 9b55d74c
         }
     }
 
@@ -1041,24 +994,16 @@
     type Ref<'a> = BlindedPayloadRef<'a, T>;
     type Merge = BlindedPayloadMerge<T>;
     type Capella = BlindedPayloadCapella<T>;
-<<<<<<< HEAD
-    type Eip4844 = BlindedPayloadEip4844<T>;
+    type Deneb = BlindedPayloadDeneb<T>;
     type Eip6110 = BlindedPayloadEip6110<T>;
-=======
-    type Deneb = BlindedPayloadDeneb<T>;
->>>>>>> 9b55d74c
 
     fn default_at_fork(fork_name: ForkName) -> Result<Self, Error> {
         match fork_name {
             ForkName::Base | ForkName::Altair => Err(Error::IncorrectStateVariant),
             ForkName::Merge => Ok(BlindedPayloadMerge::default().into()),
             ForkName::Capella => Ok(BlindedPayloadCapella::default().into()),
-<<<<<<< HEAD
-            ForkName::Eip4844 => Ok(BlindedPayloadEip4844::default().into()),
+            ForkName::Deneb => Ok(BlindedPayloadDeneb::default().into()),
             ForkName::Eip6110 => Ok(BlindedPayloadEip6110::default().into()),
-=======
-            ForkName::Deneb => Ok(BlindedPayloadDeneb::default().into()),
->>>>>>> 9b55d74c
         }
     }
 }
