use crate::{test_utils::TestRandom, test_utils::RngCore, *};
use derivative::Derivative;
use serde::de::DeserializeOwned;
use serde::{Deserialize, Serialize};
use ssz::{Decode, DecodeError, Encode};
use std::convert::TryFrom;
use std::fmt::Debug;
use std::hash::Hash;
use test_random_derive::TestRandom;
<<<<<<< HEAD
use tree_hash::{PackedEncoding, TreeHash};
=======
use tree_hash::TreeHash;
use execution_payload::BlobsBundle;
use core::hash::Hasher;
>>>>>>> 6f7d21c5

#[derive(Debug)]
pub enum BlockType {
    Blinded,
    Full,
}

pub trait ExecPayload<T: EthSpec>:
    Debug
    + Clone
    + Encode
    + Debug
    + Decode
    + TestRandom
    + TreeHash
    + Default
    + PartialEq
    + Serialize
    + DeserializeOwned
    + Hash
    + TryFrom<ExecutionPayloadHeader<T>>
    + From<ExecutionPayload<T>>
    + From<FullPayload<T>>
    + Send
    + 'static
{
    fn block_type() -> BlockType;

    /// Convert the payload into a payload header.
    fn to_execution_payload_header(&self) -> ExecutionPayloadHeader<T>;

    // We provide a subset of field accessors, for the fields used in `consensus`.
    //
    // More fields can be added here if you wish.
    fn parent_hash(&self) -> ExecutionBlockHash;
    fn prev_randao(&self) -> Hash256;
    fn block_number(&self) -> u64;
    fn timestamp(&self) -> u64;
    fn block_hash(&self) -> ExecutionBlockHash;
    fn fee_recipient(&self) -> Address;
    fn gas_limit(&self) -> u64;
}

impl<T: EthSpec> ExecPayload<T> for FullPayload<T> {
    fn block_type() -> BlockType {
        BlockType::Full
    }

    fn to_execution_payload_header(&self) -> ExecutionPayloadHeader<T> {
        ExecutionPayloadHeader::from(&self.execution_payload)
    }

    fn parent_hash(&self) -> ExecutionBlockHash {
        self.execution_payload.parent_hash
    }

    fn prev_randao(&self) -> Hash256 {
        self.execution_payload.prev_randao
    }

    fn block_number(&self) -> u64 {
        self.execution_payload.block_number
    }

    fn timestamp(&self) -> u64 {
        self.execution_payload.timestamp
    }

    fn block_hash(&self) -> ExecutionBlockHash {
        self.execution_payload.block_hash
    }

    fn fee_recipient(&self) -> Address {
        self.execution_payload.fee_recipient
    }

    fn gas_limit(&self) -> u64 {
        self.execution_payload.gas_limit
    }
}

impl<T: EthSpec> ExecPayload<T> for BlindedPayload<T> {
    fn block_type() -> BlockType {
        BlockType::Blinded
    }

    fn to_execution_payload_header(&self) -> ExecutionPayloadHeader<T> {
        self.execution_payload_header.clone()
    }

    fn parent_hash(&self) -> ExecutionBlockHash {
        self.execution_payload_header.parent_hash
    }

    fn prev_randao(&self) -> Hash256 {
        self.execution_payload_header.prev_randao
    }

    fn block_number(&self) -> u64 {
        self.execution_payload_header.block_number
    }

    fn timestamp(&self) -> u64 {
        self.execution_payload_header.timestamp
    }

    fn block_hash(&self) -> ExecutionBlockHash {
        self.execution_payload_header.block_hash
    }

    fn fee_recipient(&self) -> Address {
        self.execution_payload_header.fee_recipient
    }

    fn gas_limit(&self) -> u64 {
        self.execution_payload_header.gas_limit
    }
}

#[derive(Debug, Clone, TestRandom, Serialize, Deserialize, Derivative)]
#[derivative(PartialEq, Hash(bound = "T: EthSpec"))]
#[serde(bound = "T: EthSpec")]
pub struct BlindedPayload<T: EthSpec> {
    pub execution_payload_header: ExecutionPayloadHeader<T>,
}

// NOTE: the `Default` implementation for `BlindedPayload` needs to be different from the `Default`
// implementation for `ExecutionPayloadHeader` because payloads are checked for equality against the
// default payload in `is_merge_transition_block` to determine whether the merge has occurred.
//
// The default `BlindedPayload` is therefore the payload header that results from blinding the
// default `ExecutionPayload`, which differs from the default `ExecutionPayloadHeader` in that
// its `transactions_root` is the hash of the empty list rather than 0x0.
impl<T: EthSpec> Default for BlindedPayload<T> {
    fn default() -> Self {
        Self {
            execution_payload_header: ExecutionPayloadHeader::from(&ExecutionPayload::default()),
        }
    }
}

impl<T: EthSpec> From<ExecutionPayloadHeader<T>> for BlindedPayload<T> {
    fn from(execution_payload_header: ExecutionPayloadHeader<T>) -> Self {
        Self {
            execution_payload_header,
        }
    }
}

impl<T: EthSpec> From<BlindedPayload<T>> for ExecutionPayloadHeader<T> {
    fn from(blinded: BlindedPayload<T>) -> Self {
        blinded.execution_payload_header
    }
}

impl<T: EthSpec> From<ExecutionPayload<T>> for BlindedPayload<T> {
    fn from(execution_payload: ExecutionPayload<T>) -> Self {
        Self {
            execution_payload_header: ExecutionPayloadHeader::from(&execution_payload),
        }
    }
}

impl<T: EthSpec> From<FullPayload<T>> for BlindedPayload<T> {
    fn from(full_payload: FullPayload<T>) -> Self {
        full_payload.execution_payload.into()
    }
}

impl<T: EthSpec> TreeHash for BlindedPayload<T> {
    fn tree_hash_type() -> tree_hash::TreeHashType {
        <ExecutionPayloadHeader<T>>::tree_hash_type()
    }

    fn tree_hash_packed_encoding(&self) -> PackedEncoding {
        self.execution_payload_header.tree_hash_packed_encoding()
    }

    fn tree_hash_packing_factor() -> usize {
        <ExecutionPayloadHeader<T>>::tree_hash_packing_factor()
    }

    fn tree_hash_root(&self) -> tree_hash::Hash256 {
        self.execution_payload_header.tree_hash_root()
    }
}

impl<T: EthSpec> Decode for BlindedPayload<T> {
    fn is_ssz_fixed_len() -> bool {
        <ExecutionPayloadHeader<T> as Decode>::is_ssz_fixed_len()
    }

    fn ssz_fixed_len() -> usize {
        <ExecutionPayloadHeader<T> as Decode>::ssz_fixed_len()
    }

    fn from_ssz_bytes(bytes: &[u8]) -> Result<Self, DecodeError> {
        Ok(Self {
            execution_payload_header: ExecutionPayloadHeader::from_ssz_bytes(bytes)?,
        })
    }
}

impl<T: EthSpec> Encode for BlindedPayload<T> {
    fn is_ssz_fixed_len() -> bool {
        <ExecutionPayloadHeader<T> as Encode>::is_ssz_fixed_len()
    }

    fn ssz_append(&self, buf: &mut Vec<u8>) {
        self.execution_payload_header.ssz_append(buf)
    }

    fn ssz_bytes_len(&self) -> usize {
        self.execution_payload_header.ssz_bytes_len()
    }
}

#[derive(Default, Debug, Clone, Serialize, Deserialize, Derivative)]
#[derivative(PartialEq, Hash(bound = "T: EthSpec"))]
#[serde(bound = "T: EthSpec")]
pub struct FullPayload<T: EthSpec> {
    pub execution_payload: ExecutionPayload<T>
}

impl <T: EthSpec> TestRandom for FullPayload<T> {
    fn random_for_test(rng: &mut impl RngCore) -> Self {
        todo!()
    }
}

impl<T: EthSpec> From<ExecutionPayload<T>> for FullPayload<T> {
    fn from(execution_payload: ExecutionPayload<T>) -> Self {
        Self { 
            execution_payload
        }
    }
}

impl<T: EthSpec> TryFrom<ExecutionPayloadHeader<T>> for FullPayload<T> {
    type Error = ();

    fn try_from(_: ExecutionPayloadHeader<T>) -> Result<Self, Self::Error> {
        Err(())
    }
}

impl<T: EthSpec> TreeHash for FullPayload<T> {
    fn tree_hash_type() -> tree_hash::TreeHashType {
        <ExecutionPayload<T>>::tree_hash_type()
    }

    fn tree_hash_packed_encoding(&self) -> tree_hash::PackedEncoding {
        self.execution_payload.tree_hash_packed_encoding()
    }

    fn tree_hash_packing_factor() -> usize {
        <ExecutionPayload<T>>::tree_hash_packing_factor()
    }

    fn tree_hash_root(&self) -> tree_hash::Hash256 {
        self.execution_payload.tree_hash_root()
    }
}

impl<T: EthSpec> Decode for FullPayload<T> {
    fn is_ssz_fixed_len() -> bool {
        <ExecutionPayload<T> as Decode>::is_ssz_fixed_len()
    }

    fn from_ssz_bytes(bytes: &[u8]) -> Result<Self, DecodeError> {
        Ok(FullPayload {
            execution_payload: Decode::from_ssz_bytes(bytes)?
        })
    }
}

impl<T: EthSpec> Encode for FullPayload<T> {
    fn is_ssz_fixed_len() -> bool {
        <ExecutionPayload<T> as Encode>::is_ssz_fixed_len()
    }

    fn ssz_append(&self, buf: &mut Vec<u8>) {
        self.execution_payload.ssz_append(buf)
    }

    fn ssz_bytes_len(&self) -> usize {
        self.execution_payload.ssz_bytes_len()
    }
}<|MERGE_RESOLUTION|>--- conflicted
+++ resolved
@@ -1,4 +1,4 @@
-use crate::{test_utils::TestRandom, test_utils::RngCore, *};
+use crate::{test_utils::TestRandom, *};
 use derivative::Derivative;
 use serde::de::DeserializeOwned;
 use serde::{Deserialize, Serialize};
@@ -7,13 +7,8 @@
 use std::fmt::Debug;
 use std::hash::Hash;
 use test_random_derive::TestRandom;
-<<<<<<< HEAD
 use tree_hash::{PackedEncoding, TreeHash};
-=======
-use tree_hash::TreeHash;
-use execution_payload::BlobsBundle;
 use core::hash::Hasher;
->>>>>>> 6f7d21c5
 
 #[derive(Debug)]
 pub enum BlockType {
@@ -36,7 +31,6 @@
     + Hash
     + TryFrom<ExecutionPayloadHeader<T>>
     + From<ExecutionPayload<T>>
-    + From<FullPayload<T>>
     + Send
     + 'static
 {
@@ -177,12 +171,6 @@
     }
 }
 
-impl<T: EthSpec> From<FullPayload<T>> for BlindedPayload<T> {
-    fn from(full_payload: FullPayload<T>) -> Self {
-        full_payload.execution_payload.into()
-    }
-}
-
 impl<T: EthSpec> TreeHash for BlindedPayload<T> {
     fn tree_hash_type() -> tree_hash::TreeHashType {
         <ExecutionPayloadHeader<T>>::tree_hash_type()
@@ -231,24 +219,16 @@
     }
 }
 
-#[derive(Default, Debug, Clone, Serialize, Deserialize, Derivative)]
+#[derive(Default, Debug, Clone, Serialize, Deserialize, TestRandom, Derivative)]
 #[derivative(PartialEq, Hash(bound = "T: EthSpec"))]
 #[serde(bound = "T: EthSpec")]
 pub struct FullPayload<T: EthSpec> {
-    pub execution_payload: ExecutionPayload<T>
-}
-
-impl <T: EthSpec> TestRandom for FullPayload<T> {
-    fn random_for_test(rng: &mut impl RngCore) -> Self {
-        todo!()
-    }
+    pub execution_payload: ExecutionPayload<T>,
 }
 
 impl<T: EthSpec> From<ExecutionPayload<T>> for FullPayload<T> {
     fn from(execution_payload: ExecutionPayload<T>) -> Self {
-        Self { 
-            execution_payload
-        }
+        Self { execution_payload }
     }
 }
 
@@ -285,7 +265,7 @@
 
     fn from_ssz_bytes(bytes: &[u8]) -> Result<Self, DecodeError> {
         Ok(FullPayload {
-            execution_payload: Decode::from_ssz_bytes(bytes)?
+            execution_payload: Decode::from_ssz_bytes(bytes)?,
         })
     }
 }
