--- conflicted
+++ resolved
@@ -743,13 +743,13 @@
                 parent_justified.epoch == block_epoch && parent_finalized.epoch + 1 == block_epoch
             });
 
-<<<<<<< HEAD
         let (unrealized_justified_checkpoint, unrealized_finalized_checkpoint) =
             if let Some((parent_justified, parent_finalized)) = parent_checkpoints {
                 (parent_justified, parent_finalized)
             } else {
                 let justification_and_finalization_state = match block {
-                    BeaconBlockRef::Capella(_)
+                    BeaconBlockRef::Deneb(_)
+                    | BeaconBlockRef::Capella(_)
                     | BeaconBlockRef::Merge(_)
                     | BeaconBlockRef::Altair(_) => {
                         // FIXME(sproul): initialize progressive balances
@@ -763,25 +763,6 @@
                             .process_attestations(state)
                             .map_err(Error::ValidatorStatuses)?;
                         per_epoch_processing::base::process_justification_and_finalization(
-=======
-        let (unrealized_justified_checkpoint, unrealized_finalized_checkpoint) = if let Some((
-            parent_justified,
-            parent_finalized,
-        )) =
-            parent_checkpoints
-        {
-            (parent_justified, parent_finalized)
-        } else {
-            let justification_and_finalization_state = match block {
-                BeaconBlockRef::Deneb(_)
-                | BeaconBlockRef::Capella(_)
-                | BeaconBlockRef::Merge(_)
-                | BeaconBlockRef::Altair(_) => match progressive_balances_mode {
-                    ProgressiveBalancesMode::Disabled => {
-                        let participation_cache = ParticipationCache::new(state, spec)
-                            .map_err(Error::ParticipationCacheBuild)?;
-                        per_epoch_processing::altair::process_justification_and_finalization(
->>>>>>> 57edc0f3
                             state,
                             &validator_statuses.total_balances,
                             spec,
