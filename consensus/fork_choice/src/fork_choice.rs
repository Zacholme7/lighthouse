use crate::{ForkChoiceStore, InvalidationOperation};
use proto_array::{
    Block as ProtoBlock, DisallowedReOrgOffsets, ExecutionStatus, ProposerHeadError,
    ProposerHeadInfo, ProtoArrayForkChoice, ReOrgThreshold,
};
use slog::{crit, debug, warn, Logger};
use ssz_derive::{Decode, Encode};
use state_processing::{
    per_block_processing::errors::AttesterSlashingValidationError, per_epoch_processing,
};
use std::cmp::Ordering;
use std::collections::BTreeSet;
use std::marker::PhantomData;
use std::time::Duration;
use types::{
    consts::merge::INTERVALS_PER_SLOT, AbstractExecPayload, AttestationShufflingId,
    AttesterSlashing, BeaconBlockRef, BeaconState, BeaconStateError, ChainSpec, Checkpoint, Epoch,
    EthSpec, ExecPayload, ExecutionBlockHash, Hash256, IndexedAttestation, RelativeEpoch,
    SignedBeaconBlock, Slot,
};

#[derive(Debug)]
pub enum Error<T> {
    InvalidAttestation(InvalidAttestation),
    InvalidAttesterSlashing(AttesterSlashingValidationError),
    InvalidBlock(InvalidBlock),
    ProtoArrayStringError(String),
    ProtoArrayError(proto_array::Error),
    InvalidProtoArrayBytes(String),
    InvalidLegacyProtoArrayBytes(String),
    FailedToProcessInvalidExecutionPayload(String),
    FailedToProcessValidExecutionPayload(String),
    MissingProtoArrayBlock(Hash256),
    UnknownAncestor {
        ancestor_slot: Slot,
        descendant_root: Hash256,
    },
    InconsistentOnTick {
        previous_slot: Slot,
        time: Slot,
    },
    BeaconStateError(BeaconStateError),
    AttemptToRevertJustification {
        store: Slot,
        state: Slot,
    },
    ForkChoiceStoreError(T),
    UnableToSetJustifiedCheckpoint(T),
    AfterBlockFailed(T),
    ProposerHeadError(T),
    InvalidAnchor {
        block_slot: Slot,
        state_slot: Slot,
    },
    InvalidPayloadStatus {
        block_slot: Slot,
        block_root: Hash256,
        payload_verification_status: PayloadVerificationStatus,
    },
    MissingJustifiedBlock {
        justified_checkpoint: Checkpoint,
    },
    MissingFinalizedBlock {
        finalized_checkpoint: Checkpoint,
    },
    WrongSlotForGetProposerHead {
        current_slot: Slot,
        fc_store_slot: Slot,
    },
    ProposerBoostNotExpiredForGetProposerHead {
        proposer_boost_root: Hash256,
    },
    UnrealizedVoteProcessing(state_processing::EpochProcessingError),
    ParticipationCacheBuild(BeaconStateError),
    ValidatorStatuses(BeaconStateError),
}

impl<T> From<InvalidAttestation> for Error<T> {
    fn from(e: InvalidAttestation) -> Self {
        Error::InvalidAttestation(e)
    }
}

impl<T> From<AttesterSlashingValidationError> for Error<T> {
    fn from(e: AttesterSlashingValidationError) -> Self {
        Error::InvalidAttesterSlashing(e)
    }
}

impl<T> From<state_processing::EpochProcessingError> for Error<T> {
    fn from(e: state_processing::EpochProcessingError) -> Self {
        Error::UnrealizedVoteProcessing(e)
    }
}

#[derive(Debug, Clone, Copy)]
/// Controls how fork choice should behave when restoring from a persisted fork choice.
pub enum ResetPayloadStatuses {
    /// Reset all payload statuses back to "optimistic".
    Always,
    /// Only reset all payload statuses back to "optimistic" when an "invalid" block is present.
    OnlyWithInvalidPayload,
}

impl ResetPayloadStatuses {
    /// When `should_always_reset == True`, return `ResetPayloadStatuses::Always`.
    pub fn always_reset_conditionally(should_always_reset: bool) -> Self {
        if should_always_reset {
            ResetPayloadStatuses::Always
        } else {
            ResetPayloadStatuses::OnlyWithInvalidPayload
        }
    }
}

#[derive(Debug)]
pub enum InvalidBlock {
    UnknownParent(Hash256),
    FutureSlot {
        current_slot: Slot,
        block_slot: Slot,
    },
    FinalizedSlot {
        finalized_slot: Slot,
        block_slot: Slot,
    },
    NotFinalizedDescendant {
        finalized_root: Hash256,
        block_ancestor: Option<Hash256>,
    },
}

#[derive(Debug)]
pub enum InvalidAttestation {
    /// The attestations aggregation bits were empty when they shouldn't be.
    EmptyAggregationBitfield,
    /// The `attestation.data.beacon_block_root` block is unknown.
    UnknownHeadBlock { beacon_block_root: Hash256 },
    /// The `attestation.data.slot` is not from the same epoch as `data.target.epoch` and therefore
    /// the attestation is invalid.
    BadTargetEpoch { target: Epoch, slot: Slot },
    /// The target root of the attestation points to a block that we have not verified.
    UnknownTargetRoot(Hash256),
    /// The attestation is for an epoch in the future (with respect to the gossip clock disparity).
    FutureEpoch {
        attestation_epoch: Epoch,
        current_epoch: Epoch,
    },
    /// The attestation is for an epoch in the past (with respect to the gossip clock disparity).
    PastEpoch {
        attestation_epoch: Epoch,
        current_epoch: Epoch,
    },
    /// The attestation references a target root that does not match what is stored in our
    /// database.
    InvalidTarget {
        attestation: Hash256,
        local: Hash256,
    },
    /// The attestation is attesting to a state that is later than itself. (Viz., attesting to the
    /// future).
    AttestsToFutureBlock { block: Slot, attestation: Slot },
}

impl<T> From<String> for Error<T> {
    fn from(e: String) -> Self {
        Error::ProtoArrayStringError(e)
    }
}

impl<T> From<proto_array::Error> for Error<T> {
    fn from(e: proto_array::Error) -> Self {
        Error::ProtoArrayError(e)
    }
}

/// Indicates whether the unrealized justification of a block should be calculated and tracked.
/// If a block has been finalized, this can be set to false. This is useful when syncing finalized
/// portions of the chain. Otherwise this should always be set to true.
#[derive(Clone, Copy, Debug, PartialEq)]
pub enum CountUnrealized {
    True,
    False,
}

impl CountUnrealized {
    pub fn is_true(&self) -> bool {
        matches!(self, CountUnrealized::True)
    }
}

/// Indicates if a block has been verified by an execution payload.
///
/// There is no variant for "invalid", since such a block should never be added to fork choice.
#[derive(Clone, Copy, Debug, PartialEq, Encode, Decode)]
#[ssz(enum_behaviour = "tag")]
pub enum PayloadVerificationStatus {
    /// An EL has declared the execution payload to be valid.
    Verified,
    /// An EL has not yet made a determination about the execution payload.
    Optimistic,
    /// The block is either pre-merge-fork, or prior to the terminal PoW block.
    Irrelevant,
}

impl PayloadVerificationStatus {
    /// Returns `true` if the payload was optimistically imported.
    pub fn is_optimistic(&self) -> bool {
        match self {
            PayloadVerificationStatus::Verified => false,
            PayloadVerificationStatus::Optimistic => true,
            PayloadVerificationStatus::Irrelevant => false,
        }
    }
}

/// Calculate how far `slot` lies from the start of its epoch.
///
/// ## Specification
///
/// Equivalent to:
///
/// https://github.com/ethereum/eth2.0-specs/blob/v0.12.1/specs/phase0/fork-choice.md#compute_slots_since_epoch_start
pub fn compute_slots_since_epoch_start<E: EthSpec>(slot: Slot) -> Slot {
    slot - slot
        .epoch(E::slots_per_epoch())
        .start_slot(E::slots_per_epoch())
}

/// Calculate the first slot in `epoch`.
///
/// ## Specification
///
/// Equivalent to:
///
/// https://github.com/ethereum/eth2.0-specs/blob/v0.12.1/specs/phase0/beacon-chain.md#compute_start_slot_at_epoch
fn compute_start_slot_at_epoch<E: EthSpec>(epoch: Epoch) -> Slot {
    epoch.start_slot(E::slots_per_epoch())
}

/// Used for queuing attestations from the current slot. Only contains the minimum necessary
/// information about the attestation.
#[derive(Clone, PartialEq, Encode, Decode)]
pub struct QueuedAttestation {
    slot: Slot,
    attesting_indices: Vec<u64>,
    block_root: Hash256,
    target_epoch: Epoch,
}

impl<E: EthSpec> From<&IndexedAttestation<E>> for QueuedAttestation {
    fn from(a: &IndexedAttestation<E>) -> Self {
        Self {
            slot: a.data.slot,
            attesting_indices: a.attesting_indices[..].to_vec(),
            block_root: a.data.beacon_block_root,
            target_epoch: a.data.target.epoch,
        }
    }
}

/// Returns all values in `self.queued_attestations` that have a slot that is earlier than the
/// current slot. Also removes those values from `self.queued_attestations`.
fn dequeue_attestations(
    current_slot: Slot,
    queued_attestations: &mut Vec<QueuedAttestation>,
) -> Vec<QueuedAttestation> {
    let remaining = queued_attestations.split_off(
        queued_attestations
            .iter()
            .position(|a| a.slot >= current_slot)
            .unwrap_or(queued_attestations.len()),
    );

    std::mem::replace(queued_attestations, remaining)
}

/// Denotes whether an attestation we are processing was received from a block or from gossip.
/// Equivalent to the `is_from_block` `bool` in:
///
/// https://github.com/ethereum/consensus-specs/blob/dev/specs/phase0/fork-choice.md#validate_on_attestation
#[derive(Clone, Copy)]
pub enum AttestationFromBlock {
    True,
    False,
}

/// Parameters which are cached between calls to `Self::get_head`.
#[derive(Clone, Copy)]
pub struct ForkchoiceUpdateParameters {
    pub head_root: Hash256,
    pub head_hash: Option<ExecutionBlockHash>,
    pub justified_hash: Option<ExecutionBlockHash>,
    pub finalized_hash: Option<ExecutionBlockHash>,
}

#[derive(Clone, Copy, Debug, PartialEq)]
pub struct ForkChoiceView {
    pub head_block_root: Hash256,
    pub justified_checkpoint: Checkpoint,
    pub finalized_checkpoint: Checkpoint,
}

/// Provides an implementation of "Ethereum 2.0 Phase 0 -- Beacon Chain Fork Choice":
///
/// https://github.com/ethereum/eth2.0-specs/blob/v0.12.1/specs/phase0/fork-choice.md#ethereum-20-phase-0----beacon-chain-fork-choice
///
/// ## Detail
///
/// This struct wraps `ProtoArrayForkChoice` and provides:
///
/// - Management of the justified state and caching of balances.
/// - Queuing of attestations from the current slot.
pub struct ForkChoice<T, E> {
    /// Storage for `ForkChoice`, modelled off the spec `Store` object.
    fc_store: T,
    /// The underlying representation of the block DAG.
    proto_array: ProtoArrayForkChoice,
    /// Attestations that arrived at the current slot and must be queued for later processing.
    queued_attestations: Vec<QueuedAttestation>,
    /// Stores a cache of the values required to be sent to the execution layer.
    forkchoice_update_parameters: ForkchoiceUpdateParameters,
    /// The most recent result of running `Self::get_head`.
    head_block_root: Hash256,
    _phantom: PhantomData<E>,
}

impl<T, E> PartialEq for ForkChoice<T, E>
where
    T: ForkChoiceStore<E> + PartialEq,
    E: EthSpec,
{
    fn eq(&self, other: &Self) -> bool {
        self.fc_store == other.fc_store
            && self.proto_array == other.proto_array
            && self.queued_attestations == other.queued_attestations
    }
}

impl<T, E> ForkChoice<T, E>
where
    T: ForkChoiceStore<E>,
    E: EthSpec,
{
    /// Instantiates `Self` from an anchor (genesis or another finalized checkpoint).
    pub fn from_anchor(
        fc_store: T,
        anchor_block_root: Hash256,
        anchor_block: &SignedBeaconBlock<E>,
        anchor_state: &BeaconState<E>,
        current_slot: Option<Slot>,
        spec: &ChainSpec,
    ) -> Result<Self, Error<T::Error>> {
        // Sanity check: the anchor must lie on an epoch boundary.
        if anchor_block.slot() % E::slots_per_epoch() != 0 {
            return Err(Error::InvalidAnchor {
                block_slot: anchor_block.slot(),
                state_slot: anchor_state.slot(),
            });
        }

        let finalized_block_slot = anchor_block.slot();
        let finalized_block_state_root = anchor_block.state_root();
        let current_epoch_shuffling_id =
            AttestationShufflingId::new(anchor_block_root, anchor_state, RelativeEpoch::Current)
                .map_err(Error::BeaconStateError)?;
        let next_epoch_shuffling_id =
            AttestationShufflingId::new(anchor_block_root, anchor_state, RelativeEpoch::Next)
                .map_err(Error::BeaconStateError)?;

        let execution_status = anchor_block.message().execution_payload().map_or_else(
            // If the block doesn't have an execution payload then it can't have
            // execution enabled.
            |_| ExecutionStatus::irrelevant(),
            |execution_payload| {
                if execution_payload.is_default_with_empty_roots() {
                    // A default payload does not have execution enabled.
                    ExecutionStatus::irrelevant()
                } else {
                    // Assume that this payload is valid, since the anchor should be a trusted block and
                    // state.
                    ExecutionStatus::Valid(execution_payload.block_hash())
                }
            },
        );

        // If the current slot is not provided, use the value that was last provided to the store.
        let current_slot = current_slot.unwrap_or_else(|| fc_store.get_current_slot());

        let proto_array = ProtoArrayForkChoice::new::<E>(
            finalized_block_slot,
            finalized_block_state_root,
            *fc_store.justified_checkpoint(),
            *fc_store.finalized_checkpoint(),
            current_epoch_shuffling_id,
            next_epoch_shuffling_id,
            execution_status,
        )?;

        let mut fork_choice = Self {
            fc_store,
            proto_array,
            queued_attestations: vec![],
            // This will be updated during the next call to `Self::get_head`.
            forkchoice_update_parameters: ForkchoiceUpdateParameters {
                head_hash: None,
                justified_hash: None,
                finalized_hash: None,
                head_root: Hash256::zero(),
            },
            // This will be updated during the next call to `Self::get_head`.
            head_block_root: Hash256::zero(),
            _phantom: PhantomData,
        };

        // Ensure that `fork_choice.head_block_root` is updated.
        fork_choice.get_head(current_slot, spec)?;

        Ok(fork_choice)
    }

    /// Returns cached information that can be used to issue a `forkchoiceUpdated` message to an
    /// execution engine.
    ///
    /// These values are updated each time `Self::get_head` is called.
    pub fn get_forkchoice_update_parameters(&self) -> ForkchoiceUpdateParameters {
        self.forkchoice_update_parameters
    }

    /// Returns the block root of an ancestor of `block_root` at the given `slot`. (Note: `slot` refers
    /// to the block that is *returned*, not the one that is supplied.)
    ///
    /// The result may be `Ok(None)` if the block does not descend from the finalized block. This
    /// is an artifact of proto-array, sometimes it contains descendants of blocks that have been
    /// pruned.
    ///
    /// ## Specification
    ///
    /// Equivalent to:
    ///
    /// https://github.com/ethereum/eth2.0-specs/blob/v0.12.1/specs/phase0/fork-choice.md#get_ancestor
    fn get_ancestor(
        &self,
        block_root: Hash256,
        ancestor_slot: Slot,
    ) -> Result<Option<Hash256>, Error<T::Error>>
    where
        T: ForkChoiceStore<E>,
        E: EthSpec,
    {
        let block = self
            .proto_array
            .get_block(&block_root)
            .ok_or(Error::MissingProtoArrayBlock(block_root))?;

        match block.slot.cmp(&ancestor_slot) {
            Ordering::Greater => Ok(self
                .proto_array
                .core_proto_array()
                .iter_block_roots(&block_root)
                // Search for a slot that is **less than or equal to** the target slot. We check
                // for lower slots to account for skip slots.
                .find(|(_, slot)| *slot <= ancestor_slot)
                .map(|(root, _)| root)),
            Ordering::Less => Ok(Some(block_root)),
            Ordering::Equal =>
            // Root is older than queried slot, thus a skip slot. Return most recent root prior
            // to slot.
            {
                Ok(Some(block_root))
            }
        }
    }

    /// Run the fork choice rule to determine the head.
    ///
    /// ## Specification
    ///
    /// Is equivalent to:
    ///
    /// https://github.com/ethereum/eth2.0-specs/blob/v0.12.1/specs/phase0/fork-choice.md#get_head
    pub fn get_head(
        &mut self,
        system_time_current_slot: Slot,
        spec: &ChainSpec,
    ) -> Result<Hash256, Error<T::Error>> {
        // Provide the slot (as per the system clock) to the `fc_store` and then return its view of
        // the current slot. The `fc_store` will ensure that the `current_slot` is never
        // decreasing, a property which we must maintain.
        let current_slot = self.update_time(system_time_current_slot)?;

        let store = &mut self.fc_store;

        let head_root = self.proto_array.find_head::<E>(
            *store.justified_checkpoint(),
            *store.finalized_checkpoint(),
            store.justified_balances(),
            store.proposer_boost_root(),
            store.equivocating_indices(),
            current_slot,
            spec,
        )?;

        self.head_block_root = head_root;

        // Cache some values for the next forkchoiceUpdate call to the execution layer.
        let head_hash = self
            .get_block(&head_root)
            .and_then(|b| b.execution_status.block_hash());
        let justified_root = self.justified_checkpoint().root;
        let finalized_root = self.finalized_checkpoint().root;
        let justified_hash = self
            .get_block(&justified_root)
            .and_then(|b| b.execution_status.block_hash());
        let finalized_hash = self
            .get_block(&finalized_root)
            .and_then(|b| b.execution_status.block_hash());
        self.forkchoice_update_parameters = ForkchoiceUpdateParameters {
            head_root,
            head_hash,
            justified_hash,
            finalized_hash,
        };

        Ok(head_root)
    }

    /// Get the block to build on as proposer, taking into account proposer re-orgs.
    ///
    /// You *must* call `get_head` for the proposal slot prior to calling this function and pass
    /// in the result of `get_head` as `canonical_head`.
    pub fn get_proposer_head(
        &self,
        current_slot: Slot,
        canonical_head: Hash256,
        re_org_threshold: ReOrgThreshold,
        disallowed_offsets: &DisallowedReOrgOffsets,
        max_epochs_since_finalization: Epoch,
    ) -> Result<ProposerHeadInfo, ProposerHeadError<Error<proto_array::Error>>> {
        // Ensure that fork choice has already been updated for the current slot. This prevents
        // us from having to take a write lock or do any dequeueing of attestations in this
        // function.
        let fc_store_slot = self.fc_store.get_current_slot();
        if current_slot != fc_store_slot {
            return Err(ProposerHeadError::Error(
                Error::WrongSlotForGetProposerHead {
                    current_slot,
                    fc_store_slot,
                },
            ));
        }

        // Similarly, the proposer boost for the previous head should already have expired.
        let proposer_boost_root = self.fc_store.proposer_boost_root();
        if !proposer_boost_root.is_zero() {
            return Err(ProposerHeadError::Error(
                Error::ProposerBoostNotExpiredForGetProposerHead {
                    proposer_boost_root,
                },
            ));
        }

        self.proto_array
            .get_proposer_head::<E>(
                current_slot,
                canonical_head,
                self.fc_store.justified_balances(),
                re_org_threshold,
                disallowed_offsets,
                max_epochs_since_finalization,
            )
            .map_err(ProposerHeadError::convert_inner_error)
    }

    pub fn get_preliminary_proposer_head(
        &self,
        canonical_head: Hash256,
        re_org_threshold: ReOrgThreshold,
        disallowed_offsets: &DisallowedReOrgOffsets,
        max_epochs_since_finalization: Epoch,
    ) -> Result<ProposerHeadInfo, ProposerHeadError<Error<proto_array::Error>>> {
        let current_slot = self.fc_store.get_current_slot();
        self.proto_array
            .get_proposer_head_info::<E>(
                current_slot,
                canonical_head,
                self.fc_store.justified_balances(),
                re_org_threshold,
                disallowed_offsets,
                max_epochs_since_finalization,
            )
            .map_err(ProposerHeadError::convert_inner_error)
    }

    /// Return information about:
    ///
    /// - The LMD head of the chain.
    /// - The FFG checkpoints.
    ///
    /// The information is "cached" since the last call to `Self::get_head`.
    ///
    /// ## Notes
    ///
    /// The finalized/justified checkpoints are determined from the fork choice store. Therefore,
    /// it's possible that the state corresponding to `get_state(get_block(head_block_root))` will
    /// have *differing* finalized and justified information.
    pub fn cached_fork_choice_view(&self) -> ForkChoiceView {
        ForkChoiceView {
            head_block_root: self.head_block_root,
            justified_checkpoint: self.justified_checkpoint(),
            finalized_checkpoint: self.finalized_checkpoint(),
        }
    }

    /// See `ProtoArrayForkChoice::process_execution_payload_validation` for documentation.
    pub fn on_valid_execution_payload(
        &mut self,
        block_root: Hash256,
    ) -> Result<(), Error<T::Error>> {
        self.proto_array
            .process_execution_payload_validation(block_root)
            .map_err(Error::FailedToProcessValidExecutionPayload)
    }

    /// See `ProtoArrayForkChoice::process_execution_payload_invalidation` for documentation.
    pub fn on_invalid_execution_payload(
        &mut self,
        op: &InvalidationOperation,
    ) -> Result<(), Error<T::Error>> {
        self.proto_array
            .process_execution_payload_invalidation::<E>(op)
            .map_err(Error::FailedToProcessInvalidExecutionPayload)
    }

    /// Add `block` to the fork choice DAG.
    ///
    /// - `block_root` is the root of `block.
    /// - The root of `state` matches `block.state_root`.
    ///
    /// ## Specification
    ///
    /// Approximates:
    ///
    /// https://github.com/ethereum/eth2.0-specs/blob/v0.12.1/specs/phase0/fork-choice.md#on_block
    ///
    /// It only approximates the specification since it does not run the `state_transition` check.
    /// That should have already been called upstream and it's too expensive to call again.
    ///
    /// ## Notes:
    ///
    /// The supplied block **must** pass the `state_transition` function as it will not be run
    /// here.
    #[allow(clippy::too_many_arguments)]
    pub fn on_block<Payload: AbstractExecPayload<E>>(
        &mut self,
        system_time_current_slot: Slot,
        block: BeaconBlockRef<E, Payload>,
        block_root: Hash256,
        block_delay: Duration,
        state: &BeaconState<E>,
        payload_verification_status: PayloadVerificationStatus,
        spec: &ChainSpec,
        count_unrealized: CountUnrealized,
    ) -> Result<(), Error<T::Error>> {
        // Provide the slot (as per the system clock) to the `fc_store` and then return its view of
        // the current slot. The `fc_store` will ensure that the `current_slot` is never
        // decreasing, a property which we must maintain.
        let current_slot = self.update_time(system_time_current_slot)?;

        // Parent block must be known.
        let parent_block = self
            .proto_array
            .get_block(&block.parent_root())
            .ok_or_else(|| Error::InvalidBlock(InvalidBlock::UnknownParent(block.parent_root())))?;

        // Blocks cannot be in the future. If they are, their consideration must be delayed until
        // they are in the past.
        //
        // Note: presently, we do not delay consideration. We just drop the block.
        if block.slot() > current_slot {
            return Err(Error::InvalidBlock(InvalidBlock::FutureSlot {
                current_slot,
                block_slot: block.slot(),
            }));
        }

        // Check that block is later than the finalized epoch slot (optimization to reduce calls to
        // get_ancestor).
        let finalized_slot =
            compute_start_slot_at_epoch::<E>(self.fc_store.finalized_checkpoint().epoch);
        if block.slot() <= finalized_slot {
            return Err(Error::InvalidBlock(InvalidBlock::FinalizedSlot {
                finalized_slot,
                block_slot: block.slot(),
            }));
        }

        // Check block is a descendant of the finalized block at the checkpoint finalized slot.
        //
        // Note: the specification uses `hash_tree_root(block)` instead of `block.parent_root` for
        // the start of this search. I claim that since `block.slot > finalized_slot` it is
        // equivalent to use the parent root for this search. Doing so reduces a single lookup
        // (trivial), but more importantly, it means we don't need to have added `block` to
        // `self.proto_array` to do this search. See:
        //
        // https://github.com/ethereum/eth2.0-specs/pull/1884
        let block_ancestor = self.get_ancestor(block.parent_root(), finalized_slot)?;
        let finalized_root = self.fc_store.finalized_checkpoint().root;
        if block_ancestor != Some(finalized_root) {
            return Err(Error::InvalidBlock(InvalidBlock::NotFinalizedDescendant {
                finalized_root,
                block_ancestor,
            }));
        }

        // Add proposer score boost if the block is timely.
        let is_before_attesting_interval =
            block_delay < Duration::from_secs(spec.seconds_per_slot / INTERVALS_PER_SLOT);
        if current_slot == block.slot() && is_before_attesting_interval {
            self.fc_store.set_proposer_boost_root(block_root);
        }

        // Update store with checkpoints if necessary
        self.update_checkpoints(
            state.current_justified_checkpoint(),
            state.finalized_checkpoint(),
        )?;

        // Update unrealized justified/finalized checkpoints.
        let (unrealized_justified_checkpoint, unrealized_finalized_checkpoint) = if count_unrealized
            .is_true()
        {
            let block_epoch = block.slot().epoch(E::slots_per_epoch());

            // If the parent checkpoints are already at the same epoch as the block being imported,
            // it's impossible for the unrealized checkpoints to differ from the parent's. This
            // holds true because:
            //
            // 1. A child block cannot have lower FFG checkpoints than its parent.
            // 2. A block in epoch `N` cannot contain attestations which would justify an epoch higher than `N`.
            // 3. A block in epoch `N` cannot contain attestations which would finalize an epoch higher than `N - 1`.
            //
            // This is an optimization. It should reduce the amount of times we run
            // `process_justification_and_finalization` by approximately 1/3rd when the chain is
            // performing optimally.
            let parent_checkpoints = parent_block
                .unrealized_justified_checkpoint
                .zip(parent_block.unrealized_finalized_checkpoint)
                .filter(|(parent_justified, parent_finalized)| {
                    parent_justified.epoch == block_epoch
                        && parent_finalized.epoch + 1 >= block_epoch
                });

            let (unrealized_justified_checkpoint, unrealized_finalized_checkpoint) =
                if let Some((parent_justified, parent_finalized)) = parent_checkpoints {
                    (parent_justified, parent_finalized)
                } else {
                    let justification_and_finalization_state = match block {
                        // TODO(deneb): Ensure that the final specification
                        // does not substantially modify per epoch processing.
<<<<<<< HEAD
                        BeaconBlockRef::Eip6110(_)
                        | BeaconBlockRef::Eip4844(_)
=======
                        BeaconBlockRef::Deneb(_)
>>>>>>> 9b55d74c
                        | BeaconBlockRef::Capella(_)
                        | BeaconBlockRef::Merge(_)
                        | BeaconBlockRef::Altair(_) => {
                            let participation_cache =
                                per_epoch_processing::altair::ParticipationCache::new(state, spec)
                                    .map_err(Error::ParticipationCacheBuild)?;
                            per_epoch_processing::altair::process_justification_and_finalization(
                                state,
                                &participation_cache,
                            )?
                        }
                        BeaconBlockRef::Base(_) => {
                            let mut validator_statuses =
                                per_epoch_processing::base::ValidatorStatuses::new(state, spec)
                                    .map_err(Error::ValidatorStatuses)?;
                            validator_statuses
                                .process_attestations(state)
                                .map_err(Error::ValidatorStatuses)?;
                            per_epoch_processing::base::process_justification_and_finalization(
                                state,
                                &validator_statuses.total_balances,
                                spec,
                            )?
                        }
                    };

                    (
                        justification_and_finalization_state.current_justified_checkpoint(),
                        justification_and_finalization_state.finalized_checkpoint(),
                    )
                };

            // Update best known unrealized justified & finalized checkpoints
            if unrealized_justified_checkpoint.epoch
                > self.fc_store.unrealized_justified_checkpoint().epoch
            {
                self.fc_store
                    .set_unrealized_justified_checkpoint(unrealized_justified_checkpoint);
            }
            if unrealized_finalized_checkpoint.epoch
                > self.fc_store.unrealized_finalized_checkpoint().epoch
            {
                self.fc_store
                    .set_unrealized_finalized_checkpoint(unrealized_finalized_checkpoint);
            }

            // If block is from past epochs, try to update store's justified & finalized checkpoints right away
            if block.slot().epoch(E::slots_per_epoch()) < current_slot.epoch(E::slots_per_epoch()) {
                self.pull_up_store_checkpoints(
                    unrealized_justified_checkpoint,
                    unrealized_finalized_checkpoint,
                )?;
            }

            (
                Some(unrealized_justified_checkpoint),
                Some(unrealized_finalized_checkpoint),
            )
        } else {
            (None, None)
        };

        let target_slot = block
            .slot()
            .epoch(E::slots_per_epoch())
            .start_slot(E::slots_per_epoch());
        let target_root = if block.slot() == target_slot {
            block_root
        } else {
            *state
                .get_block_root(target_slot)
                .map_err(Error::BeaconStateError)?
        };

        self.fc_store
            .on_verified_block(block, block_root, state)
            .map_err(Error::AfterBlockFailed)?;

        let execution_status = if let Ok(execution_payload) = block.body().execution_payload() {
            let block_hash = execution_payload.block_hash();

            if block_hash == ExecutionBlockHash::zero() {
                // The block is post-merge-fork, but pre-terminal-PoW block. We don't need to verify
                // the payload.
                ExecutionStatus::irrelevant()
            } else {
                match payload_verification_status {
                    PayloadVerificationStatus::Verified => ExecutionStatus::Valid(block_hash),
                    PayloadVerificationStatus::Optimistic => {
                        ExecutionStatus::Optimistic(block_hash)
                    }
                    // It would be a logic error to declare a block irrelevant if it has an
                    // execution payload with a non-zero block hash.
                    PayloadVerificationStatus::Irrelevant => {
                        return Err(Error::InvalidPayloadStatus {
                            block_slot: block.slot(),
                            block_root,
                            payload_verification_status,
                        })
                    }
                }
            }
        } else {
            // There is no payload to verify.
            ExecutionStatus::irrelevant()
        };

        // This does not apply a vote to the block, it just makes fork choice aware of the block so
        // it can still be identified as the head even if it doesn't have any votes.
        self.proto_array.process_block::<E>(
            ProtoBlock {
                slot: block.slot(),
                root: block_root,
                parent_root: Some(block.parent_root()),
                target_root,
                current_epoch_shuffling_id: AttestationShufflingId::new(
                    block_root,
                    state,
                    RelativeEpoch::Current,
                )
                .map_err(Error::BeaconStateError)?,
                next_epoch_shuffling_id: AttestationShufflingId::new(
                    block_root,
                    state,
                    RelativeEpoch::Next,
                )
                .map_err(Error::BeaconStateError)?,
                state_root: block.state_root(),
                justified_checkpoint: state.current_justified_checkpoint(),
                finalized_checkpoint: state.finalized_checkpoint(),
                execution_status,
                unrealized_justified_checkpoint,
                unrealized_finalized_checkpoint,
            },
            current_slot,
        )?;

        Ok(())
    }

    /// Update checkpoints in store if necessary
    fn update_checkpoints(
        &mut self,
        justified_checkpoint: Checkpoint,
        finalized_checkpoint: Checkpoint,
    ) -> Result<(), Error<T::Error>> {
        // Update justified checkpoint.
        if justified_checkpoint.epoch > self.fc_store.justified_checkpoint().epoch {
            self.fc_store
                .set_justified_checkpoint(justified_checkpoint)
                .map_err(Error::UnableToSetJustifiedCheckpoint)?;
        }

        // Update finalized checkpoint.
        if finalized_checkpoint.epoch > self.fc_store.finalized_checkpoint().epoch {
            self.fc_store.set_finalized_checkpoint(finalized_checkpoint);
        }

        Ok(())
    }

    /// Validates the `epoch` against the current time according to the fork choice store.
    ///
    /// ## Specification
    ///
    /// Equivalent to:
    ///
    /// https://github.com/ethereum/consensus-specs/blob/dev/specs/phase0/fork-choice.md#validate_target_epoch_against_current_time
    fn validate_target_epoch_against_current_time(
        &self,
        target_epoch: Epoch,
    ) -> Result<(), InvalidAttestation> {
        let slot_now = self.fc_store.get_current_slot();
        let epoch_now = slot_now.epoch(E::slots_per_epoch());

        // Attestation must be from the current or previous epoch.
        if target_epoch > epoch_now {
            return Err(InvalidAttestation::FutureEpoch {
                attestation_epoch: target_epoch,
                current_epoch: epoch_now,
            });
        } else if target_epoch + 1 < epoch_now {
            return Err(InvalidAttestation::PastEpoch {
                attestation_epoch: target_epoch,
                current_epoch: epoch_now,
            });
        }
        Ok(())
    }

    /// Validates the `indexed_attestation` for application to fork choice.
    ///
    /// ## Specification
    ///
    /// Equivalent to:
    ///
    /// https://github.com/ethereum/eth2.0-specs/blob/v0.12.1/specs/phase0/fork-choice.md#validate_on_attestation
    fn validate_on_attestation(
        &self,
        indexed_attestation: &IndexedAttestation<E>,
        is_from_block: AttestationFromBlock,
    ) -> Result<(), InvalidAttestation> {
        // There is no point in processing an attestation with an empty bitfield. Reject
        // it immediately.
        //
        // This is not in the specification, however it should be transparent to other nodes. We
        // return early here to avoid wasting precious resources verifying the rest of it.
        if indexed_attestation.attesting_indices.is_empty() {
            return Err(InvalidAttestation::EmptyAggregationBitfield);
        }

        let target = indexed_attestation.data.target;

        if matches!(is_from_block, AttestationFromBlock::False) {
            self.validate_target_epoch_against_current_time(target.epoch)?;
        }

        if target.epoch != indexed_attestation.data.slot.epoch(E::slots_per_epoch()) {
            return Err(InvalidAttestation::BadTargetEpoch {
                target: target.epoch,
                slot: indexed_attestation.data.slot,
            });
        }

        // Attestation target must be for a known block.
        //
        // We do not delay the block for later processing to reduce complexity and DoS attack
        // surface.
        if !self.proto_array.contains_block(&target.root) {
            return Err(InvalidAttestation::UnknownTargetRoot(target.root));
        }

        // Load the block for `attestation.data.beacon_block_root`.
        //
        // This indirectly checks to see if the `attestation.data.beacon_block_root` is in our fork
        // choice. Any known, non-finalized block should be in fork choice, so this check
        // immediately filters out attestations that attest to a block that has not been processed.
        //
        // Attestations must be for a known block. If the block is unknown, we simply drop the
        // attestation and do not delay consideration for later.
        let block = self
            .proto_array
            .get_block(&indexed_attestation.data.beacon_block_root)
            .ok_or(InvalidAttestation::UnknownHeadBlock {
                beacon_block_root: indexed_attestation.data.beacon_block_root,
            })?;

        // If an attestation points to a block that is from an earlier slot than the attestation,
        // then all slots between the block and attestation must be skipped. Therefore if the block
        // is from a prior epoch to the attestation, then the target root must be equal to the root
        // of the block that is being attested to.
        let expected_target = if target.epoch > block.slot.epoch(E::slots_per_epoch()) {
            indexed_attestation.data.beacon_block_root
        } else {
            block.target_root
        };

        if expected_target != target.root {
            return Err(InvalidAttestation::InvalidTarget {
                attestation: target.root,
                local: expected_target,
            });
        }

        // Attestations must not be for blocks in the future. If this is the case, the attestation
        // should not be considered.
        if block.slot > indexed_attestation.data.slot {
            return Err(InvalidAttestation::AttestsToFutureBlock {
                block: block.slot,
                attestation: indexed_attestation.data.slot,
            });
        }

        Ok(())
    }

    /// Register `attestation` with the fork choice DAG so that it may influence future calls to
    /// `Self::get_head`.
    ///
    /// ## Specification
    ///
    /// Approximates:
    ///
    /// https://github.com/ethereum/eth2.0-specs/blob/v0.12.1/specs/phase0/fork-choice.md#on_attestation
    ///
    /// It only approximates the specification since it does not perform
    /// `is_valid_indexed_attestation` since that should already have been called upstream and it's
    /// too expensive to call again.
    ///
    /// ## Notes:
    ///
    /// The supplied `attestation` **must** pass the `in_valid_indexed_attestation` function as it
    /// will not be run here.
    pub fn on_attestation(
        &mut self,
        system_time_current_slot: Slot,
        attestation: &IndexedAttestation<E>,
        is_from_block: AttestationFromBlock,
    ) -> Result<(), Error<T::Error>> {
        self.update_time(system_time_current_slot)?;

        // Ignore any attestations to the zero hash.
        //
        // This is an edge case that results from the spec aliasing the zero hash to the genesis
        // block. Attesters may attest to the zero hash if they have never seen a block.
        //
        // We have two options here:
        //
        //  1. Apply all zero-hash attestations to the genesis block.
        //  2. Ignore all attestations to the zero hash.
        //
        // (1) becomes weird once we hit finality and fork choice drops the genesis block. (2) is
        // fine because votes to the genesis block are not useful; all validators implicitly attest
        // to genesis just by being present in the chain.
        if attestation.data.beacon_block_root == Hash256::zero() {
            return Ok(());
        }

        self.validate_on_attestation(attestation, is_from_block)?;

        if attestation.data.slot < self.fc_store.get_current_slot() {
            for validator_index in attestation.attesting_indices.iter() {
                self.proto_array.process_attestation(
                    *validator_index as usize,
                    attestation.data.beacon_block_root,
                    attestation.data.target.epoch,
                )?;
            }
        } else {
            // The spec declares:
            //
            // ```
            // Attestations can only affect the fork choice of subsequent slots.
            // Delay consideration in the fork choice until their slot is in the past.
            // ```
            self.queued_attestations
                .push(QueuedAttestation::from(attestation));
        }

        Ok(())
    }

    /// Apply an attester slashing to fork choice.
    ///
    /// We assume that the attester slashing provided to this function has already been verified.
    pub fn on_attester_slashing(&mut self, slashing: &AttesterSlashing<E>) {
        let attesting_indices_set = |att: &IndexedAttestation<E>| {
            att.attesting_indices
                .iter()
                .copied()
                .collect::<BTreeSet<_>>()
        };
        let att1_indices = attesting_indices_set(&slashing.attestation_1);
        let att2_indices = attesting_indices_set(&slashing.attestation_2);
        self.fc_store
            .extend_equivocating_indices(att1_indices.intersection(&att2_indices).copied());
    }

    /// Call `on_tick` for all slots between `fc_store.get_current_slot()` and the provided
    /// `current_slot`. Returns the value of `self.fc_store.get_current_slot`.
    pub fn update_time(&mut self, current_slot: Slot) -> Result<Slot, Error<T::Error>> {
        while self.fc_store.get_current_slot() < current_slot {
            let previous_slot = self.fc_store.get_current_slot();
            // Note: we are relying upon `on_tick` to update `fc_store.time` to ensure we don't
            // get stuck in a loop.
            self.on_tick(previous_slot + 1)?
        }

        // Process any attestations that might now be eligible.
        self.process_attestation_queue()?;

        Ok(self.fc_store.get_current_slot())
    }

    /// Called whenever the current time increases.
    ///
    /// ## Specification
    ///
    /// Equivalent to:
    ///
    /// https://github.com/ethereum/eth2.0-specs/blob/v0.12.1/specs/phase0/fork-choice.md#on_tick
    fn on_tick(&mut self, time: Slot) -> Result<(), Error<T::Error>> {
        let store = &mut self.fc_store;
        let previous_slot = store.get_current_slot();

        if time > previous_slot + 1 {
            return Err(Error::InconsistentOnTick {
                previous_slot,
                time,
            });
        }

        // Update store time.
        store.set_current_slot(time);

        let current_slot = store.get_current_slot();

        // Reset proposer boost if this is a new slot.
        if current_slot > previous_slot {
            store.set_proposer_boost_root(Hash256::zero());
        }

        // Not a new epoch, return.
        if !(current_slot > previous_slot
            && compute_slots_since_epoch_start::<E>(current_slot) == 0)
        {
            return Ok(());
        }

        // Update the justified/finalized checkpoints based upon the
        // best-observed unrealized justification/finality.
        let unrealized_justified_checkpoint = *self.fc_store.unrealized_justified_checkpoint();
        let unrealized_finalized_checkpoint = *self.fc_store.unrealized_finalized_checkpoint();
        self.pull_up_store_checkpoints(
            unrealized_justified_checkpoint,
            unrealized_finalized_checkpoint,
        )?;

        Ok(())
    }

    fn pull_up_store_checkpoints(
        &mut self,
        unrealized_justified_checkpoint: Checkpoint,
        unrealized_finalized_checkpoint: Checkpoint,
    ) -> Result<(), Error<T::Error>> {
        self.update_checkpoints(
            unrealized_justified_checkpoint,
            unrealized_finalized_checkpoint,
        )
    }

    /// Processes and removes from the queue any queued attestations which may now be eligible for
    /// processing due to the slot clock incrementing.
    fn process_attestation_queue(&mut self) -> Result<(), Error<T::Error>> {
        for attestation in dequeue_attestations(
            self.fc_store.get_current_slot(),
            &mut self.queued_attestations,
        ) {
            for validator_index in attestation.attesting_indices.iter() {
                self.proto_array.process_attestation(
                    *validator_index as usize,
                    attestation.block_root,
                    attestation.target_epoch,
                )?;
            }
        }

        Ok(())
    }

    /// Returns `true` if the block is known **and** a descendant of the finalized root.
    pub fn contains_block(&self, block_root: &Hash256) -> bool {
        self.proto_array.contains_block(block_root)
            && self.is_finalized_checkpoint_or_descendant(*block_root)
    }

    /// Returns a `ProtoBlock` if the block is known **and** a descendant of the finalized root.
    pub fn get_block(&self, block_root: &Hash256) -> Option<ProtoBlock> {
        if self.is_finalized_checkpoint_or_descendant(*block_root) {
            self.proto_array.get_block(block_root)
        } else {
            None
        }
    }

    /// Returns an `ExecutionStatus` if the block is known **and** a descendant of the finalized root.
    pub fn get_block_execution_status(&self, block_root: &Hash256) -> Option<ExecutionStatus> {
        if self.is_finalized_checkpoint_or_descendant(*block_root) {
            self.proto_array.get_block_execution_status(block_root)
        } else {
            None
        }
    }

    /// Returns the weight for the given block root.
    pub fn get_block_weight(&self, block_root: &Hash256) -> Option<u64> {
        self.proto_array.get_weight(block_root)
    }

    /// Returns the `ProtoBlock` for the justified checkpoint.
    ///
    /// ## Notes
    ///
    /// This does *not* return the "best justified checkpoint". It returns the justified checkpoint
    /// that is used for computing balances.
    pub fn get_justified_block(&self) -> Result<ProtoBlock, Error<T::Error>> {
        let justified_checkpoint = self.justified_checkpoint();
        self.get_block(&justified_checkpoint.root)
            .ok_or(Error::MissingJustifiedBlock {
                justified_checkpoint,
            })
    }

    /// Returns the `ProtoBlock` for the finalized checkpoint.
    pub fn get_finalized_block(&self) -> Result<ProtoBlock, Error<T::Error>> {
        let finalized_checkpoint = self.finalized_checkpoint();
        self.get_block(&finalized_checkpoint.root)
            .ok_or(Error::MissingFinalizedBlock {
                finalized_checkpoint,
            })
    }

    /// Return `true` if `block_root` is equal to the finalized checkpoint, or a known descendant of it.
    pub fn is_finalized_checkpoint_or_descendant(&self, block_root: Hash256) -> bool {
        self.proto_array
            .is_finalized_checkpoint_or_descendant::<E>(block_root)
    }

    /// Returns `Ok(true)` if `block_root` has been imported optimistically or deemed invalid.
    ///
    /// Returns `Ok(false)` if `block_root`'s execution payload has been elected as fully VALID, if
    /// it is a pre-Bellatrix block or if it is before the PoW terminal block.
    ///
    /// In the case where the block could not be found in fork-choice, it returns the
    /// `execution_status` of the current finalized block.
    ///
    /// This function assumes the `block_root` exists.
    pub fn is_optimistic_or_invalid_block(
        &self,
        block_root: &Hash256,
    ) -> Result<bool, Error<T::Error>> {
        if let Some(status) = self.get_block_execution_status(block_root) {
            Ok(status.is_optimistic_or_invalid())
        } else {
            Ok(self
                .get_finalized_block()?
                .execution_status
                .is_optimistic_or_invalid())
        }
    }

    /// The same as `is_optimistic_block` but does not fallback to `self.get_finalized_block`
    /// when the block cannot be found.
    ///
    /// Intended to be used when checking if the head has been imported optimistically or is
    /// invalid.
    pub fn is_optimistic_or_invalid_block_no_fallback(
        &self,
        block_root: &Hash256,
    ) -> Result<bool, Error<T::Error>> {
        if let Some(status) = self.get_block_execution_status(block_root) {
            Ok(status.is_optimistic_or_invalid())
        } else {
            Err(Error::MissingProtoArrayBlock(*block_root))
        }
    }

    /// Returns `Ok(false)` if a block is not viable to be imported optimistically.
    ///
    /// ## Notes
    ///
    /// Equivalent to the function with the same name in the optimistic sync specs:
    ///
    /// https://github.com/ethereum/consensus-specs/blob/dev/sync/optimistic.md#helpers
    pub fn is_optimistic_candidate_block(
        &self,
        current_slot: Slot,
        block_slot: Slot,
        block_parent_root: &Hash256,
        spec: &ChainSpec,
    ) -> Result<bool, Error<T::Error>> {
        // If the block is sufficiently old, import it.
        if block_slot + spec.safe_slots_to_import_optimistically <= current_slot {
            return Ok(true);
        }

        // If the parent block has execution enabled, always import the block.
        //
        // See:
        //
        // https://github.com/ethereum/consensus-specs/pull/2844
        if self
            .proto_array
            .get_block(block_parent_root)
            .map_or(false, |parent| {
                parent.execution_status.is_execution_enabled()
            })
        {
            return Ok(true);
        }

        Ok(false)
    }

    /// Return the current finalized checkpoint.
    pub fn finalized_checkpoint(&self) -> Checkpoint {
        *self.fc_store.finalized_checkpoint()
    }

    /// Return the justified checkpoint.
    pub fn justified_checkpoint(&self) -> Checkpoint {
        *self.fc_store.justified_checkpoint()
    }

    pub fn unrealized_justified_checkpoint(&self) -> Checkpoint {
        *self.fc_store.unrealized_justified_checkpoint()
    }

    pub fn unrealized_finalized_checkpoint(&self) -> Checkpoint {
        *self.fc_store.unrealized_finalized_checkpoint()
    }

    /// Returns the latest message for a given validator, if any.
    ///
    /// Returns `(block_root, block_slot)`.
    ///
    /// ## Notes
    ///
    /// It may be prudent to call `Self::update_time` before calling this function,
    /// since some attestations might be queued and awaiting processing.
    pub fn latest_message(&self, validator_index: usize) -> Option<(Hash256, Epoch)> {
        self.proto_array.latest_message(validator_index)
    }

    /// Returns a reference to the underlying fork choice DAG.
    pub fn proto_array(&self) -> &ProtoArrayForkChoice {
        &self.proto_array
    }

    /// Returns a mutable reference to `proto_array`.
    /// Should only be used in testing.
    pub fn proto_array_mut(&mut self) -> &mut ProtoArrayForkChoice {
        &mut self.proto_array
    }

    /// Returns a reference to the underlying `fc_store`.
    pub fn fc_store(&self) -> &T {
        &self.fc_store
    }

    /// Returns a reference to the currently queued attestations.
    pub fn queued_attestations(&self) -> &[QueuedAttestation] {
        &self.queued_attestations
    }

    /// Returns the store's `proposer_boost_root`.
    pub fn proposer_boost_root(&self) -> Hash256 {
        self.fc_store.proposer_boost_root()
    }

    /// Prunes the underlying fork choice DAG.
    pub fn prune(&mut self) -> Result<(), Error<T::Error>> {
        let finalized_root = self.fc_store.finalized_checkpoint().root;

        self.proto_array
            .maybe_prune(finalized_root)
            .map_err(Into::into)
    }

    /// Instantiate `Self` from some `PersistedForkChoice` generated by a earlier call to
    /// `Self::to_persisted`.
    pub fn proto_array_from_persisted(
        persisted: &PersistedForkChoice,
        reset_payload_statuses: ResetPayloadStatuses,
        spec: &ChainSpec,
        log: &Logger,
    ) -> Result<ProtoArrayForkChoice, Error<T::Error>> {
        let mut proto_array = ProtoArrayForkChoice::from_bytes(&persisted.proto_array_bytes)
            .map_err(Error::InvalidProtoArrayBytes)?;
        let contains_invalid_payloads = proto_array.contains_invalid_payloads();

        debug!(
            log,
            "Restoring fork choice from persisted";
            "reset_payload_statuses" => ?reset_payload_statuses,
            "contains_invalid_payloads" => contains_invalid_payloads,
        );

        // Exit early if there are no "invalid" payloads, if requested.
        if matches!(
            reset_payload_statuses,
            ResetPayloadStatuses::OnlyWithInvalidPayload
        ) && !contains_invalid_payloads
        {
            return Ok(proto_array);
        }

        // Reset all blocks back to being "optimistic". This helps recover from an EL consensus
        // fault where an invalid payload becomes valid.
        if let Err(e) = proto_array.set_all_blocks_to_optimistic::<E>(spec) {
            // If there is an error resetting the optimistic status then log loudly and revert
            // back to a proto-array which does not have the reset applied. This indicates a
            // significant error in Lighthouse and warrants detailed investigation.
            crit!(
                log,
                "Failed to reset payload statuses";
                "error" => e,
                "info" => "please report this error",
            );
            ProtoArrayForkChoice::from_bytes(&persisted.proto_array_bytes)
                .map_err(Error::InvalidProtoArrayBytes)
        } else {
            debug!(
                log,
                "Successfully reset all payload statuses";
            );
            Ok(proto_array)
        }
    }

    /// Instantiate `Self` from some `PersistedForkChoice` generated by a earlier call to
    /// `Self::to_persisted`.
    pub fn from_persisted(
        persisted: PersistedForkChoice,
        reset_payload_statuses: ResetPayloadStatuses,
        fc_store: T,
        spec: &ChainSpec,
        log: &Logger,
    ) -> Result<Self, Error<T::Error>> {
        let proto_array =
            Self::proto_array_from_persisted(&persisted, reset_payload_statuses, spec, log)?;

        let current_slot = fc_store.get_current_slot();

        let mut fork_choice = Self {
            fc_store,
            proto_array,
            queued_attestations: persisted.queued_attestations,
            // Will be updated in the following call to `Self::get_head`.
            forkchoice_update_parameters: ForkchoiceUpdateParameters {
                head_hash: None,
                justified_hash: None,
                finalized_hash: None,
                head_root: Hash256::zero(),
            },
            // Will be updated in the following call to `Self::get_head`.
            head_block_root: Hash256::zero(),
            _phantom: PhantomData,
        };

        // If a call to `get_head` fails, the only known cause is because the only head with viable
        // FFG properties is has an invalid payload. In this scenario, set all the payloads back to
        // an optimistic status so that we can have a head to start from.
        if let Err(e) = fork_choice.get_head(current_slot, spec) {
            warn!(
                log,
                "Could not find head on persisted FC";
                "info" => "resetting all payload statuses and retrying",
                "error" => ?e
            );
            // Although we may have already made this call whilst loading `proto_array`, try it
            // again since we may have mutated the `proto_array` during `get_head` and therefore may
            // get a different result.
            fork_choice
                .proto_array
                .set_all_blocks_to_optimistic::<E>(spec)?;
            // If the second attempt at finding a head fails, return an error since we do not
            // expect this scenario.
            fork_choice.get_head(current_slot, spec)?;
        }

        Ok(fork_choice)
    }

    /// Takes a snapshot of `Self` and stores it in `PersistedForkChoice`, allowing this struct to
    /// be instantiated again later.
    pub fn to_persisted(&self) -> PersistedForkChoice {
        PersistedForkChoice {
            proto_array_bytes: self.proto_array().as_bytes(),
            queued_attestations: self.queued_attestations().to_vec(),
        }
    }
}

/// Helper struct that is used to encode/decode the state of the `ForkChoice` as SSZ bytes.
///
/// This is used when persisting the state of the fork choice to disk.
#[derive(Encode, Decode, Clone)]
pub struct PersistedForkChoice {
    pub proto_array_bytes: Vec<u8>,
    queued_attestations: Vec<QueuedAttestation>,
}

#[cfg(test)]
mod tests {
    use types::{EthSpec, MainnetEthSpec};

    use super::*;

    type E = MainnetEthSpec;

    #[test]
    fn slots_since_epoch_start() {
        for epoch in 0..3 {
            for slot in 0..E::slots_per_epoch() {
                let input = epoch * E::slots_per_epoch() + slot;
                assert_eq!(compute_slots_since_epoch_start::<E>(Slot::new(input)), slot)
            }
        }
    }

    #[test]
    fn start_slot_at_epoch() {
        for epoch in 0..3 {
            assert_eq!(
                compute_start_slot_at_epoch::<E>(Epoch::new(epoch)),
                epoch * E::slots_per_epoch()
            )
        }
    }

    fn get_queued_attestations() -> Vec<QueuedAttestation> {
        (1..4)
            .map(|i| QueuedAttestation {
                slot: Slot::new(i),
                attesting_indices: vec![],
                block_root: Hash256::zero(),
                target_epoch: Epoch::new(0),
            })
            .collect()
    }

    fn get_slots(queued_attestations: &[QueuedAttestation]) -> Vec<u64> {
        queued_attestations.iter().map(|a| a.slot.into()).collect()
    }

    fn test_queued_attestations(current_time: Slot) -> (Vec<u64>, Vec<u64>) {
        let mut queued = get_queued_attestations();
        let dequeued = dequeue_attestations(current_time, &mut queued);

        (get_slots(&queued), get_slots(&dequeued))
    }

    #[test]
    fn dequeing_attestations() {
        let (queued, dequeued) = test_queued_attestations(Slot::new(0));
        assert_eq!(queued, vec![1, 2, 3]);
        assert!(dequeued.is_empty());

        let (queued, dequeued) = test_queued_attestations(Slot::new(1));
        assert_eq!(queued, vec![1, 2, 3]);
        assert!(dequeued.is_empty());

        let (queued, dequeued) = test_queued_attestations(Slot::new(2));
        assert_eq!(queued, vec![2, 3]);
        assert_eq!(dequeued, vec![1]);

        let (queued, dequeued) = test_queued_attestations(Slot::new(3));
        assert_eq!(queued, vec![3]);
        assert_eq!(dequeued, vec![1, 2]);

        let (queued, dequeued) = test_queued_attestations(Slot::new(4));
        assert!(queued.is_empty());
        assert_eq!(dequeued, vec![1, 2, 3]);
    }
}<|MERGE_RESOLUTION|>--- conflicted
+++ resolved
@@ -758,12 +758,8 @@
                     let justification_and_finalization_state = match block {
                         // TODO(deneb): Ensure that the final specification
                         // does not substantially modify per epoch processing.
-<<<<<<< HEAD
                         BeaconBlockRef::Eip6110(_)
-                        | BeaconBlockRef::Eip4844(_)
-=======
-                        BeaconBlockRef::Deneb(_)
->>>>>>> 9b55d74c
+                        | BeaconBlockRef::Deneb(_)
                         | BeaconBlockRef::Capella(_)
                         | BeaconBlockRef::Merge(_)
                         | BeaconBlockRef::Altair(_) => {
