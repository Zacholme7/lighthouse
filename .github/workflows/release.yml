--- conflicted
+++ resolved
@@ -36,15 +36,6 @@
                        x86_64-windows,
                        x86_64-windows-portable]
                 include:
-<<<<<<< HEAD
-=======
-                    -   arch: aarch64-unknown-linux-gnu
-                        runner: ${{ github.repository == 'sigp/lighthouse' && fromJson('["self-hosted", "linux", "release", "large"]') || 'ubuntu-latest'  }}
-                        profile: maxperf
-                    -   arch: aarch64-unknown-linux-gnu-portable
-                        runner: ${{ github.repository == 'sigp/lighthouse' && fromJson('["self-hosted", "linux", "release", "large"]') || 'ubuntu-latest'  }}
-                        profile: maxperf
->>>>>>> 69c39ad1
                     -   arch: x86_64-unknown-linux-gnu
                         runner: ${{ github.repository == 'sigp/lighthouse' && fromJson('["self-hosted", "linux", "release", "large"]') || 'ubuntu-latest'  }}
                         profile: maxperf
