--- conflicted
+++ resolved
@@ -14,11 +14,7 @@
 slog = "2.5.2"
 sloggers = "1.0.1"
 tokio = "0.2.22"
-<<<<<<< HEAD
-log = "0.4.8"
-=======
 log = "0.4.11"
->>>>>>> b0833033
 slog-term = "2.6.0"
 logging = { path = "../common/logging" }
 slog-async = "2.5.0"
